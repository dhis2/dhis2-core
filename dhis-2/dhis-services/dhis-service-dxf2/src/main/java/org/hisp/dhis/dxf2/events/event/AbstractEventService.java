package org.hisp.dhis.dxf2.events.event;

/*
 * Copyright (c) 2004-2018, University of Oslo
 * All rights reserved.
 *
 * Redistribution and use in source and binary forms, with or without
 * modification, are permitted provided that the following conditions are met:
 * Redistributions of source code must retain the above copyright notice, this
 * list of conditions and the following disclaimer.
 *
 * Redistributions in binary form must reproduce the above copyright notice,
 * this list of conditions and the following disclaimer in the documentation
 * and/or other materials provided with the distribution.
 * Neither the name of the HISP project nor the names of its contributors may
 * be used to endorse or promote products derived from this software without
 * specific prior written permission.
 *
 * THIS SOFTWARE IS PROVIDED BY THE COPYRIGHT HOLDERS AND CONTRIBUTORS "AS IS" AND
 * ANY EXPRESS OR IMPLIED WARRANTIES, INCLUDING, BUT NOT LIMITED TO, THE IMPLIED
 * WARRANTIES OF MERCHANTABILITY AND FITNESS FOR A PARTICULAR PURPOSE ARE
 * DISCLAIMED. IN NO EVENT SHALL THE COPYRIGHT OWNER OR CONTRIBUTORS BE LIABLE FOR
 * ANY DIRECT, INDIRECT, INCIDENTAL, SPECIAL, EXEMPLARY, OR CONSEQUENTIAL DAMAGES
 * (INCLUDING, BUT NOT LIMITED TO, PROCUREMENT OF SUBSTITUTE GOODS OR SERVICES;
 * LOSS OF USE, DATA, OR PROFITS; OR BUSINESS INTERRUPTION) HOWEVER CAUSED AND ON
 * ANY THEORY OF LIABILITY, WHETHER IN CONTRACT, STRICT LIABILITY, OR TORT
 * (INCLUDING NEGLIGENCE OR OTHERWISE) ARISING IN ANY WAY OUT OF THE USE OF THIS
 * SOFTWARE, EVEN IF ADVISED OF THE POSSIBILITY OF SUCH DAMAGE.
 */

import com.fasterxml.jackson.core.type.TypeReference;
import com.fasterxml.jackson.databind.ObjectMapper;
import com.google.common.base.Joiner;
import com.google.common.collect.Lists;
import com.google.common.collect.Maps;
import org.apache.commons.lang3.StringUtils;
import org.apache.commons.logging.Log;
import org.apache.commons.logging.LogFactory;
import org.hibernate.SessionFactory;
import org.hisp.dhis.category.CategoryCombo;
import org.hisp.dhis.category.CategoryOption;
import org.hisp.dhis.category.CategoryOptionCombo;
import org.hisp.dhis.category.CategoryService;
import org.hisp.dhis.common.CodeGenerator;
import org.hisp.dhis.common.DimensionalObject;
import org.hisp.dhis.common.Grid;
import org.hisp.dhis.common.GridHeader;
import org.hisp.dhis.common.IdScheme;
import org.hisp.dhis.common.IdSchemes;
import org.hisp.dhis.common.IdentifiableObject;
import org.hisp.dhis.common.IdentifiableObjectManager;
import org.hisp.dhis.common.IllegalQueryException;
import org.hisp.dhis.common.OrganisationUnitSelectionMode;
import org.hisp.dhis.common.Pager;
import org.hisp.dhis.common.QueryFilter;
import org.hisp.dhis.common.QueryItem;
import org.hisp.dhis.common.QueryOperator;
import org.hisp.dhis.commons.collection.CachingMap;
import org.hisp.dhis.commons.util.DebugUtils;
import org.hisp.dhis.commons.util.TextUtils;
import org.hisp.dhis.dataelement.DataElement;
import org.hisp.dhis.dataelement.DataElementService;
import org.hisp.dhis.dbms.DbmsManager;
import org.hisp.dhis.dxf2.common.ImportOptions;
import org.hisp.dhis.dxf2.events.TrackerAccessManager;
import org.hisp.dhis.dxf2.events.enrollment.EnrollmentStatus;
import org.hisp.dhis.dxf2.events.report.EventRow;
import org.hisp.dhis.dxf2.events.report.EventRows;
import org.hisp.dhis.dxf2.importsummary.ImportConflict;
import org.hisp.dhis.dxf2.importsummary.ImportStatus;
import org.hisp.dhis.dxf2.importsummary.ImportSummaries;
import org.hisp.dhis.dxf2.importsummary.ImportSummary;
import org.hisp.dhis.event.EventStatus;
import org.hisp.dhis.fileresource.FileResourceService;
import org.hisp.dhis.i18n.I18nManager;
import org.hisp.dhis.organisationunit.FeatureType;
import org.hisp.dhis.organisationunit.OrganisationUnit;
import org.hisp.dhis.organisationunit.OrganisationUnitService;
import org.hisp.dhis.period.Period;
import org.hisp.dhis.period.PeriodType;
import org.hisp.dhis.program.Program;
import org.hisp.dhis.program.ProgramInstance;
import org.hisp.dhis.program.ProgramInstanceService;
import org.hisp.dhis.program.ProgramService;
import org.hisp.dhis.program.ProgramStage;
import org.hisp.dhis.program.ProgramStageDataElement;
import org.hisp.dhis.program.ProgramStageInstance;
import org.hisp.dhis.program.ProgramStageInstanceService;
import org.hisp.dhis.program.ProgramStageService;
import org.hisp.dhis.program.ProgramStatus;
import org.hisp.dhis.program.ProgramType;
import org.hisp.dhis.program.notification.ProgramNotificationPublisher;
import org.hisp.dhis.programrule.engine.ProgramRuleEngineService;
import org.hisp.dhis.query.Order;
import org.hisp.dhis.query.Query;
import org.hisp.dhis.query.QueryService;
import org.hisp.dhis.query.Restrictions;
import org.hisp.dhis.scheduling.JobConfiguration;
import org.hisp.dhis.schema.SchemaService;
import org.hisp.dhis.security.Authorities;
import org.hisp.dhis.security.acl.AclService;
import org.hisp.dhis.system.grid.ListGrid;
import org.hisp.dhis.system.notification.NotificationLevel;
import org.hisp.dhis.system.notification.Notifier;
import org.hisp.dhis.system.util.DateUtils;
import org.hisp.dhis.system.util.ValidationUtils;
import org.hisp.dhis.trackedentity.TrackedEntityInstance;
import org.hisp.dhis.trackedentity.TrackedEntityInstanceService;
import org.hisp.dhis.trackedentity.TrackerOwnershipAccessManager;
import org.hisp.dhis.trackedentitycomment.TrackedEntityComment;
import org.hisp.dhis.trackedentitycomment.TrackedEntityCommentService;
import org.hisp.dhis.trackedentitydatavalue.TrackedEntityDataValue;
import org.hisp.dhis.trackedentitydatavalue.TrackedEntityDataValueService;
import org.hisp.dhis.user.CurrentUserService;
import org.hisp.dhis.user.User;
import org.hisp.dhis.user.UserCredentials;
import org.springframework.beans.factory.annotation.Autowired;
import org.springframework.transaction.annotation.Transactional;
import org.springframework.util.Assert;

import javax.annotation.PostConstruct;
import java.io.IOException;
import java.util.ArrayList;
import java.util.Arrays;
import java.util.Collection;
import java.util.Collections;
import java.util.Date;
import java.util.HashMap;
import java.util.HashSet;
import java.util.List;
import java.util.Map;
import java.util.Set;
import java.util.stream.Collectors;

import static org.hisp.dhis.dxf2.events.event.EventSearchParams.*;
import static org.hisp.dhis.dxf2.events.event.EventSearchParams.EVENT_ENROLLMENT_ID;
import static org.hisp.dhis.system.notification.NotificationLevel.ERROR;

/**
 * @author Morten Olav Hansen <mortenoh@gmail.com>
 */
@Transactional
public abstract class AbstractEventService
    implements EventService
{
    private static final Log log = LogFactory.getLog( AbstractEventService.class );

    public static final List<String> STATIC_EVENT_COLUMNS = Arrays.asList( EVENT_ID, EVENT_ENROLLMENT_ID, EVENT_CREATED_ID,
        EVENT_LAST_UPDATED_ID, EVENT_STORED_BY_ID, EVENT_COMPLETED_BY_ID, EVENT_COMPLETED_DATE_ID,
        EVENT_EXECUTION_DATE_ID, EVENT_DUE_DATE_ID, EVENT_ORG_UNIT_ID, EVENT_ORG_UNIT_NAME, EVENT_STATUS_ID,
        EVENT_LONGITUDE_ID, EVENT_LATITUDE_ID, EVENT_PROGRAM_STAGE_ID, EVENT_PROGRAM_ID,
        EVENT_ATTRIBUTE_OPTION_COMBO_ID, EVENT_DELETED, EVENT_GEOMETRY );

    // -------------------------------------------------------------------------
    // Dependencies
    // -------------------------------------------------------------------------
    @Autowired
    protected ProgramService programService;

    @Autowired
    protected ProgramStageService programStageService;

    @Autowired
    protected ProgramInstanceService programInstanceService;

    @Autowired
    protected ProgramStageInstanceService programStageInstanceService;

    @Autowired
    protected OrganisationUnitService organisationUnitService;

    @Autowired
    protected DataElementService dataElementService;

    @Autowired
    protected CurrentUserService currentUserService;

    @Autowired
    protected TrackedEntityDataValueService dataValueService;

    @Autowired
    protected TrackedEntityInstanceService entityInstanceService;

    @Autowired
    protected TrackedEntityCommentService commentService;

    @Autowired
    protected EventStore eventStore;

    @Autowired
    protected I18nManager i18nManager;

    @Autowired
    protected Notifier notifier;

    @Autowired
    protected SessionFactory sessionFactory;

    @Autowired
    protected DbmsManager dbmsManager;

    @Autowired
    protected IdentifiableObjectManager manager;

    @Autowired
    protected CategoryService categoryService;

    @Autowired
    protected FileResourceService fileResourceService;

    @Autowired
    protected SchemaService schemaService;

    @Autowired
    protected QueryService queryService;

    @Autowired
    protected TrackerAccessManager trackerAccessManager;
    
    @Autowired
    protected TrackerOwnershipAccessManager trackerOwnershipAccessManager;

    @Autowired
    protected AclService aclService;

    @Autowired
    protected ProgramRuleEngineService programRuleEngineService;

    @Autowired
    protected ProgramNotificationPublisher programNotificationPublisher;

    protected static final int FLUSH_FREQUENCY = 100;

    private static final ObjectMapper OBJECT_MAPPER = new ObjectMapper();

    // -------------------------------------------------------------------------
    // Caches
    // -------------------------------------------------------------------------

    private CachingMap<String, OrganisationUnit> organisationUnitCache = new CachingMap<>();

    private CachingMap<String, Program> programCache = new CachingMap<>();

    private CachingMap<String, ProgramStage> programStageCache = new CachingMap<>();

    private CachingMap<String, DataElement> dataElementCache = new CachingMap<>();

    private CachingMap<String, CategoryOption> categoryOptionCache = new CachingMap<>();

    private CachingMap<String, CategoryOptionCombo> categoryOptionComboCache = new CachingMap<>();

    private CachingMap<String, CategoryOptionCombo> attributeOptionComboCache = new CachingMap<>();

    private CachingMap<String, List<ProgramInstance>> activeProgramInstanceCache = new CachingMap<>();

    private Map<Class<? extends IdentifiableObject>, IdentifiableObject> defaults = new HashMap<>();

    // -------------------------------------------------------------------------
    // CREATE
    // -------------------------------------------------------------------------

    @PostConstruct
    private void init()
    {
        defaults = manager.getDefaults();
    }

    @Override
    public ImportSummaries addEvents( List<Event> events, ImportOptions importOptions, boolean clearSession )
    {
        ImportSummaries importSummaries = new ImportSummaries();
        importOptions = updateImportOptions( importOptions );

        List<List<Event>> partitions = Lists.partition( events, FLUSH_FREQUENCY );

        for ( List<Event> _events : partitions )
        {
            prepareCaches( importOptions.getUser(), _events );

            for ( Event event : _events )
            {
                importSummaries.addImportSummary( addEvent( event, importOptions ) );
            }

            if ( clearSession && events.size() >= FLUSH_FREQUENCY )
            {
                clearSession();
            }
        }

        return importSummaries;
    }

    @Override
    public ImportSummaries addEvents( List<Event> events, ImportOptions importOptions, JobConfiguration jobId )
    {
        notifier.clear( jobId ).notify( jobId, "Importing events" );
        importOptions = updateImportOptions( importOptions );

        try
        {
            ImportSummaries importSummaries = addEvents( events, importOptions, true );

            if ( jobId != null )
            {
                notifier.notify( jobId, NotificationLevel.INFO, "Import done", true ).addJobSummary( jobId, importSummaries, ImportSummaries.class );
            }

            return importSummaries;
        }
        catch ( RuntimeException ex )
        {
            log.error( DebugUtils.getStackTrace( ex ) );
            notifier.notify( jobId, ERROR, "Process failed: " + ex.getMessage(), true );
            return new ImportSummaries().addImportSummary( new ImportSummary( ImportStatus.ERROR, "The import process failed: " + ex.getMessage() ) );
        }
    }

    @Override
    public ImportSummary addEvent( Event event, ImportOptions importOptions )
    {
        importOptions = updateImportOptions( importOptions );

        if ( programStageInstanceService.programStageInstanceExistsIncludingDeleted( event.getEvent() ) )
        {
            return new ImportSummary( ImportStatus.ERROR, "Event ID " + event.getEvent() + " was already used. The ID is unique and cannot be used more than once" )
                .setReference( event.getEvent() ).incrementIgnored();
        }

        Program program = getProgram( importOptions.getIdSchemes().getProgramIdScheme(), event.getProgram() );
        ProgramStage programStage = getProgramStage( importOptions.getIdSchemes().getProgramStageIdScheme(), event.getProgramStage() );

        ProgramInstance programInstance;
        ProgramStageInstance programStageInstance = null;

        if ( program == null )
        {
            return new ImportSummary( ImportStatus.ERROR, "Event.program does not point to a valid program: " + event.getProgram() )
                .setReference( event.getEvent() ).incrementIgnored();
        }

        if ( programStage == null && program.isRegistration() )
        {
            return new ImportSummary( ImportStatus.ERROR, "Event.programStage does not point to a valid programStage, and program is multi-stage: " + event.getProgramStage() )
                .setReference( event.getEvent() ).incrementIgnored();
        }
        else if ( programStage == null )
        {
            programStage = program.getProgramStageByStage( 1 );
        }

        Assert.notNull( programStage, "Program stage cannot be null" );

        if ( program.isRegistration() )
        {
            if ( event.getTrackedEntityInstance() == null )
            {
                return new ImportSummary( ImportStatus.ERROR, "No Event.trackedEntityInstance was provided for registration based program" )
                    .setReference( event.getEvent() ).incrementIgnored();
            }

            org.hisp.dhis.trackedentity.TrackedEntityInstance entityInstance = entityInstanceService
                .getTrackedEntityInstance( event.getTrackedEntityInstance() );

            if ( entityInstance == null )
            {
                return new ImportSummary( ImportStatus.ERROR, "Event.trackedEntityInstance does not point to a valid tracked entity instance: "
                    + event.getTrackedEntityInstance() ).setReference( event.getEvent() ).incrementIgnored();
            }

            List<ProgramInstance> programInstances = new ArrayList<>(
                programInstanceService.getProgramInstances( entityInstance, program, ProgramStatus.ACTIVE ) );

            if ( programInstances.isEmpty() )
            {
                return new ImportSummary( ImportStatus.ERROR, "Tracked entity instance: " + entityInstance.getUid()
                    + " is not enrolled in program: " + program.getUid() ).setReference( event.getEvent() )
                    .incrementIgnored();
            }
            else if ( programInstances.size() > 1 )
            {
                return new ImportSummary( ImportStatus.ERROR, "Tracked entity instance: " + entityInstance.getUid()
                    + " has multiple active enrollments in program: " + program.getUid() ).setReference( event.getEvent() ).incrementIgnored();
            }

            programInstance = programInstances.get( 0 );

            if ( !programStage.getRepeatable() )
            {
                programStageInstance = programStageInstanceService.getProgramStageInstance( programInstance,
                    programStage );

                if ( programStageInstance != null && !programStageInstance.getUid().equals( event.getEvent() ) )
                {
                    return new ImportSummary( ImportStatus.ERROR, "Program stage is not repeatable and an event already exists" )
                        .setReference( event.getEvent() ).incrementIgnored();
                }
            }
            else
            {
                if ( StringUtils.isNotEmpty( event.getEvent() ) )
                {
                    programStageInstance = manager.getObject( ProgramStageInstance.class,
                        importOptions.getIdSchemes().getProgramStageInstanceIdScheme(), event.getEvent() );

                    if ( programStageInstance == null )
                    {
                        if ( !CodeGenerator.isValidUid( event.getEvent() ) )
                        {
                            return new ImportSummary( ImportStatus.ERROR, "Event.event did not point to a valid event: " + event.getEvent() )
                                .setReference( event.getEvent() ).incrementIgnored();
                        }
                    }
                }
            }
        }
        else
        {
            String cacheKey = program.getUid() + "-" + ProgramStatus.ACTIVE;
            List<ProgramInstance> programInstances = getActiveProgramInstances( cacheKey, program );

            if ( programInstances.isEmpty() )
            {
                // Create PI if it doesn't exist (should only be one)

                String storedBy = event.getStoredBy() != null && event.getStoredBy().length() < 31 ? event.getStoredBy()
                    : importOptions.getUser().getUsername();

                ProgramInstance pi = new ProgramInstance();
                pi.setEnrollmentDate( new Date() );
                pi.setIncidentDate( new Date() );
                pi.setProgram( program );
                pi.setStatus( ProgramStatus.ACTIVE );
                pi.setStoredBy( storedBy );

                programInstanceService.addProgramInstance( pi );

                programInstances.add( pi );
            }
            else if ( programInstances.size() > 1 )
            {
                return new ImportSummary( ImportStatus.ERROR, "Multiple active program instances exists for program: " + program.getUid() )
                    .setReference( event.getEvent() ).incrementIgnored();
            }

            programInstance = programInstances.get( 0 );

            if ( StringUtils.isNotEmpty( event.getEvent() ) )
            {
                programStageInstance = manager.getObject( ProgramStageInstance.class,
                    importOptions.getIdSchemes().getProgramStageInstanceIdScheme(), event.getEvent() );

                if ( programStageInstance == null )
                {
                    if ( importOptions.getIdSchemes().getProgramStageInstanceIdScheme().equals( IdScheme.UID )
                        && !CodeGenerator.isValidUid( event.getEvent() ) )
                    {
                        return new ImportSummary( ImportStatus.ERROR, "Event.event did not point to a valid event: " + event.getEvent() )
                            .setReference( event.getEvent() ).incrementIgnored();
                    }
                }
            }
        }

        OrganisationUnit organisationUnit = getOrganisationUnit( importOptions.getIdSchemes(), event.getOrgUnit() );

        program = programInstance.getProgram();

        if ( programStageInstance != null )
        {
            programStage = programStageInstance.getProgramStage();
        }

        if ( organisationUnit == null )
        {
            return new ImportSummary( ImportStatus.ERROR, "Event.orgUnit does not point to a valid organisation unit: " + event.getOrgUnit() )
                .setReference( event.getEvent() ).incrementIgnored();
        }

        if ( !programInstance.getProgram().hasOrganisationUnit( organisationUnit ) )
        {
            return new ImportSummary( ImportStatus.ERROR, "Program is not assigned to this organisation unit: " + event.getOrgUnit() )
                .setReference( event.getEvent() ).incrementIgnored();
        }

<<<<<<< HEAD
        if ( importOptions.getUser() != null && !importOptions.getUser().isAuthorized( Authorities.F_EDIT_EXPIRED.getAuthority() ) )
        {
            validateExpiryDays( event, program, null );
        }
=======
        if ( event.getGeometry() != null )
        {
            if ( programStage.getFeatureType().equals( FeatureType.NONE ) || !programStage.getFeatureType().value().equals( event.getGeometry().getGeometryType() ) )
            {
                return new ImportSummary( ImportStatus.ERROR, "Geometry (" + event.getGeometry().getGeometryType() + ") does not conform to the feature type (" + programStage.getFeatureType().value() + ") specified for the program stage: " + programStage.getUid()  );
            }
        }

        validateExpiryDays( event, program, null );
>>>>>>> 820468b8

        List<String> errors = trackerAccessManager.canWrite( importOptions.getUser(),
            new ProgramStageInstance( programInstance, programStage ).setOrganisationUnit( organisationUnit ) );

        if ( !errors.isEmpty() )
        {
            ImportSummary importSummary = new ImportSummary( ImportStatus.ERROR, errors.toString() );
            importSummary.incrementIgnored();

            return importSummary;
        }

        return saveEvent( program, programInstance, programStage, programStageInstance, organisationUnit, event, importOptions );
    }

    // -------------------------------------------------------------------------
    // READ
    // -------------------------------------------------------------------------

    @Override
    public Events getEvents( EventSearchParams params )
    {
        validate( params );

        List<OrganisationUnit> organisationUnits = getOrganisationUnits( params );

        if ( !params.isPaging() && !params.isSkipPaging() )
        {
            params.setDefaultPaging();
        }

        Events events = new Events();

        if ( params.isPaging() )
        {
            int count = 0;

            if ( params.isTotalPages() )
            {
                count = eventStore.getEventCount( params, organisationUnits );
            }

            Pager pager = new Pager( params.getPageWithDefault(), count, params.getPageSizeWithDefault() );
            events.setPager( pager );
        }

        List<Event> eventList = eventStore.getEvents( params, organisationUnits );
        
        User user = currentUserService.getCurrentUser();
        
        for ( Event event : eventList )
        {
        	if ( trackerOwnershipAccessManager.hasAccess( user, event.getTrackedEntityInstance(), event.getProgram() ) )
        	{
        		events.getEvents().add( event );
        	}
        }

        return events;
    }

    @Override
    public Grid getEventsGrid( EventSearchParams params )
    {    	
    	User user = currentUserService.getCurrentUser();

        if ( params.getProgramStage() == null || params.getProgramStage().getProgram() == null )
        {
            throw new IllegalQueryException( "Program stage can not be null" );
        }

        if ( params.getProgramStage().getProgramStageDataElements() == null )
        {
            throw new IllegalQueryException( "Program stage should have at least one data element" );
        }

        List<OrganisationUnit> organisationUnits = getOrganisationUnits( params );

        // ---------------------------------------------------------------------
        // If includeAllDataElements is set to true, return all data elements. 
        // If no data element is specified, use those configured for display 
        // in report
        // ---------------------------------------------------------------------
        if ( params.isIncludeAllDataElements() )
        {
            for ( ProgramStageDataElement pde : params.getProgramStage().getProgramStageDataElements() )
            {
                QueryItem qi = new QueryItem( pde.getDataElement(), pde.getDataElement().getLegendSet(),
                    pde.getDataElement().getValueType(), pde.getDataElement().getAggregationType(),
                    pde.getDataElement().hasOptionSet() ? pde.getDataElement().getOptionSet() : null );
                params.getDataElements().add( qi );
            }
        }
        else
        {
            if ( params.getDataElements().isEmpty() )
            {
                for ( ProgramStageDataElement pde : params.getProgramStage().getProgramStageDataElements() )
                {
                    if ( pde.getDisplayInReports() )
                    {
                        QueryItem qi = new QueryItem( pde.getDataElement(), pde.getDataElement().getLegendSet(),
                            pde.getDataElement().getValueType(), pde.getDataElement().getAggregationType(),
                            pde.getDataElement().hasOptionSet() ? pde.getDataElement().getOptionSet() : null );
                        params.getDataElements().add( qi );
                    }
                }
            }

        }

        // ---------------------------------------------------------------------
        // Grid headers
        // ---------------------------------------------------------------------

        Grid grid = new ListGrid();

        for ( String col : STATIC_EVENT_COLUMNS )
        {
            grid.addHeader( new GridHeader( col, col ) );
        }

        for ( QueryItem item : params.getDataElements() )
        {
            grid.addHeader( new GridHeader( item.getItem().getUid(), item.getItem().getName() ) );
        }

        List<Map<String, String>> events = eventStore.getEventsGrid( params, organisationUnits );

        // ---------------------------------------------------------------------
        // Grid rows
        // ---------------------------------------------------------------------

        for ( Map<String, String> event : events )
        {
            grid.addRow();
            
            if ( params.getProgramStage().getProgram().isRegistration() && user != null || !user.isSuper())
            {
            	ProgramInstance enrollment = programInstanceService.getProgramInstance( event.get( EVENT_ENROLLMENT_ID ) );
            	
            	if ( enrollment != null && enrollment.getEntityInstance() != null )
            	{
            		if ( !trackerOwnershipAccessManager.hasAccess( user, enrollment.getEntityInstance(), params.getProgramStage().getProgram() ) )
                	{
                		continue;
                	}
            	}
            }

            for ( String col : STATIC_EVENT_COLUMNS )
            {
                grid.addValue( event.get( col ) );
            }

            for ( QueryItem item : params.getDataElements() )
            {
                grid.addValue( event.get( item.getItemId() ) );
            }
        }

        Map<String, Object> metaData = new HashMap<>();

        if ( params.isPaging() )
        {
            int count = 0;

            if ( params.isTotalPages() )
            {
                count = eventStore.getEventCount( params, organisationUnits );
            }

            Pager pager = new Pager( params.getPageWithDefault(), count, params.getPageSizeWithDefault() );
            metaData.put( PAGER_META_KEY, pager );
        }

        grid.setMetaData( metaData );

        return grid;
    }

    @Override
    public int getAnonymousEventValuesCountLastUpdatedAfter( Date lastSuccessTime )
    {
        EventSearchParams params = buildAnonymousEventsSearchParams( lastSuccessTime );
        return eventStore.getEventCount( params, null );
    }

    @Override
    public int getAnonymousEventReadyForSynchronizationCount()
    {
        EventSearchParams params = new EventSearchParams();
        params.setProgramType( ProgramType.WITHOUT_REGISTRATION );
        params.setIncludeDeleted( true );
        params.setSynchronizationQuery( true );

        return eventStore.getEventCount( params, null );
    }

    //TODO: In next step, remove executeEventPush() from DefaultSynchronizationManager and therefore, remove also method below as it won't be used anymore
    //TODO: Do changes from the comment above

    @Override
    public Events getAnonymousEventValuesLastUpdatedAfter( Date lastSuccessTime )
    {
        EventSearchParams params = buildAnonymousEventsSearchParams( lastSuccessTime );
        Events anonymousEvents = new Events();
        List<Event> events = eventStore.getEvents( params, null );
        anonymousEvents.setEvents( events );
        return anonymousEvents;
    }

    @Override
    public Events getAnonymousEventsForSync( int pageSize )
    {
        //A page is not specified here. The reason is, that after a page is synchronized, the items that were in that page
        // get lastSynchronized column updated. Therefore, they are not present in the results in the next query anymore.
        // If I used paging, I would come to SQLGrammarException because I would try to fetch entries (with specific offset)
        // that don't exist anymore.

        EventSearchParams params = new EventSearchParams();
        params.setProgramType( ProgramType.WITHOUT_REGISTRATION );
        params.setIncludeDeleted( true );
        params.setSynchronizationQuery( true );
        params.setPageSize( pageSize );

        Events anonymousEvents = new Events();
        List<Event> events = eventStore.getEvents( params, null );
        anonymousEvents.setEvents( events );
        return anonymousEvents;
    }

    private EventSearchParams buildAnonymousEventsSearchParams( Date lastSuccessTime )
    {
        EventSearchParams params = new EventSearchParams();
        params.setProgramType( ProgramType.WITHOUT_REGISTRATION );
        params.setLastUpdatedStartDate( lastSuccessTime );
        params.setIncludeDeleted( true );
        return params;
    }

    @Override
    public EventRows getEventRows( EventSearchParams params )
    {
        List<OrganisationUnit> organisationUnits = getOrganisationUnits( params );

        EventRows eventRows = new EventRows();

        List<EventRow> eventRowList = eventStore.getEventRows( params, organisationUnits );

        eventRows.setEventRows( eventRowList );

        return eventRows;
    }

    @Override
    public Event getEvent( ProgramStageInstance programStageInstance )
    {
        if ( programStageInstance == null )
        {
            return null;
        }

        programStageInstance = programStageInstanceService.getProgramStageInstance( programStageInstance.getUid() );

        Event event = new Event();

        event.setEvent( programStageInstance.getUid() );

        if ( programStageInstance.getProgramInstance().getEntityInstance() != null )
        {
            event.setTrackedEntityInstance( programStageInstance.getProgramInstance().getEntityInstance().getUid() );
        }

        event.setFollowup( programStageInstance.getProgramInstance().getFollowup() );
        event.setEnrollmentStatus( EnrollmentStatus.fromProgramStatus( programStageInstance.getProgramInstance().getStatus() ) );
        event.setStatus( programStageInstance.getStatus() );
        event.setEventDate( DateUtils.getIso8601NoTz( programStageInstance.getExecutionDate() ) );
        event.setDueDate( DateUtils.getIso8601NoTz( programStageInstance.getDueDate() ) );
        event.setStoredBy( programStageInstance.getStoredBy() );
        event.setCompletedBy( programStageInstance.getCompletedBy() );
        event.setCompletedDate( DateUtils.getIso8601NoTz( programStageInstance.getCompletedDate() ) );
        event.setCreated( DateUtils.getIso8601NoTz( programStageInstance.getCreated() ) );
        event.setCreatedAtClient( DateUtils.getIso8601NoTz( programStageInstance.getCreatedAtClient() ) );
        event.setLastUpdated( DateUtils.getIso8601NoTz( programStageInstance.getLastUpdated() ) );
        event.setLastUpdatedAtClient( DateUtils.getIso8601NoTz( programStageInstance.getLastUpdatedAtClient() ) );
        event.setGeometry( programStageInstance.getGeometry() );
        event.setDeleted( programStageInstance.isDeleted() );

        // Lat and lnt deprecated in 2.30, remove by 2.33
        if ( event.getGeometry() != null && event.getGeometry().getGeometryType().equals( "Point" ))
        {
            com.vividsolutions.jts.geom.Coordinate geometryCoordinate = event.getGeometry().getCoordinate();
            event.setCoordinate( new Coordinate( geometryCoordinate.x, geometryCoordinate.y ) );
        }

        User user = currentUserService.getCurrentUser();
        OrganisationUnit ou = programStageInstance.getOrganisationUnit();

        List<String> errors = trackerAccessManager.canRead( user, programStageInstance );

        if ( !errors.isEmpty() )
        {
            throw new IllegalQueryException( errors.toString() );
        }

        if ( ou != null )
        {
            event.setOrgUnit( ou.getUid() );
            event.setOrgUnitName( ou.getName() );
        }

        Program program = programStageInstance.getProgramInstance().getProgram();

        event.setProgram( program.getUid() );
        event.setEnrollment( programStageInstance.getProgramInstance().getUid() );
        event.setProgramStage( programStageInstance.getProgramStage().getUid() );
        event.setAttributeOptionCombo( programStageInstance.getAttributeOptionCombo().getUid() );
        event.setAttributeCategoryOptions( String.join( ";", programStageInstance.getAttributeOptionCombo()
            .getCategoryOptions().stream().map( CategoryOption::getUid ).collect( Collectors.toList() ) ) );

        if ( programStageInstance.getProgramInstance().getEntityInstance() != null )
        {
            event.setTrackedEntityInstance( programStageInstance.getProgramInstance().getEntityInstance().getUid() );
        }

        Collection<TrackedEntityDataValue> dataValues = dataValueService.getTrackedEntityDataValues( programStageInstance );

        for ( TrackedEntityDataValue dataValue : dataValues )
        {
            errors = trackerAccessManager.canRead( user, dataValue );

            if ( !errors.isEmpty() )
            {
                continue;
            }

            DataValue value = new DataValue();
            value.setCreated( DateUtils.getIso8601NoTz( dataValue.getCreated() ) );
            value.setLastUpdated( DateUtils.getIso8601NoTz( dataValue.getLastUpdated() ) );
            value.setDataElement( dataValue.getDataElement().getUid() );
            value.setValue( dataValue.getValue() );
            value.setProvidedElsewhere( dataValue.getProvidedElsewhere() );
            value.setStoredBy( dataValue.getStoredBy() );

            event.getDataValues().add( value );
        }

        List<TrackedEntityComment> comments = programStageInstance.getComments();

        for ( TrackedEntityComment comment : comments )
        {
            Note note = new Note();

            note.setValue( comment.getCommentText() );
            note.setStoredBy( comment.getCreator() );

            if ( comment.getCreatedDate() != null )
            {
                note.setStoredDate( DateUtils.getIso8601NoTz( comment.getCreatedDate() ) );
            }

            event.getNotes().add( note );
        }

        return event;
    }

    @Override
    public EventSearchParams getFromUrl( String program, String programStage, ProgramStatus programStatus,
        Boolean followUp, String orgUnit, OrganisationUnitSelectionMode orgUnitSelectionMode,
        String trackedEntityInstance, Date startDate, Date endDate, Date dueDateStart, Date dueDateEnd,
        Date lastUpdatedStartDate, Date lastUpdatedEndDate, EventStatus status,
        CategoryOptionCombo attributeOptionCombo, IdSchemes idSchemes, Integer page, Integer pageSize,
        boolean totalPages, boolean skipPaging, List<Order> orders, List<String> gridOrders, boolean includeAttributes,
        Set<String> events, Set<String> filters, Set<String> dataElements, boolean includeAllDataElements, boolean includeDeleted )
    {
        User user = currentUserService.getCurrentUser();
        UserCredentials userCredentials = user.getUserCredentials();

        EventSearchParams params = new EventSearchParams();

        Program pr = programService.getProgram( program );

        if ( StringUtils.isNotEmpty( program ) && pr == null )
        {
            throw new IllegalQueryException( "Program is specified but does not exist: " + program );
        }

        ProgramStage ps = programStageService.getProgramStage( programStage );

        if ( StringUtils.isNotEmpty( programStage ) && ps == null )
        {
            throw new IllegalQueryException( "Program stage is specified but does not exist: " + programStage );
        }

        OrganisationUnit ou = organisationUnitService.getOrganisationUnit( orgUnit );

        if ( StringUtils.isNotEmpty( orgUnit ) && ou == null )
        {
            throw new IllegalQueryException( "Org unit is specified but does not exist: " + orgUnit );
        }

        if ( ou != null && !organisationUnitService.isInUserHierarchy( ou ) )
        {
            if ( !userCredentials.isSuper()
                && !userCredentials.isAuthorized( "F_TRACKED_ENTITY_INSTANCE_SEARCH_IN_ALL_ORGUNITS" ) )
            {
                throw new IllegalQueryException( "User has no access to organisation unit: " + ou.getUid() );
            }
        }

        if ( pr != null && !userCredentials.isSuper() && !aclService.canDataRead( user, pr ) )
        {
            throw new IllegalQueryException( "User has no access to program: " + pr.getUid() );
        }

        if ( ps != null && !userCredentials.isSuper() && !aclService.canDataRead( user, ps ) )
        {
            throw new IllegalQueryException( "User has no access to program stage: " + ps.getUid() );
        }

        TrackedEntityInstance tei = entityInstanceService.getTrackedEntityInstance( trackedEntityInstance );

        if ( StringUtils.isNotEmpty( trackedEntityInstance ) && tei == null )
        {
            throw new IllegalQueryException( "Tracked entity instance is specified but does not exist: " + trackedEntityInstance );
        }

        if ( attributeOptionCombo != null && !userCredentials.isSuper() && !aclService.canDataRead( user, attributeOptionCombo ) )
        {
            throw new IllegalQueryException( "User has no access to attribute category option combo: " + attributeOptionCombo.getUid() );
        }

        if ( events != null && filters != null )
        {
            throw new IllegalQueryException( "Event UIDs and filters can not be specified at the same time" );
        }

        if ( events == null )
        {
            events = new HashSet<>();
        }

        if ( filters != null )
        {
            if ( StringUtils.isNotEmpty( programStage ) && ps == null )
            {
                throw new IllegalQueryException( "ProgramStage needs to be specified for event filtering to work" );
            }

            for ( String filter : filters )
            {
                QueryItem item = getQueryItem( filter );
                params.getFilters().add( item );
            }
        }

        if ( dataElements != null )
        {
            for ( String de : dataElements )
            {
                QueryItem dataElement = getQueryItem( de );

                params.getDataElements().add( dataElement );
            }
        }

        params.setProgram( pr );
        params.setProgramStage( ps );
        params.setOrgUnit( ou );
        params.setTrackedEntityInstance( tei );
        params.setProgramStatus( programStatus );
        params.setFollowUp( followUp );
        params.setOrgUnitSelectionMode( orgUnitSelectionMode );
        params.setStartDate( startDate );
        params.setEndDate( endDate );
        params.setDueDateStart( dueDateStart );
        params.setDueDateEnd( dueDateEnd );
        params.setLastUpdatedStartDate( lastUpdatedStartDate );
        params.setLastUpdatedEndDate( lastUpdatedEndDate );
        params.setEventStatus( status );
        params.setCategoryOptionCombo( attributeOptionCombo );
        params.setIdSchemes( idSchemes );
        params.setPage( page );
        params.setPageSize( pageSize );
        params.setTotalPages( totalPages );
        params.setSkipPaging( skipPaging );
        params.setIncludeAttributes( includeAttributes );
        params.setIncludeAllDataElements( includeAllDataElements );
        params.setOrders( orders );
        params.setGridOrders( gridOrders );
        params.setEvents( events );
        params.setIncludeDeleted( includeDeleted );

        return params;
    }

    // -------------------------------------------------------------------------
    // UPDATE
    // -------------------------------------------------------------------------

    @Override
    public ImportSummaries updateEvents( List<Event> events, ImportOptions importOptions, boolean singleValue, boolean clearSession )
    {
        ImportSummaries importSummaries = new ImportSummaries();
        importOptions = updateImportOptions( importOptions );

        List<List<Event>> partitions = Lists.partition( events, FLUSH_FREQUENCY );

        for ( List<Event> _events : partitions )
        {
            prepareCaches( importOptions.getUser(), _events );

            for ( Event event : _events )
            {
                importSummaries.addImportSummary( updateEvent( event, singleValue, importOptions ) );
            }

            if ( clearSession && events.size() >= FLUSH_FREQUENCY )
            {
                clearSession();
            }
        }

        return importSummaries;
    }

    @Override
    public ImportSummary updateEvent( Event event, boolean singleValue )
    {
        return updateEvent( event, singleValue, null );
    }

    @Override
    public ImportSummary updateEvent( Event event, boolean singleValue, ImportOptions importOptions )
    {
        importOptions = updateImportOptions( importOptions );

        if ( event == null || StringUtils.isEmpty( event.getEvent() ) )
        {
            return new ImportSummary( ImportStatus.ERROR, "No event or event ID was supplied" ).incrementIgnored();
        }

        ImportSummary importSummary = new ImportSummary( event.getEvent() );
        ProgramStageInstance programStageInstance = programStageInstanceService
            .getProgramStageInstance( event.getEvent() );

        List<String> errors = trackerAccessManager.canWrite( importOptions.getUser(), programStageInstance );

        if ( programStageInstance == null )
        {
            importSummary.setStatus( ImportStatus.ERROR );
            importSummary.setDescription( "ID " + event.getEvent() + " doesn't point to valid event" );
            importSummary.getConflicts().add( new ImportConflict( "Invalid Event ID", event.getEvent() ) );

            return importSummary.incrementIgnored();
        }

        if ( !errors.isEmpty() )
        {
            return new ImportSummary( ImportStatus.ERROR, errors.toString() ).incrementIgnored();
        }

        OrganisationUnit organisationUnit = getOrganisationUnit( importOptions.getIdSchemes(), event.getOrgUnit() );

        if ( organisationUnit == null )
        {
            organisationUnit = programStageInstance.getOrganisationUnit();
        }

        Date executionDate = new Date();

        if ( event.getEventDate() != null )
        {
            executionDate = DateUtils.parseDate( event.getEventDate() );
            programStageInstance.setExecutionDate( executionDate );
        }

        Date dueDate = new Date();

        if ( event.getDueDate() != null )
        {
            dueDate = DateUtils.parseDate( event.getDueDate() );
        }

        String storedBy = getStoredBy( event, null, importOptions.getUser() );
        programStageInstance.setStoredBy( storedBy );

        String completedBy = getCompletedBy( event, null, importOptions.getUser() );

        if ( event.getStatus() != programStageInstance.getStatus()
            && programStageInstance.getStatus() == EventStatus.COMPLETED )
        {
            UserCredentials userCredentials = currentUserService.getCurrentUser().getUserCredentials();

            if ( !userCredentials.isSuper() && !userCredentials.isAuthorized( "F_UNCOMPLETE_EVENT" ) )
            {
                importSummary.setStatus( ImportStatus.ERROR );
                importSummary.setDescription( "User is not authorized to uncomplete events" );

                return importSummary;
            }
        }

        if ( event.getStatus() == EventStatus.ACTIVE )
        {
            programStageInstance.setStatus( EventStatus.ACTIVE );
            programStageInstance.setCompletedBy( null );
            programStageInstance.setCompletedDate( null );
        }
        else if ( programStageInstance.getStatus() != event.getStatus() && event.getStatus() == EventStatus.COMPLETED )
        {
            programStageInstance.setCompletedBy( completedBy );

            Date completedDate = null;
            if ( event.getCompletedDate() != null )
            {
                completedDate = DateUtils.parseDate( event.getCompletedDate() );
            }

            programStageInstanceService.completeProgramStageInstance( programStageInstance,
                importOptions.isSkipNotifications(), i18nManager.getI18nFormat(), completedDate );

            if ( !importOptions.isSkipNotifications() )
            {
                programRuleEngineService.evaluate( programStageInstance );
            }
        }
        else if ( event.getStatus() == EventStatus.SKIPPED )
        {
            programStageInstance.setStatus( EventStatus.SKIPPED );
        }

        else if ( event.getStatus() == EventStatus.SCHEDULE )
        {
            programStageInstance.setStatus( EventStatus.SCHEDULE );
        }

        programStageInstance.setDueDate( dueDate );
        programStageInstance.setOrganisationUnit( organisationUnit );
        programStageInstance.setGeometry( event.getGeometry() );

        Program program = getProgram( importOptions.getIdSchemes().getProgramIdScheme(), event.getProgram() );

        if ( importOptions.getUser() != null && !importOptions.getUser().isAuthorized( Authorities.F_EDIT_EXPIRED.getAuthority() ) )
        {
            validateExpiryDays( event, program, programStageInstance );
        }

        if ( (event.getAttributeCategoryOptions() != null && program.getCategoryCombo() != null)
            || event.getAttributeOptionCombo() != null )
        {
            IdScheme idScheme = importOptions.getIdSchemes().getCategoryOptionIdScheme();

            CategoryOptionCombo attributeOptionCombo = getAttributeOptionCombo( program.getCategoryCombo(),
                event.getAttributeCategoryOptions(), event.getAttributeOptionCombo(), idScheme );

            if ( attributeOptionCombo == null )
            {
                importSummary.setStatus( ImportStatus.ERROR );
                importSummary.getConflicts().add( new ImportConflict( "Invalid attribute option combo identifier:",
                    event.getAttributeCategoryOptions() ) );

                return importSummary.incrementIgnored();
            }

            programStageInstance.setAttributeOptionCombo( attributeOptionCombo );
        }

        if ( event.getGeometry() != null )
        {
            if ( programStageInstance.getProgramStage().getFeatureType().equals( FeatureType.NONE ) ||
                !programStageInstance.getProgramStage().getFeatureType().value().equals( event.getGeometry().getGeometryType() ) )
            {
                return new ImportSummary( ImportStatus.ERROR, "Geometry (" + event.getGeometry().getGeometryType() +
                    ") does not conform to the feature type (" + programStageInstance.getProgramStage().getFeatureType().value() +
                    ") specified for the program stage: " + programStageInstance.getProgramStage().getUid()  );
            }
        }

        programStageInstanceService.updateProgramStageInstance( programStageInstance );

        updateTrackedEntityInstance( programStageInstance, importOptions.getUser() );

        saveTrackedEntityComment( programStageInstance, event, storedBy );

        Set<TrackedEntityDataValue> dataValues = new HashSet<>(
            dataValueService.getTrackedEntityDataValues( programStageInstance ) );
        Map<String, TrackedEntityDataValue> dataElementToValueMap = getDataElementDataValueMap( dataValues );

        Map<String, DataElement> newDataElements = new HashMap<>();

        ImportSummary validationResult = validateDataValues( event, programStageInstance, dataElementToValueMap,
            newDataElements, importSummary, importOptions );

        if ( validationResult.getStatus() == ImportStatus.ERROR )
        {
            return validationResult;
        }

        for ( DataValue dataValue : event.getDataValues() )
        {
            DataElement dataElement;

            // The element was already saved so make an update
            if ( dataElementToValueMap.containsKey( dataValue.getDataElement() ) )
            {

                TrackedEntityDataValue teiDataValue = dataElementToValueMap.get( dataValue.getDataElement() );
                dataElement = teiDataValue.getDataElement();

                if ( StringUtils.isEmpty( dataValue.getValue() ) && dataElement.isFileType()
                    && !StringUtils.isEmpty( teiDataValue.getValue() ) )
                {
                    fileResourceService.deleteFileResource( teiDataValue.getValue() );
                }

                teiDataValue.setValue( dataValue.getValue() );
                teiDataValue.setProvidedElsewhere( dataValue.getProvidedElsewhere() );
                dataValueService.updateTrackedEntityDataValue( teiDataValue );

                // Marking that this data value was a part of an update so it should not be removed
                dataValues.remove( teiDataValue );
            }
            // Value is not present so consider it a new and save
            else
            {
                dataElement = newDataElements.get( dataValue.getDataElement() );

                saveDataValue( programStageInstance, event.getStoredBy(), dataElement, dataValue.getValue(),
                    dataValue.getProvidedElsewhere(), null, null );
            }

            if ( !importOptions.isSkipNotifications() )
            {
                programRuleEngineService.evaluate( programStageInstance );
            }
        }

        if ( !singleValue )
        {
            dataValues.forEach( dataValueService::deleteTrackedEntityDataValue );
        }

        importSummary.incrementUpdated();

        return importSummary;
    }

    @Override
    public void updateEventForNote( Event event )
    {
        ProgramStageInstance programStageInstance = programStageInstanceService
            .getProgramStageInstance( event.getEvent() );

        if ( programStageInstance == null )
        {
            return;
        }

        saveTrackedEntityComment( programStageInstance, event,
            getStoredBy( event, null, currentUserService.getCurrentUser() ) );
    }

    @Override
    public void updateEventForEventDate( Event event )
    {
        ProgramStageInstance programStageInstance = programStageInstanceService
            .getProgramStageInstance( event.getEvent() );

        if ( programStageInstance == null )
        {
            return;
        }

        Date executionDate = new Date();

        if ( event.getEventDate() != null )
        {
            executionDate = DateUtils.parseDate( event.getEventDate() );
        }

        if ( event.getStatus() == EventStatus.COMPLETED )
        {
            programStageInstance.setStatus( EventStatus.COMPLETED );
        }
        else
        {
            programStageInstance.setStatus( EventStatus.VISITED );
        }

        ImportOptions importOptions = new ImportOptions();

        OrganisationUnit organisationUnit = getOrganisationUnit( importOptions.getIdSchemes(), event.getOrgUnit() );

        if ( organisationUnit == null )
        {
            organisationUnit = programStageInstance.getOrganisationUnit();
        }

        programStageInstance.setOrganisationUnit( organisationUnit );
        programStageInstance.setExecutionDate( executionDate );
        programStageInstanceService.updateProgramStageInstance( programStageInstance );
    }

    @Override
    public void updateEventsSyncTimestamp( List<String> eventsUIDs, Date lastSynchronized )
    {
        programStageInstanceService.updateProgramStageInstancesSyncTimestamp( eventsUIDs, lastSynchronized );
    }

    // -------------------------------------------------------------------------
    // DELETE
    // -------------------------------------------------------------------------

    @Override
    public ImportSummary deleteEvent( String uid )
    {
        //TODO: Should access rights be checked for delete in the same way as for update?

        boolean existsEvent = programStageInstanceService.programStageInstanceExists( uid );

        if ( existsEvent )
        {
            ProgramStageInstance programStageInstance = programStageInstanceService.getProgramStageInstance( uid );

            programStageInstanceService.deleteProgramStageInstance( programStageInstance );

            if ( programStageInstance.getProgramStage().getProgram().isRegistration() )
            {
                entityInstanceService.updateTrackedEntityInstance( programStageInstance.getProgramInstance().getEntityInstance() );
            }

            return new ImportSummary( ImportStatus.SUCCESS, "Deletion of event " + uid + " was successful" ).incrementDeleted();
        }
        else
        {
            return new ImportSummary( ImportStatus.SUCCESS, "Event " + uid + " cannot be deleted as it is not present in the system" ).incrementIgnored();
        }
    }

    @Override
    public ImportSummaries deleteEvents( List<String> uids, boolean clearSession )
    {
        ImportSummaries importSummaries = new ImportSummaries();
        int counter = 0;

        for ( String uid : uids )
        {
            importSummaries.addImportSummary( deleteEvent( uid ) );

            if ( clearSession && counter % FLUSH_FREQUENCY == 0 )
            {
                clearSession();
            }

            counter++;
        }

        return importSummaries;
    }

    // -------------------------------------------------------------------------
    // HELPERS
    // -------------------------------------------------------------------------

    private void prepareCaches( User user, List<Event> events )
    {
        // prepare caches
        Collection<String> orgUnits = events.stream().map( Event::getOrgUnit ).collect( Collectors.toSet() );

        if ( !orgUnits.isEmpty() )
        {
            Query query = Query.from( schemaService.getDynamicSchema( OrganisationUnit.class ) );
            query.setUser( user );
            query.add( Restrictions.in( "id", orgUnits ) );
            queryService.query( query ).forEach( ou -> organisationUnitCache.put( ou.getUid(), (OrganisationUnit) ou ) );
        }

        Collection<String> dataElements = new HashSet<>();
        events.forEach( e -> e.getDataValues().forEach( v -> dataElements.add( v.getDataElement() ) ) );

        if ( !dataElements.isEmpty() )
        {
            Query query = Query.from( schemaService.getDynamicSchema( DataElement.class ) );
            query.setUser( user );
            query.add( Restrictions.in( "id", dataElements ) );
            queryService.query( query ).forEach( de -> dataElementCache.put( de.getUid(), (DataElement) de ) );
        }
    }

    private List<OrganisationUnit> getOrganisationUnits( EventSearchParams params )
    {
        List<OrganisationUnit> organisationUnits = new ArrayList<>();

        OrganisationUnit orgUnit = params.getOrgUnit();
        OrganisationUnitSelectionMode orgUnitSelectionMode = params.getOrgUnitSelectionMode();

        if ( params.getOrgUnit() != null )
        {
            if ( OrganisationUnitSelectionMode.DESCENDANTS.equals( orgUnitSelectionMode ) )
            {
                organisationUnits.addAll( organisationUnitService.getOrganisationUnitWithChildren( orgUnit.getUid() ) );
            }
            else if ( OrganisationUnitSelectionMode.CHILDREN.equals( orgUnitSelectionMode ) )
            {
                organisationUnits.add( orgUnit );
                organisationUnits.addAll( orgUnit.getChildren() );
            }
            else // SELECTED
            {
                organisationUnits.add( orgUnit );
            }
        }

        return organisationUnits;
    }

    private ImportSummary validateDataValues( Event event, ProgramStageInstance programStageInstance,
        Map<String, TrackedEntityDataValue> dataElementToValueMap, Map<String, DataElement> newDataElements,
        ImportSummary importSummary, ImportOptions importOptions )
    {
        // Loop through values, if only one validation problem occurs -> FAIL
        for ( DataValue dataValue : event.getDataValues() )
        {
            DataElement dataElement;
            if ( dataElementToValueMap.containsKey( dataValue.getDataElement() ) )
            {
                dataElement = dataElementToValueMap.get( dataValue.getDataElement() ).getDataElement();
            }
            else
            {
                dataElement = getDataElement( importOptions.getIdSchemes().getDataElementIdScheme(), dataValue.getDataElement() );

                // This can happen if a wrong data element identifier is provided
                if ( dataElement == null )
                {
                    String descMsg = "Data element " + dataValue.getDataElement() + " doesn't exist in the system. Please, provide correct data element";

                    importSummary.setStatus( ImportStatus.ERROR );
                    importSummary.setDescription( descMsg );

                    return importSummary;
                }

                newDataElements.put( dataValue.getDataElement(), dataElement );
            }

            // Return error if one or more values fail validation
            if ( !validateDataValue( programStageInstance, importOptions.getUser(), dataElement, dataValue.getValue(), importSummary ) )
            {
                return importSummary;
            }
        }

        return importSummary;
    }

    private boolean validateDataValue( ProgramStageInstance programStageInstance, User user, DataElement dataElement,
        String value, ImportSummary importSummary )
    {
        String status = ValidationUtils.dataValueIsValid( value, dataElement );

        if ( status != null )
        {
            importSummary.getConflicts().add( new ImportConflict( dataElement.getUid(), status ) );
            importSummary.incrementIgnored();
            importSummary.setStatus( ImportStatus.ERROR );

            return false;
        }

        List<String> errors = trackerAccessManager.canWrite( user,
            new TrackedEntityDataValue( programStageInstance, dataElement, value ) );

        if ( !errors.isEmpty() )
        {
            errors.forEach( error -> importSummary.getConflicts().add( new ImportConflict( dataElement.getUid(), error ) ) );
            importSummary.setStatus( ImportStatus.ERROR );
            importSummary.incrementIgnored();

            return false;
        }

        return true;
    }

    private ImportSummary saveEvent( Program program, ProgramInstance programInstance, ProgramStage programStage,
        ProgramStageInstance programStageInstance, OrganisationUnit organisationUnit, Event event,
        ImportOptions importOptions )
    {
        Assert.notNull( program, "Program cannot be null" );
        Assert.notNull( programInstance, "Program instance cannot be null" );
        Assert.notNull( programStage, "Program stage cannot be null" );

        ImportSummary importSummary = new ImportSummary( event.getEvent() );
        importOptions = updateImportOptions( importOptions );

        boolean existingEvent = programStageInstance != null;
        boolean dryRun = importOptions.isDryRun();

        Date executionDate = null;

        if ( event.getEventDate() != null )
        {
            executionDate = DateUtils.parseDate( event.getEventDate() );
        }

        Date dueDate = new Date();

        if ( event.getDueDate() != null )
        {
            dueDate = DateUtils.parseDate( event.getDueDate() );
        }

        String storedBy = getStoredBy( event, importSummary, importOptions.getUser() );
        String completedBy = getCompletedBy( event, importSummary, importOptions.getUser() );

        CategoryOptionCombo aoc = null;

        if ( (event.getAttributeCategoryOptions() != null && program.getCategoryCombo() != null)
            || event.getAttributeOptionCombo() != null )
        {
            IdScheme idScheme = importOptions.getIdSchemes().getCategoryOptionIdScheme();

            try
            {
                aoc = getAttributeOptionCombo( program.getCategoryCombo(), event.getAttributeCategoryOptions(),
                    event.getAttributeOptionCombo(), idScheme );
            }
            catch ( IllegalQueryException ex )
            {
                importSummary.getConflicts().add( new ImportConflict( ex.getMessage(), event.getAttributeCategoryOptions() ) );
            }
        }
        else
        {
            aoc = (CategoryOptionCombo) defaults.get( CategoryOptionCombo.class );
        }

        if ( aoc != null && aoc.isDefault() && program.getCategoryCombo() != null && !program.getCategoryCombo().isDefault() )
        {
            importSummary.getConflicts().add( new ImportConflict( "attributeOptionCombo", "Default attribute option combo is not allowed since program has not default category combo" ) );
        }

        if ( !dryRun )
        {
            if ( programStageInstance == null )
            {
                programStageInstance = createProgramStageInstance( event, programStage, programInstance,
                    organisationUnit, dueDate, executionDate, event.getStatus().getValue(),
                    completedBy, storedBy, event.getEvent(), aoc, importOptions );
            }
            else
            {
                updateProgramStageInstance( event, programStage, programInstance, organisationUnit, dueDate,
                    executionDate, event.getStatus().getValue(), completedBy,
                    programStageInstance, aoc, importOptions );
            }

            updateTrackedEntityInstance( programStageInstance, importOptions.getUser() );
            saveTrackedEntityComment( programStageInstance, event, storedBy );

            importSummary.setReference( programStageInstance.getUid() );
        }

        Map<String, TrackedEntityDataValue> dataElementValueMap = Maps.newHashMap();

        if ( existingEvent )
        {
            dataElementValueMap = getDataElementDataValueMap(
                dataValueService.getTrackedEntityDataValues( programStageInstance ) );
        }

        for ( DataValue dataValue : event.getDataValues() )
        {
            DataElement dataElement;

            if ( dataElementValueMap.containsKey( dataValue.getDataElement() ) )
            {
                dataElement = dataElementValueMap.get( dataValue.getDataElement() ).getDataElement();
            }
            else
            {
                dataElement = getDataElement( importOptions.getIdSchemes().getDataElementIdScheme(),
                    dataValue.getDataElement() );
            }

            if ( dataElement != null )
            {
                if ( validateDataValue( programStageInstance, importOptions.getUser(), dataElement, dataValue.getValue(), importSummary ) )
                {
                    String dataValueStoredBy = dataValue.getStoredBy() != null ? dataValue.getStoredBy() : storedBy;

                    if ( !dryRun )
                    {
                        TrackedEntityDataValue existingDataValue = dataElementValueMap.get( dataValue.getDataElement() );

                        saveDataValue( programStageInstance, dataValueStoredBy, dataElement, dataValue.getValue(),
                            dataValue.getProvidedElsewhere(), existingDataValue, importSummary );
                    }
                }
            }
            else
            {
                importSummary.getConflicts().add( new ImportConflict( "dataElement", dataValue.getDataElement() + " is not a valid data element" ) );
                importSummary.getImportCount().incrementIgnored();
            }
        }

        importSummary.setStatus( importSummary.getConflicts().isEmpty() ? ImportStatus.SUCCESS : ImportStatus.WARNING );

        return importSummary;
    }

    private void saveDataValue( ProgramStageInstance programStageInstance, String storedBy, DataElement dataElement,
        String value, Boolean providedElsewhere, TrackedEntityDataValue dataValue, ImportSummary importSummary )
    {
        if ( value != null && value.trim().length() == 0 )
        {
            value = null;
        }

        if ( value != null )
        {
            if ( dataValue == null )
            {
                dataValue = new TrackedEntityDataValue( programStageInstance, dataElement, value );
                dataValue.setStoredBy( storedBy );
                dataValue.setProvidedElsewhere( providedElsewhere );

                dataValueService.saveTrackedEntityDataValue( dataValue );

                if ( importSummary != null )
                {
                    importSummary.getImportCount().incrementImported();
                }
            }
            else
            {
                dataValue.setValue( value );
                dataValue.setStoredBy( storedBy );
                dataValue.setProvidedElsewhere( providedElsewhere );

                dataValueService.updateTrackedEntityDataValue( dataValue );

                if ( importSummary != null )
                {
                    importSummary.getImportCount().incrementUpdated();
                }
            }
        }
        else if ( dataValue != null )
        {
            dataValueService.deleteTrackedEntityDataValue( dataValue );

            if ( importSummary != null )
            {
                importSummary.getImportCount().incrementDeleted();
            }
        }
    }

    private ProgramStageInstance createProgramStageInstance( Event event, ProgramStage programStage,
        ProgramInstance programInstance, OrganisationUnit organisationUnit, Date dueDate, Date executionDate,
        int status, String completedBy, String storeBy, String programStageInstanceIdentifier,
        CategoryOptionCombo aoc, ImportOptions importOptions )
    {
        ProgramStageInstance programStageInstance = new ProgramStageInstance();

        if ( importOptions.getIdSchemes().getProgramStageInstanceIdScheme().equals( IdScheme.UID ) )
        {
            programStageInstance
                .setUid( CodeGenerator.isValidUid( programStageInstanceIdentifier ) ? programStageInstanceIdentifier
                    : CodeGenerator.generateUid() );
        }
        else if ( importOptions.getIdSchemes().getProgramStageInstanceIdScheme().equals( IdScheme.CODE ) )
        {
            programStageInstance.setUid( CodeGenerator.generateUid() );
            programStageInstance.setCode( programStageInstanceIdentifier );
        }

        programStageInstance.setStoredBy( storeBy );

        updateProgramStageInstance( event, programStage, programInstance, organisationUnit, dueDate, executionDate,
            status, completedBy, programStageInstance, aoc, importOptions );

        return programStageInstance;
    }

    private void updateProgramStageInstance( Event event, ProgramStage programStage, ProgramInstance programInstance,
        OrganisationUnit organisationUnit, Date dueDate, Date executionDate, int status,
        String completedBy, ProgramStageInstance programStageInstance, CategoryOptionCombo aoc,
        ImportOptions importOptions )
    {
        programStageInstance.setProgramInstance( programInstance );
        programStageInstance.setProgramStage( programStage );
        programStageInstance.setDueDate( dueDate );
        programStageInstance.setExecutionDate( executionDate );
        programStageInstance.setOrganisationUnit( organisationUnit );
        programStageInstance.setAttributeOptionCombo( aoc );
        programStageInstance.setGeometry( event.getGeometry() );

        updateDateFields( event, programStageInstance );

        programStageInstance.setStatus( EventStatus.fromInt( status ) );

        if ( programStageInstance.getId() == 0 )
        {
            programStageInstance.setAutoFields();
            programStageInstanceService.addProgramStageInstance( programStageInstance );
        }
        else
        {
            programStageInstanceService.updateProgramStageInstance( programStageInstance );
        }

        if ( programStageInstance.isCompleted() )
        {
            Date completedDate = null;
            if ( event.getCompletedDate() != null )
            {
                completedDate = DateUtils.parseDate( event.getCompletedDate() );
            }
            programStageInstance.setCompletedBy( completedBy );

            programStageInstanceService.completeProgramStageInstance( programStageInstance,
                importOptions.isSkipNotifications(), i18nManager.getI18nFormat(), completedDate );
        }
    }

    private void saveTrackedEntityComment( ProgramStageInstance programStageInstance, Event event, String storedBy )
    {
        for ( Note note : event.getNotes() )
        {
            TrackedEntityComment comment = new TrackedEntityComment();
            comment.setCreator( storedBy );
            comment.setCreatedDate( new Date() );
            comment.setCommentText( note.getValue() );

            commentService.addTrackedEntityComment( comment );

            programStageInstance.getComments().add( comment );

            programStageInstanceService.updateProgramStageInstance( programStageInstance );
        }
    }

    private String getCompletedBy( Event event, ImportSummary importSummary, User fallbackUser )
    {
        String completedBy = event.getCompletedBy();

        if ( completedBy == null )
        {
            completedBy = User.getSafeUsername( fallbackUser );
        }
        else if ( completedBy.length() >= 31 )
        {
            if ( importSummary != null )
            {
                importSummary.getConflicts().add( new ImportConflict( "completed by",
                    completedBy + " is more than 31 characters, using current username instead" ) );
            }

            completedBy = User.getSafeUsername( fallbackUser );
        }

        return completedBy;
    }

    private String getStoredBy( Event event, ImportSummary importSummary, User fallbackUser )
    {
        String storedBy = event.getStoredBy();

        if ( storedBy == null )
        {
            storedBy = User.getSafeUsername( fallbackUser );
        }
        else if ( storedBy.length() >= 31 )
        {
            if ( importSummary != null )
            {
                importSummary.getConflicts().add( new ImportConflict( "stored by",
                    storedBy + " is more than 31 characters, using current username instead" ) );
            }

            storedBy = User.getSafeUsername( fallbackUser );
        }

        return storedBy;
    }

    private Map<String, TrackedEntityDataValue> getDataElementDataValueMap(
        Collection<TrackedEntityDataValue> dataValues )
    {
        return dataValues.stream().collect( Collectors.toMap( dv -> dv.getDataElement().getUid(), dv -> dv ) );
    }

    private OrganisationUnit getOrganisationUnit( IdSchemes idSchemes, String id )
    {
        return organisationUnitCache.get( id,
            () -> manager.getObject( OrganisationUnit.class, idSchemes.getOrgUnitIdScheme(), id ) );
    }

    private Program getProgram( IdScheme idScheme, String id )
    {
        return programCache.get( id, () -> manager.getObject( Program.class, idScheme, id ) );
    }

    private ProgramStage getProgramStage( IdScheme idScheme, String id )
    {
        return programStageCache.get( id, () -> manager.getObject( ProgramStage.class, idScheme, id ) );
    }

    private DataElement getDataElement( IdScheme idScheme, String id )
    {
        return dataElementCache.get( id, () -> manager.getObject( DataElement.class, idScheme, id ) );
    }

    private CategoryOption getCategoryOption( IdScheme idScheme, String id )
    {
        return categoryOptionCache.get( id, () -> manager.getObject( CategoryOption.class, idScheme, id ) );
    }

    private CategoryOptionCombo getCategoryOptionCombo( IdScheme idScheme, String id )
    {
        return categoryOptionComboCache.get( id, () -> manager.getObject( CategoryOptionCombo.class, idScheme, id ) );
    }

    private CategoryOptionCombo getAttributeOptionCombo( String key, CategoryCombo categoryCombo,
        Set<CategoryOption> categoryOptions )
    {
        return attributeOptionComboCache.get( key,
            () -> categoryService.getCategoryOptionCombo( categoryCombo, categoryOptions ) );
    }

    private List<ProgramInstance> getActiveProgramInstances( String key, Program program )
    {
        return activeProgramInstanceCache.get( key, () -> {
            return programInstanceService.getProgramInstances( program, ProgramStatus.ACTIVE );
        } );
    }

    @Override
    public void validate( EventSearchParams params )
        throws IllegalQueryException
    {
        String violation = null;

        if ( params == null )
        {
            throw new IllegalQueryException( "Query parameters can not be empty" );
        }

        if ( params.getProgram() == null && params.getOrgUnit() == null && params.getTrackedEntityInstance() == null
            && params.getEvents().isEmpty() )
        {
            violation = "At least one of the following query parameters are required: orgUnit, program, trackedEntityInstance or event";
        }

        if ( violation != null )
        {
            log.warn( "Validation failed: " + violation );

            throw new IllegalQueryException( violation );
        }
    }

    private void validateExpiryDays( Event event, Program program, ProgramStageInstance programStageInstance )
    {
        if ( program != null )
        {
            if ( program.getCompleteEventsExpiryDays() > 0 )
            {
                if ( event.getStatus() == EventStatus.COMPLETED
                    || programStageInstance != null && programStageInstance.getStatus() == EventStatus.COMPLETED )
                {
                    Date referenceDate = null;

                    if ( programStageInstance != null )
                    {
                        referenceDate = programStageInstance.getCompletedDate();
                    }

                    else
                    {
                        if ( event.getCompletedDate() != null )
                        {
                            referenceDate = DateUtils.parseDate( event.getCompletedDate() );
                        }
                    }

                    if ( referenceDate == null )
                    {
                        throw new IllegalQueryException( "Event needs to have completed date" );
                    }

                    if ( (new Date()).after(
                        DateUtils.getDateAfterAddition( referenceDate, program.getCompleteEventsExpiryDays() ) ) )
                    {
                        throw new IllegalQueryException(
                            "The event's completness date has expired. Not possible to make changes to this event" );
                    }
                }
            }

            PeriodType periodType = program.getExpiryPeriodType();

            if ( periodType != null && program.getExpiryDays() > 0 )
            {
                if ( programStageInstance != null )
                {
                    Date today = new Date();

                    if ( programStageInstance.getExecutionDate() == null )
                    {
                        throw new IllegalQueryException( "Event needs to have event date" );
                    }

                    Period period = periodType.createPeriod( programStageInstance.getExecutionDate() );

                    if ( today.after( DateUtils.getDateAfterAddition( period.getEndDate(), program.getExpiryDays() ) ) )
                    {
                        throw new IllegalQueryException( "The program's expiry date has passed. It is not possible to make changes to this event" );
                    }
                }
                else
                {
                    String referenceDate = event.getEventDate() != null ? event.getEventDate()
                        : event.getDueDate() != null ? event.getDueDate() : null;

                    if ( referenceDate == null )
                    {
                        throw new IllegalQueryException( "Event needs to have at least one (event or schedule) date" );
                    }

                    Period period = periodType.createPeriod( new Date() );

                    if ( DateUtils.parseDate( referenceDate ).before( period.getStartDate() ) )
                    {
                        throw new IllegalQueryException( "The event's date belongs to an expired period. It is not possble to create such event" );
                    }
                }
            }
        }
    }

    private QueryItem getQueryItem( String item )
    {
        String[] split = item.split( DimensionalObject.DIMENSION_NAME_SEP );

        if ( split == null || split.length % 2 != 1 )
        {
            throw new IllegalQueryException( "Query item or filter is invalid: " + item );
        }

        QueryItem queryItem = getItem( split[0] );

        if ( split.length > 1 )
        {
            for ( int i = 1; i < split.length; i += 2 )
            {
                QueryOperator operator = QueryOperator.fromString( split[i] );
                queryItem.getFilters().add( new QueryFilter( operator, split[i + 1] ) );
            }
        }

        return queryItem;
    }

    private QueryItem getItem( String item )
    {
        DataElement de = dataElementService.getDataElement( item );

        if ( de == null )
        {
            throw new IllegalQueryException( "Dataelement does not exist: " + item );
        }

        return new QueryItem( de, null, de.getValueType(), de.getAggregationType(), de.getOptionSet() );
    }

    private void clearSession()
    {
        organisationUnitCache.clear();
        programCache.clear();
        programStageCache.clear();
        dataElementCache.clear();
        categoryOptionCache.clear();
        categoryOptionComboCache.clear();
        attributeOptionComboCache.clear();
        activeProgramInstanceCache.clear();

        dbmsManager.clearSession();
    }

    private void updateDateFields( Event event, ProgramStageInstance programStageInstance )
    {
        programStageInstance.setAutoFields();

        Date createdAtClient = DateUtils.parseDate( event.getCreatedAtClient() );

        if ( createdAtClient != null )
        {
            programStageInstance.setCreatedAtClient( createdAtClient );
        }

        String lastUpdatedAtClient = event.getLastUpdatedAtClient();

        if ( lastUpdatedAtClient != null )
        {
            programStageInstance.setLastUpdatedAtClient( DateUtils.parseDate( lastUpdatedAtClient ) );
        }
    }

    private void updateTrackedEntityInstance( ProgramStageInstance programStageInstance, User user )
    {
        updateTrackedEntityInstance( Lists.newArrayList( programStageInstance ), user );
    }

    private void updateTrackedEntityInstance( List<ProgramStageInstance> programStageInstances, User user )
    {
        Set<ProgramInstance> programInstances = new HashSet<>();
        Set<TrackedEntityInstance> trackedEntityInstances = new HashSet<>();

        for ( ProgramStageInstance programStageInstance : programStageInstances )
        {
            if ( programStageInstance.getProgramInstance() != null )
            {
                programInstances.add( programStageInstance.getProgramInstance() );

                if ( programStageInstance.getProgramInstance().getEntityInstance() != null )
                {
                    trackedEntityInstances.add( programStageInstance.getProgramInstance().getEntityInstance() );
                }
            }
        }

        programInstances.forEach( pi -> manager.update( pi, user ) );
        trackedEntityInstances.forEach( tei -> manager.update( tei, user ) );
    }

    private CategoryOptionCombo getAttributeOptionCombo( CategoryCombo categoryCombo, String cp,
        String attributeOptionCombo, IdScheme idScheme )
    {
        Set<String> opts = TextUtils.splitToArray( cp, TextUtils.SEMICOLON );

        return getAttributeOptionCombo( categoryCombo, opts, attributeOptionCombo, idScheme );
    }

    private CategoryOptionCombo getAttributeOptionCombo( CategoryCombo categoryCombo, Set<String> opts,
        String attributeOptionCombo, IdScheme idScheme )
    {
        if ( categoryCombo == null )
        {
            throw new IllegalQueryException( "Illegal category combo" );
        }

        // ---------------------------------------------------------------------
        // Attribute category options validation
        // ---------------------------------------------------------------------

        CategoryOptionCombo attrOptCombo = null;

        if ( opts != null )
        {
            Set<CategoryOption> categoryOptions = new HashSet<>();

            for ( String uid : opts )
            {
                CategoryOption categoryOption = getCategoryOption( idScheme, uid );

                if ( categoryOption == null )
                {
                    throw new IllegalQueryException( "Illegal category option identifier: " + uid );
                }

                categoryOptions.add( categoryOption );
            }

            List<String> options = Lists.newArrayList( opts );
            Collections.sort( options );

            String cacheKey = categoryCombo.getUid() + "-" + Joiner.on( "-" ).join( options );
            attrOptCombo = getAttributeOptionCombo( cacheKey, categoryCombo, categoryOptions );

            if ( attrOptCombo == null )
            {
                throw new IllegalQueryException( "Attribute option combo does not exist for given category combo and category options" );
            }
        }
        else if ( attributeOptionCombo != null )
        {
            attrOptCombo = getCategoryOptionCombo( idScheme, attributeOptionCombo );
        }

        // ---------------------------------------------------------------------
        // Fall back to default category option combination
        // ---------------------------------------------------------------------

        if ( attrOptCombo == null )
        {
            attrOptCombo = (CategoryOptionCombo) defaults.get( CategoryOptionCombo.class );
        }

        if ( attrOptCombo == null )
        {
            throw new IllegalQueryException( "Default attribute option combo does not exist" );
        }

        return attrOptCombo;
    }

    protected ImportOptions updateImportOptions( ImportOptions importOptions )
    {
        if ( importOptions == null )
        {
            importOptions = new ImportOptions();
        }

        if ( importOptions.getUser() == null )
        {
            importOptions.setUser( currentUserService.getCurrentUser() );
        }

        return importOptions;
    }
}<|MERGE_RESOLUTION|>--- conflicted
+++ resolved
@@ -216,7 +216,7 @@
 
     @Autowired
     protected TrackerAccessManager trackerAccessManager;
-    
+
     @Autowired
     protected TrackerOwnershipAccessManager trackerOwnershipAccessManager;
 
@@ -483,12 +483,11 @@
                 .setReference( event.getEvent() ).incrementIgnored();
         }
 
-<<<<<<< HEAD
         if ( importOptions.getUser() != null && !importOptions.getUser().isAuthorized( Authorities.F_EDIT_EXPIRED.getAuthority() ) )
         {
             validateExpiryDays( event, program, null );
         }
-=======
+
         if ( event.getGeometry() != null )
         {
             if ( programStage.getFeatureType().equals( FeatureType.NONE ) || !programStage.getFeatureType().value().equals( event.getGeometry().getGeometryType() ) )
@@ -496,9 +495,6 @@
                 return new ImportSummary( ImportStatus.ERROR, "Geometry (" + event.getGeometry().getGeometryType() + ") does not conform to the feature type (" + programStage.getFeatureType().value() + ") specified for the program stage: " + programStage.getUid()  );
             }
         }
-
-        validateExpiryDays( event, program, null );
->>>>>>> 820468b8
 
         List<String> errors = trackerAccessManager.canWrite( importOptions.getUser(),
             new ProgramStageInstance( programInstance, programStage ).setOrganisationUnit( organisationUnit ) );
@@ -546,9 +542,9 @@
         }
 
         List<Event> eventList = eventStore.getEvents( params, organisationUnits );
-        
+
         User user = currentUserService.getCurrentUser();
-        
+
         for ( Event event : eventList )
         {
         	if ( trackerOwnershipAccessManager.hasAccess( user, event.getTrackedEntityInstance(), event.getProgram() ) )
@@ -562,7 +558,7 @@
 
     @Override
     public Grid getEventsGrid( EventSearchParams params )
-    {    	
+    {
     	User user = currentUserService.getCurrentUser();
 
         if ( params.getProgramStage() == null || params.getProgramStage().getProgram() == null )
@@ -635,11 +631,11 @@
         for ( Map<String, String> event : events )
         {
             grid.addRow();
-            
+
             if ( params.getProgramStage().getProgram().isRegistration() && user != null || !user.isSuper())
             {
             	ProgramInstance enrollment = programInstanceService.getProgramInstance( event.get( EVENT_ENROLLMENT_ID ) );
-            	
+
             	if ( enrollment != null && enrollment.getEntityInstance() != null )
             	{
             		if ( !trackerOwnershipAccessManager.hasAccess( user, enrollment.getEntityInstance(), params.getProgramStage().getProgram() ) )
