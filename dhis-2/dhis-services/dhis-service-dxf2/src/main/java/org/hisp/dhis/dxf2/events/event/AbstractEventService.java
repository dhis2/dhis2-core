--- conflicted
+++ resolved
@@ -554,36 +554,6 @@
         }
         else
         {
-<<<<<<< HEAD
-            // TODO: luciano -> this "side" effect should be handled elsewhere...
-            String cacheKey = program.getUid() + "-" + ProgramStatus.ACTIVE;
-            List<ProgramInstance> programInstances = getActiveProgramInstances( cacheKey, program );
-
-            if ( programInstances.isEmpty() )
-            {
-                // Create PI if it doesn't exist (should only be one)
-
-                String storedBy = getValidUsername( event.getStoredBy(), null, importOptions.getUser() != null ? importOptions.getUser().getUsername() : "[Unknown]" );
-
-                ProgramInstance pi = new ProgramInstance();
-                pi.setEnrollmentDate( new Date() );
-                pi.setIncidentDate( new Date() );
-                pi.setProgram( program );
-                pi.setStatus( ProgramStatus.ACTIVE );
-                pi.setStoredBy( storedBy );
-
-                programInstanceService.addProgramInstance( pi, importOptions.getUser() );
-
-                programInstances.add( pi );
-            }
-            else if ( programInstances.size() > 1 )
-            {
-                return new ImportSummary( ImportStatus.ERROR, "Multiple active program instances exists for program: " + program.getUid() )
-                    .setReference( event.getEvent() ).incrementIgnored();
-            }
-            // TODO: luciano ->  handle this situation where we store the PI to use
-            programInstance = programInstances.get( 0 );
-=======
             // FIXME: luciano -> pre-process ProgramInstancePreProcessor
 //            String cacheKey = program.getUid() + "-" + ProgramStatus.ACTIVE;
 //            List<ProgramInstance> programInstances = getActiveProgramInstances( cacheKey, program );
@@ -613,7 +583,6 @@
 //            }
 //            // TODO: luciano ->  handle this situation where we store the PI to use
 //            programInstance = programInstances.get( 0 );
->>>>>>> 10720014
         }
 
         program = programInstance.getProgram();
@@ -1254,11 +1223,7 @@
     {
         importOptions = updateImportOptions( importOptions );
 
-<<<<<<< HEAD
         // FIXME: Respective checker is ==> update.EventBasicCheck
-=======
-        // TODO: luciano -> move to rule
->>>>>>> 10720014
         if ( event == null || StringUtils.isEmpty( event.getEvent() ) )
         {
             return new ImportSummary( ImportStatus.ERROR, "No event or event ID was supplied" ).incrementIgnored();
@@ -1266,11 +1231,7 @@
 
         ImportSummary importSummary = new ImportSummary( event.getEvent() );
 
-<<<<<<< HEAD
         // FIXME: Respective checker is ==> update.ProgramStageInstanceBasicCheck
-=======
-        // TODO: luciano -> move to rule
->>>>>>> 10720014
         ProgramStageInstance programStageInstance = getProgramStageInstance( event.getEvent() );
 
         if ( programStageInstance == null )
@@ -1288,13 +1249,8 @@
                 .setReference( event.getEvent() ).incrementIgnored();
         }
 
-<<<<<<< HEAD
         // FIXME: Respective checker is ==> update.ProgramStageInstanceAclCheck
         List<String> errors = new ArrayList<>();
-=======
-        List<String> errors = new ArrayList<>();
-//        FIXME: luciano to-rule -> EventUpdateAclCheck
->>>>>>> 10720014
 //        List<String> errors = trackerAccessManager.canUpdate( importOptions.getUser(), programStageInstance, false );
 //
 //        if ( !errors.isEmpty() )
@@ -1319,11 +1275,7 @@
         }
 
         //errors = validateEvent( event, programStageInstance.getProgramInstance(), importOptions );
-<<<<<<< HEAD
         // FIXME: Respective checker is ==> root.EventBaseCheck
-=======
-//        FIXME: luciano to-rule -> EventBaseCheck
->>>>>>> 10720014
         if ( !errors.isEmpty() )
         {
             importSummary.setStatus( ImportStatus.ERROR );
@@ -1351,10 +1303,7 @@
 
         String completedBy = getValidUsername( event.getCompletedBy(), null, importOptions.getUser() != null ? importOptions.getUser().getUsername() : "[Unknown]" );
 
-<<<<<<< HEAD
         // FIXME: Respective checker is ==> update.ProgramStageInstanceAuthCheck
-=======
->>>>>>> 10720014
         // TODO this is a "special" ACL check ? perhaps should be moved to the acl service?
         if ( event.getStatus() != programStageInstance.getStatus()
             && programStageInstance.getStatus() == EventStatus.COMPLETED )
