--- conflicted
+++ resolved
@@ -923,13 +923,9 @@
             return user.getOrganisationUnits().stream().collect( Collectors.toList() );
         }
 
-<<<<<<< HEAD
+        params.setOrgUnitSelectionMode( OrganisationUnitSelectionMode.ACCESSIBLE );
+
         return user.getTeiSearchOrganisationUnitsWithFallback().stream().collect( Collectors.toList() );
-=======
-        params.setOrgUnitSelectionMode( OrganisationUnitSelectionMode.ACCESSIBLE );
-
-        return orgUnits.stream().collect( Collectors.toList() );
->>>>>>> 83a83d78
     }
 
     private void saveTrackedEntityComment( ProgramStageInstance programStageInstance, Event event, User user,
