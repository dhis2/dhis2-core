--- conflicted
+++ resolved
@@ -75,12 +75,7 @@
 import org.hisp.dhis.system.grid.ListGrid;
 import org.hisp.dhis.system.notification.NotificationLevel;
 import org.hisp.dhis.system.notification.Notifier;
-<<<<<<< HEAD
-=======
-import org.hisp.dhis.system.util.Clock;
-import org.hisp.dhis.system.util.GeoUtils;
 import org.hisp.dhis.system.util.ValidationUtils;
->>>>>>> cfdc0aaa
 import org.hisp.dhis.trackedentity.TrackedEntityInstance;
 import org.hisp.dhis.trackedentity.TrackedEntityInstanceService;
 import org.hisp.dhis.trackedentity.TrackerAccessManager;
@@ -103,10 +98,10 @@
 @Slf4j
 public abstract class AbstractEventService implements EventService
 {
-    public static final List<String> STATIC_EVENT_COLUMNS = asList( EVENT_ID, EVENT_ENROLLMENT_ID, EVENT_CREATED_ID,
-        EVENT_LAST_UPDATED_ID, EVENT_STORED_BY_ID, EVENT_COMPLETED_BY_ID, EVENT_COMPLETED_DATE_ID,
-        EVENT_EXECUTION_DATE_ID, EVENT_DUE_DATE_ID, EVENT_ORG_UNIT_ID, EVENT_ORG_UNIT_NAME, EVENT_STATUS_ID,
-        EVENT_PROGRAM_STAGE_ID, EVENT_PROGRAM_ID, EVENT_ATTRIBUTE_OPTION_COMBO_ID, EVENT_DELETED, EVENT_GEOMETRY );
+    protected static final List<String> STATIC_EVENT_COLUMNS = asList( EVENT_ID, EVENT_ENROLLMENT_ID, EVENT_CREATED_ID,
+            EVENT_LAST_UPDATED_ID, EVENT_STORED_BY_ID, EVENT_COMPLETED_BY_ID, EVENT_COMPLETED_DATE_ID,
+            EVENT_EXECUTION_DATE_ID, EVENT_DUE_DATE_ID, EVENT_ORG_UNIT_ID, EVENT_ORG_UNIT_NAME, EVENT_STATUS_ID,
+            EVENT_PROGRAM_STAGE_ID, EVENT_PROGRAM_ID, EVENT_ATTRIBUTE_OPTION_COMBO_ID, EVENT_DELETED, EVENT_GEOMETRY );
 
     // -------------------------------------------------------------------------
     // Dependencies
@@ -169,8 +164,8 @@
     private final Set<TrackedEntityInstance> trackedEntityInstancesToUpdate = new HashSet<>();
 
     private static final Cache<DataElement> DATA_ELEM_CACHE = new SimpleCacheBuilder<DataElement>()
-        .forRegion( "dataElementCache" ).expireAfterAccess( 60, TimeUnit.MINUTES ).withInitialCapacity( 1000 )
-        .withMaximumSize( 50000 ).build();
+            .forRegion( "dataElementCache" ).expireAfterAccess( 60, TimeUnit.MINUTES ).withInitialCapacity( 1000 )
+            .withMaximumSize( 50000 ).build();
 
     // -------------------------------------------------------------------------
     // CREATE
@@ -178,7 +173,7 @@
 
     @Override
     public ImportSummaries processEventImport( List<Event> events, ImportOptions importOptions,
-        JobConfiguration jobConfiguration )
+                                               JobConfiguration jobConfiguration )
     {
         return eventImporter.importAll( events, importOptions, jobConfiguration );
     }
@@ -194,7 +189,7 @@
     @Transactional
     @Override
     public ImportSummaries addEvents( final List<Event> events, ImportOptions importOptions,
-        final JobConfiguration jobConfiguration )
+                                      final JobConfiguration jobConfiguration )
     {
         notifier.clear( jobConfiguration ).notify( jobConfiguration, "Importing events" );
         importOptions = updateImportOptions( importOptions );
@@ -208,7 +203,7 @@
             if ( jobConfiguration != null )
             {
                 notifier.notify( jobConfiguration, NotificationLevel.INFO, "Import done", true )
-                    .addJobSummary( jobConfiguration, importSummaries, ImportSummaries.class );
+                        .addJobSummary( jobConfiguration, importSummaries, ImportSummaries.class );
             }
 
             return importSummaries;
@@ -218,7 +213,7 @@
             log.error( DebugUtils.getStackTrace( ex ) );
             notifier.notify( jobConfiguration, ERROR, "Process failed: " + ex.getMessage(), true );
             return new ImportSummaries().addImportSummary(
-                new ImportSummary( ImportStatus.ERROR, "The import process failed: " + ex.getMessage() ) );
+                    new ImportSummary( ImportStatus.ERROR, "The import process failed: " + ex.getMessage() ) );
         }
     }
 
@@ -272,8 +267,8 @@
         for ( Event event : eventList )
         {
             if ( trackerOwnershipAccessManager.hasAccess( user,
-                entityInstanceService.getTrackedEntityInstance( event.getTrackedEntityInstance() ),
-                programService.getProgram( event.getProgram() ) ) )
+                    entityInstanceService.getTrackedEntityInstance( event.getTrackedEntityInstance() ),
+                    programService.getProgram( event.getProgram() ) ) )
             {
                 events.getEvents().add( event );
             }
@@ -312,8 +307,8 @@
             for ( ProgramStageDataElement pde : params.getProgramStage().getProgramStageDataElements() )
             {
                 QueryItem qi = new QueryItem( pde.getDataElement(), pde.getDataElement().getLegendSet(),
-                    pde.getDataElement().getValueType(), pde.getDataElement().getAggregationType(),
-                    pde.getDataElement().hasOptionSet() ? pde.getDataElement().getOptionSet() : null );
+                        pde.getDataElement().getValueType(), pde.getDataElement().getAggregationType(),
+                        pde.getDataElement().hasOptionSet() ? pde.getDataElement().getOptionSet() : null );
                 params.getDataElements().add( qi );
             }
         }
@@ -326,8 +321,8 @@
                     if ( pde.getDisplayInReports() )
                     {
                         QueryItem qi = new QueryItem( pde.getDataElement(), pde.getDataElement().getLegendSet(),
-                            pde.getDataElement().getValueType(), pde.getDataElement().getAggregationType(),
-                            pde.getDataElement().hasOptionSet() ? pde.getDataElement().getOptionSet() : null );
+                                pde.getDataElement().getValueType(), pde.getDataElement().getAggregationType(),
+                                pde.getDataElement().hasOptionSet() ? pde.getDataElement().getOptionSet() : null );
                         params.getDataElements().add( qi );
                     }
                 }
@@ -363,12 +358,12 @@
             if ( params.getProgramStage().getProgram().isRegistration() && user != null || !user.isSuper() )
             {
                 ProgramInstance enrollment = programInstanceService
-                    .getProgramInstance( event.get( EVENT_ENROLLMENT_ID ) );
+                        .getProgramInstance( event.get( EVENT_ENROLLMENT_ID ) );
 
                 if ( enrollment != null && enrollment.getEntityInstance() != null )
                 {
                     if ( !trackerOwnershipAccessManager.hasAccess( user, enrollment.getEntityInstance(),
-                        params.getProgramStage().getProgram() ) )
+                            params.getProgramStage().getProgram() ) )
                     {
                         continue;
                     }
@@ -411,22 +406,22 @@
     public int getAnonymousEventReadyForSynchronizationCount( Date skipChangedBefore )
     {
         EventSearchParams params = new EventSearchParams().setProgramType( ProgramType.WITHOUT_REGISTRATION )
-            .setIncludeDeleted( true ).setSynchronizationQuery( true ).setSkipChangedBefore( skipChangedBefore );
+                .setIncludeDeleted( true ).setSynchronizationQuery( true ).setSkipChangedBefore( skipChangedBefore );
 
         return eventStore.getEventCount( params, null );
     }
 
     @Override
     public Events getAnonymousEventsForSync( int pageSize, Date skipChangedBefore,
-        Map<String, Set<String>> psdesWithSkipSyncTrue )
+                                             Map<String, Set<String>> psdesWithSkipSyncTrue )
     {
         // A page is not specified here as it would lead to SQLGrammarException after a
         // successful sync of few pages
         // (total count will change and offset won't be valid)
 
         EventSearchParams params = new EventSearchParams().setProgramType( ProgramType.WITHOUT_REGISTRATION )
-            .setIncludeDeleted( true ).setSynchronizationQuery( true ).setPageSize( pageSize )
-            .setSkipChangedBefore( skipChangedBefore );
+                .setIncludeDeleted( true ).setSynchronizationQuery( true ).setPageSize( pageSize )
+                .setSkipChangedBefore( skipChangedBefore );
 
         Events anonymousEvents = new Events();
         List<Event> events = eventStore.getEvents( params, null, psdesWithSkipSyncTrue );
@@ -449,8 +444,8 @@
         for ( EventRow eventRow : eventRowList )
         {
             if ( trackerOwnershipAccessManager.hasAccess( user,
-                entityInstanceService.getTrackedEntityInstance( eventRow.getTrackedEntityInstance() ),
-                programService.getProgram( eventRow.getProgram() ) ) )
+                    entityInstanceService.getTrackedEntityInstance( eventRow.getTrackedEntityInstance() ),
+                    programService.getProgram( eventRow.getProgram() ) ) )
             {
                 eventRows.getEventRows().add( eventRow );
             }
@@ -469,7 +464,7 @@
     @Transactional( readOnly = true )
     @Override
     public Event getEvent( ProgramStageInstance programStageInstance, boolean isSynchronizationQuery,
-        boolean skipOwnershipCheck )
+                           boolean skipOwnershipCheck )
     {
         if ( programStageInstance == null )
         {
@@ -486,7 +481,7 @@
 
         event.setFollowup( programStageInstance.getProgramInstance().getFollowup() );
         event.setEnrollmentStatus(
-            EnrollmentStatus.fromProgramStatus( programStageInstance.getProgramInstance().getStatus() ) );
+                EnrollmentStatus.fromProgramStatus( programStageInstance.getProgramInstance().getStatus() ) );
         event.setStatus( programStageInstance.getStatus() );
         event.setEventDate( DateUtils.getIso8601NoTz( programStageInstance.getExecutionDate() ) );
         event.setDueDate( DateUtils.getIso8601NoTz( programStageInstance.getDueDate() ) );
@@ -537,7 +532,7 @@
         event.setProgramStage( programStageInstance.getProgramStage().getUid() );
         event.setAttributeOptionCombo( programStageInstance.getAttributeOptionCombo().getUid() );
         event.setAttributeCategoryOptions( String.join( ";", programStageInstance.getAttributeOptionCombo()
-            .getCategoryOptions().stream().map( CategoryOption::getUid ).collect( Collectors.toList() ) ) );
+                .getCategoryOptions().stream().map( CategoryOption::getUid ).collect( Collectors.toList() ) ) );
 
         if ( programStageInstance.getProgramInstance().getEntityInstance() != null )
         {
@@ -552,11 +547,11 @@
         else
         {
             Set<String> dataElementsToSync = programStageInstance.getProgramStage().getProgramStageDataElements()
-                .stream().filter( psde -> !psde.getSkipSynchronization() ).map( psde -> psde.getDataElement().getUid() )
-                .collect( Collectors.toSet() );
+                    .stream().filter( psde -> !psde.getSkipSynchronization() ).map( psde -> psde.getDataElement().getUid() )
+                    .collect( Collectors.toSet() );
 
             dataValues = programStageInstance.getEventDataValues().stream()
-                .filter( dv -> dataElementsToSync.contains( dv.getDataElement() ) ).collect( Collectors.toSet() );
+                    .filter( dv -> dataElementsToSync.contains( dv.getDataElement() ) ).collect( Collectors.toSet() );
         }
 
         for ( EventDataValue dataValue : dataValues )
@@ -604,8 +599,8 @@
         }
 
         event.setRelationships( programStageInstance.getRelationshipItems().stream()
-            .map( ( r ) -> relationshipService.getRelationship( r.getRelationship(), RelationshipParams.FALSE, user ) )
-            .collect( Collectors.toSet() ) );
+                .map( ( r ) -> relationshipService.getRelationship( r.getRelationship(), RelationshipParams.FALSE, user ) )
+                .collect( Collectors.toSet() ) );
 
         return event;
     }
@@ -617,7 +612,7 @@
     @Transactional
     @Override
     public ImportSummaries updateEvents( List<Event> events, ImportOptions importOptions, boolean singleValue,
-        boolean clearSession )
+                                         boolean clearSession )
     {
         ImportSummaries importSummaries = new ImportSummaries();
         importOptions = updateImportOptions( importOptions );
@@ -647,7 +642,7 @@
     @Transactional
     @Override
     public ImportSummary updateEvent( Event event, boolean singleValue, ImportOptions importOptions,
-        boolean bulkUpdate )
+                                      boolean bulkUpdate )
     {
         final WorkContext workContext = workContextLoader.load( importOptions, Collections.singletonList( event ) );
 
@@ -659,444 +654,35 @@
     public void updateEventForNote( Event event )
     {
         ProgramStageInstance programStageInstance = programStageInstanceService
-            .getProgramStageInstance( event.getEvent() );
+                .getProgramStageInstance( event.getEvent() );
 
         if ( programStageInstance == null )
         {
-<<<<<<< HEAD
-=======
-            throw new IllegalQueryException( "User has no access to attribute category option combo: " + attributeOptionCombo.getUid() );
-        }
-
-        if ( events != null && filters != null )
-        {
-            throw new IllegalQueryException( "Event UIDs and filters can not be specified at the same time" );
-        }
-
-        if ( events == null )
-        {
-            events = new HashSet<>();
-        }
-
-        if ( filters != null )
-        {
-            if ( !StringUtils.isEmpty( programStage ) && ps == null )
-            {
-                throw new IllegalQueryException( "ProgramStage needs to be specified for event filtering to work" );
-            }
-
-            for ( String filter : filters )
-            {
-                QueryItem item = getQueryItem( filter );
-                params.getFilters().add( item );
-            }
-        }
-
-        if ( dataElements != null )
-        {
-            for ( String de : dataElements )
-            {
-                QueryItem dataElement = getQueryItem( de );
-
-                params.getDataElements().add( dataElement );
-            }
-        }
-
-        if ( assignedUserSelectionMode != null && assignedUsers != null && !assignedUsers.isEmpty()
-            && !assignedUserSelectionMode.equals( AssignedUserSelectionMode.PROVIDED ) )
-        {
-            throw new IllegalQueryException( "Assigned User uid(s) cannot be specified if selectionMode is not PROVIDED" );
-        }
-
-        if ( assignedUsers != null )
-        {
-            assignedUsers = assignedUsers.stream()
-                .filter( CodeGenerator::isValidUid )
-                .collect( Collectors.toSet() );
-        }
-        return params
-            .setProgram( pr )
-            .setProgramStage( ps )
-            .setOrgUnit( ou )
-            .setTrackedEntityInstance( tei )
-            .setProgramStatus( programStatus )
-            .setFollowUp( followUp )
-            .setOrgUnitSelectionMode( orgUnitSelectionMode )
-            .setAssignedUserSelectionMode( assignedUserSelectionMode )
-            .setAssignedUsers( assignedUsers )
-            .setStartDate( startDate )
-            .setEndDate( endDate )
-            .setDueDateStart( dueDateStart )
-            .setDueDateEnd( dueDateEnd )
-            .setLastUpdatedStartDate( lastUpdatedStartDate )
-            .setLastUpdatedEndDate( lastUpdatedEndDate )
-            .setLastUpdatedDuration( lastUpdatedDuration )
-            .setEventStatus( status )
-            .setCategoryOptionCombo( attributeOptionCombo )
-            .setIdSchemes( idSchemes )
-            .setPage( page )
-            .setPageSize( pageSize )
-            .setTotalPages( totalPages )
-            .setSkipPaging( skipPaging )
-            .setSkipEventId( skipEventId )
-            .setIncludeAttributes( includeAttributes )
-            .setIncludeAllDataElements( includeAllDataElements )
-            .setOrders( orders )
-            .setGridOrders( gridOrders )
-            .setEvents( events )
-            .setIncludeDeleted( includeDeleted );
-    }
-
-    // -------------------------------------------------------------------------
-    // UPDATE
-    // -------------------------------------------------------------------------
+            return;
+        }
+
+        User currentUser = currentUserService.getCurrentUser();
+
+        saveTrackedEntityComment( programStageInstance, event, getValidUsername( event.getStoredBy(), null,
+                currentUser != null ? currentUser.getUsername() : "[Unknown]" ) );
+
+        updateTrackedEntityInstance( programStageInstance, currentUser, false );
+    }
 
     @Transactional
     @Override
-    public ImportSummaries updateEvents( List<Event> events, ImportOptions importOptions, boolean singleValue, boolean clearSession )
-    {
-        ImportSummaries importSummaries = new ImportSummaries();
-        importOptions = updateImportOptions( importOptions );
-        List<List<Event>> partitions = Lists.partition( events, FLUSH_FREQUENCY );
-
-        for ( List<Event> _events : partitions )
-        {
-            reloadUser( importOptions );
-            prepareCaches( importOptions.getUser(), _events );
-
-            for ( Event event : _events )
-            {
-                importSummaries.addImportSummary( updateEvent( event, singleValue, importOptions, true ) );
-            }
-
-            if ( clearSession && events.size() >= FLUSH_FREQUENCY )
-            {
-                clearSession( importOptions.getUser() );
-            }
-        }
-
-        updateEntities( importOptions.getUser() );
-
-        return importSummaries;
-    }
-
-    @Transactional
-    @Override
-    public ImportSummary updateEvent( Event event, boolean singleValue, boolean bulkUpdate )
-    {
-        return updateEvent( event, singleValue, null, bulkUpdate );
-    }
-
-    @Transactional
-    @Override
-    public ImportSummary updateEvent( Event event, boolean singleValue, ImportOptions importOptions, boolean bulkUpdate )
-    {
-        importOptions = updateImportOptions( importOptions );
-
-        if ( event == null || StringUtils.isEmpty( event.getEvent() ) )
-        {
-            return new ImportSummary( ImportStatus.ERROR, "No event or event ID was supplied" ).incrementIgnored();
-        }
-
-        ImportSummary importSummary = new ImportSummary( event.getEvent() );
-        ProgramStageInstance programStageInstance = getProgramStageInstance( event.getEvent() );
+    public void updateEventForEventDate( Event event )
+    {
+        ProgramStageInstance programStageInstance = programStageInstanceService
+                .getProgramStageInstance( event.getEvent() );
 
         if ( programStageInstance == null )
         {
-            importSummary.setStatus( ImportStatus.ERROR );
-            importSummary.setDescription( "ID " + event.getEvent() + " doesn't point to valid event" );
-            importSummary.getConflicts().add( new ImportConflict( "Invalid Event ID", event.getEvent() ) );
-
-            return importSummary.incrementIgnored();
-        }
-
-        if ( programStageInstance != null && (programStageInstance.isDeleted() || importOptions.getImportStrategy().isCreate()) )
-        {
-            return new ImportSummary( ImportStatus.ERROR, "Event ID " + event.getEvent() + " was already used and/or deleted. This event can not be modified." )
-                .setReference( event.getEvent() ).incrementIgnored();
-        }
-
-        List<String> errors = trackerAccessManager.canUpdate( importOptions.getUser(), programStageInstance, false );
-
-        if ( !errors.isEmpty() )
-        {
-            return new ImportSummary( ImportStatus.ERROR, errors.toString() ).incrementIgnored();
-        }
-
-        OrganisationUnit organisationUnit = getOrganisationUnit( importOptions.getIdSchemes(), event.getOrgUnit() );
-
-        if ( organisationUnit == null )
-        {
-            organisationUnit = programStageInstance.getOrganisationUnit();
-        }
-
-        Program program = getProgram( importOptions.getIdSchemes().getProgramIdScheme(), event.getProgram() );
-
-        if ( program == null )
-        {
-            return new ImportSummary( ImportStatus.ERROR, "Program '" + event.getProgram() + "' for event '" + event.getEvent() + "' was not found." );
-        }
-
-        errors = validateEvent( event, programStageInstance.getProgramInstance(), importOptions );
-
-        if ( !errors.isEmpty() )
-        {
-            importSummary.setStatus( ImportStatus.ERROR );
-            importSummary.getConflicts().addAll( errors.stream().map( s -> new ImportConflict( "Event", s ) ).collect( Collectors.toList() ) );
-            importSummary.incrementIgnored();
-
-            return importSummary;
-        }
-
-        if ( event.getEventDate() != null )
-        {
-            Date executionDate = DateUtils.parseDate( event.getEventDate() );
-            programStageInstance.setExecutionDate( executionDate );
-        }
-
-        Date dueDate = new Date();
-
-        if ( event.getDueDate() != null )
-        {
-            dueDate = DateUtils.parseDate( event.getDueDate() );
-        }
-
-        String storedBy = getValidUsername( event.getStoredBy(), null, User.username( importOptions.getUser(), Constants.UNKNOWN ) );
-        programStageInstance.setStoredBy( storedBy );
-
-        String completedBy = getValidUsername( event.getCompletedBy(), null, User.username( importOptions.getUser(), Constants.UNKNOWN ) );
-
-        if ( event.getStatus() != programStageInstance.getStatus()
-            && programStageInstance.getStatus() == EventStatus.COMPLETED )
-        {
-            UserCredentials userCredentials = importOptions.getUser().getUserCredentials();
-
-            if ( !userCredentials.isSuper() && !userCredentials.isAuthorized( "F_UNCOMPLETE_EVENT" ) )
-            {
-                importSummary.setStatus( ImportStatus.ERROR );
-                importSummary.setDescription( "User is not authorized to uncomplete events" );
-
-                return importSummary;
-            }
-        }
-
-        if ( event.getStatus() == EventStatus.ACTIVE )
-        {
-            programStageInstance.setStatus( EventStatus.ACTIVE );
-            programStageInstance.setCompletedBy( null );
-            programStageInstance.setCompletedDate( null );
-        }
-        else if ( programStageInstance.getStatus() != event.getStatus() && event.getStatus() == EventStatus.COMPLETED )
-        {
-            programStageInstance.setCompletedBy( completedBy );
-
-            Date completedDate = new Date();
-
-            if ( event.getCompletedDate() != null )
-            {
-                completedDate = DateUtils.parseDate( event.getCompletedDate() );
-            }
-            programStageInstance.setCompletedDate( completedDate );
-            programStageInstance.setStatus( EventStatus.COMPLETED );
-        }
-        else if ( event.getStatus() == EventStatus.SKIPPED )
-        {
-            programStageInstance.setStatus( EventStatus.SKIPPED );
-        }
-
-        else if ( event.getStatus() == EventStatus.SCHEDULE )
-        {
-            programStageInstance.setStatus( EventStatus.SCHEDULE );
-        }
-
-        programStageInstance.setDueDate( dueDate );
-        programStageInstance.setOrganisationUnit( organisationUnit );
-
-        validateExpiryDays( importOptions, event, program, programStageInstance );
-
-        CategoryOptionCombo aoc = programStageInstance.getAttributeOptionCombo();
-
-        if ( (event.getAttributeCategoryOptions() != null && program.getCategoryCombo() != null)
-            || event.getAttributeOptionCombo() != null )
-        {
-            IdScheme idScheme = importOptions.getIdSchemes().getCategoryOptionIdScheme();
-
-            try
-            {
-                aoc = getAttributeOptionCombo( program.getCategoryCombo(),
-                    event.getAttributeCategoryOptions(), event.getAttributeOptionCombo(), idScheme );
-            }
-            catch ( IllegalQueryException ex )
-            {
-                importSummary.setStatus( ImportStatus.ERROR );
-                importSummary.getConflicts().add( new ImportConflict( ex.getMessage(), event.getAttributeCategoryOptions() ) );
-                return importSummary.incrementIgnored();
-            }
-        }
-
-        if ( aoc != null && aoc.isDefault() && program.getCategoryCombo() != null && !program.getCategoryCombo().isDefault() )
-        {
-            importSummary.setStatus( ImportStatus.ERROR );
-            importSummary.getConflicts().add( new ImportConflict( "attributeOptionCombo", "Default attribute option combo is not allowed since program has non-default category combo" ) );
-            return importSummary.incrementIgnored();
-        }
-
-        if ( aoc != null )
-        {
-            programStageInstance.setAttributeOptionCombo( aoc );
-        }
-
-        Date eventDate = programStageInstance.getExecutionDate() != null ? programStageInstance.getExecutionDate() : programStageInstance.getDueDate();
-
-        validateAttributeOptionComboDate( aoc, eventDate );
-
-        if ( event.getGeometry() != null )
-        {
-            if ( programStageInstance.getProgramStage().getFeatureType().equals( FeatureType.NONE ) ||
-                !programStageInstance.getProgramStage().getFeatureType().value().equals( event.getGeometry().getGeometryType() ) )
-            {
-                return new ImportSummary( ImportStatus.ERROR, String.format(
-                    "Geometry '%s' does not conform to the feature type '%s' specified for the program stage: '%s'",
-                    programStageInstance.getProgramStage().getUid(), event.getGeometry().getGeometryType(), programStageInstance.getProgramStage().getFeatureType().value() ) )
-                    .setReference( event.getEvent() ).incrementIgnored();
-            }
-
-            event.getGeometry().setSRID( GeoUtils.SRID );
-        }
-        else if ( event.getCoordinate() != null && event.getCoordinate().hasLatitudeLongitude() )
-        {
-            Coordinate coordinate = event.getCoordinate();
-
-            try
-            {
-                event.setGeometry( GeoUtils.getGeoJsonPoint( coordinate.getLongitude(), coordinate.getLatitude() ) );
-            }
-            catch ( IOException e )
-            {
-                return new ImportSummary( ImportStatus.ERROR,
-                    "Invalid longitude or latitude for property 'coordinates'." );
-            }
-        }
-
-        programStageInstance.setGeometry( event.getGeometry() );
-
-        if ( programStageInstance.getProgramStage().isEnableUserAssignment() )
-        {
-            programStageInstance.setAssignedUser( getUser( event.getAssignedUser() ) );
-        }
-
-        saveTrackedEntityComment( programStageInstance, event, storedBy );
-        preheatDataElementsCache( event, importOptions );
-
-        eventDataValueService.processDataValues( programStageInstance, event, singleValue, importOptions, importSummary, DATA_ELEM_CACHE );
-
-        programStageInstanceService.updateProgramStageInstance( programStageInstance );
-
-        // Trigger rule engine:
-        // 1. only once for whole event
-        // 2. only if data value is associated with any ProgramRuleVariable
-
-        boolean isLinkedWithRuleVariable = false;
-
-        for ( DataValue dv : event.getDataValues() )
-        {
-            DataElement dataElement = DATA_ELEM_CACHE.get( dv.getDataElement() ).orElse( null );
-
-            if ( dataElement != null )
-            {
-                isLinkedWithRuleVariable = ruleVariableService.isLinkedToProgramRuleVariable( program, dataElement );
-
-                if ( isLinkedWithRuleVariable )
-                {
-                    break;
-                }
-            }
-        }
-
-        if ( !importOptions.isSkipNotifications() && isLinkedWithRuleVariable )
-        {
-            eventPublisher.publishEvent( new DataValueUpdatedEvent( this, programStageInstance.getId() ) );
-        }
-
-        sendProgramNotification( programStageInstance, importOptions );
-
-        if ( !importOptions.isSkipLastUpdated() )
-        {
-            updateTrackedEntityInstance( programStageInstance, importOptions.getUser(), bulkUpdate );
-        }
-
-        if ( importSummary.getConflicts().isEmpty() )
-        {
-            importSummary.setStatus( ImportStatus.SUCCESS );
-            importSummary.incrementUpdated();
-        }
-        else
-        {
-            importSummary.setStatus( ImportStatus.ERROR );
-            importSummary.incrementIgnored();
-        }
-
-        return importSummary;
-    }
-
-    private void preheatDataElementsCache( Event event, ImportOptions importOptions )
-    {
-        IdScheme dataElementIdScheme = importOptions.getIdSchemes().getDataElementIdScheme();
-
-        Set<String> dataElementIdentificators = event.getDataValues().stream()
-            .map( DataValue::getDataElement )
-            .collect( Collectors.toSet() );
-
-        //Should happen in the most of the cases
-        if ( dataElementIdScheme.isNull() || dataElementIdScheme.is( IdentifiableProperty.UID ) )
-        {
-            List<DataElement> dataElements = manager.getObjects( DataElement.class, IdentifiableProperty.UID,
-                dataElementIdentificators );
-
-            dataElements.forEach( de -> DATA_ELEM_CACHE.put( de.getUid(), de ) );
-        }
-        else
-        {
-            //Slower, but shouldn't happen so often
-            dataElementIdentificators.forEach( deId -> getDataElement( dataElementIdScheme, deId ) );
-        }
-    }
-
-    @Transactional
-    @Override
-    public void updateEventForNote( Event event )
-    {
-        ProgramStageInstance programStageInstance = programStageInstanceService
-            .getProgramStageInstance( event.getEvent() );
-
-        if ( programStageInstance == null )
-        {
->>>>>>> cfdc0aaa
             return;
         }
 
-        User currentUser = currentUserService.getCurrentUser();
-
-        saveTrackedEntityComment( programStageInstance, event, getValidUsername( event.getStoredBy(), null,
-            currentUser != null ? currentUser.getUsername() : "[Unknown]" ) );
-
-        updateTrackedEntityInstance( programStageInstance, currentUser, false );
-    }
-
-    @Transactional
-    @Override
-    public void updateEventForEventDate( Event event )
-    {
-        ProgramStageInstance programStageInstance = programStageInstanceService
-            .getProgramStageInstance( event.getEvent() );
-
-        if ( programStageInstance == null )
-        {
-            return;
-        }
-
         List<String> errors = trackerAccessManager.canUpdate( currentUserService.getCurrentUser(), programStageInstance,
-            false );
+                false );
 
         if ( !errors.isEmpty() )
         {
@@ -1160,7 +746,7 @@
             ProgramStageInstance programStageInstance = programStageInstanceService.getProgramStageInstance( uid );
 
             List<String> errors = trackerAccessManager.canDelete( currentUserService.getCurrentUser(),
-                programStageInstance, false );
+                    programStageInstance, false );
 
             if ( !errors.isEmpty() )
             {
@@ -1168,21 +754,22 @@
             }
 
             programStageInstanceService.deleteProgramStageInstance( programStageInstance );
-<<<<<<< HEAD
-=======
 
             if ( programStageInstance.getProgramStage().getProgram().isRegistration() )
             {
-                entityInstanceService.updateTrackedEntityInstance( programStageInstance.getProgramInstance().getEntityInstance() );
-            }
-
-            ImportSummary importSummary = new ImportSummary( ImportStatus.SUCCESS, "Deletion of event " + uid + " was successful" ).incrementDeleted();
+                entityInstanceService
+                        .updateTrackedEntityInstance( programStageInstance.getProgramInstance().getEntityInstance() );
+            }
+
+            ImportSummary importSummary = new ImportSummary( ImportStatus.SUCCESS,
+                    "Deletion of event " + uid + " was successful" ).incrementDeleted();
             importSummary.setReference( uid );
             return importSummary;
         }
         else
         {
-            return new ImportSummary( ImportStatus.SUCCESS, "Event " + uid + " cannot be deleted as it is not present in the system" ).incrementIgnored();
+            return new ImportSummary( ImportStatus.SUCCESS,
+                    "Event " + uid + " cannot be deleted as it is not present in the system" ).incrementIgnored();
         }
     }
 
@@ -1190,7 +777,6 @@
     @Override
     public ImportSummaries deleteEvents( List<String> uids, boolean clearSession )
     {
-        User user = currentUserService.getCurrentUser();
         ImportSummaries importSummaries = new ImportSummaries();
         int counter = 0;
 
@@ -1200,7 +786,7 @@
 
             if ( clearSession && counter % FLUSH_FREQUENCY == 0 )
             {
-                clearSession( user );
+                // clearSession( user );
             }
 
             counter++;
@@ -1212,75 +798,6 @@
     // -------------------------------------------------------------------------
     // HELPERS
     // -------------------------------------------------------------------------
-
-    @SuppressWarnings( "unchecked" )
-    private void prepareCaches( User user, List<Event> events )
-    {
-        // prepare caches
-        Collection<String> orgUnits = events.stream().map( Event::getOrgUnit ).collect( Collectors.toSet() );
-        Collection<String> programIds = events.stream().map( Event::getProgram ).collect( Collectors.toSet() );
-        Collection<String> eventIds = events.stream().map( Event::getEvent ).collect( Collectors.toList() );
-        Collection<String> userIds = events.stream().map( Event::getAssignedUser ).collect( Collectors.toSet() );
-
-        if ( !orgUnits.isEmpty() )
-        {
-            Query query = Query.from( schemaService.getDynamicSchema( OrganisationUnit.class ) );
-            query.setUser( user );
-            query.add( Restrictions.in( "id", orgUnits ) );
-            queryService.query( query ).forEach( ou -> organisationUnitCache.put( ou.getUid(), (OrganisationUnit) ou ) );
-        }
-
-        if ( !programIds.isEmpty() )
-        {
-            Query query = Query.from( schemaService.getDynamicSchema( Program.class ) );
-            query.setUser( user );
-            query.add( Restrictions.in( "id", programIds ) );
-
-            List<Program> programs = (List<Program>) queryService.query( query );
-
-            if ( !programs.isEmpty() )
-            {
-                for ( Program program : programs )
-                {
-                    programCache.put( program.getUid(), program );
-                    programStageCache.putAll( program.getProgramStages().stream().collect( Collectors.toMap( ProgramStage::getUid, ps -> ps ) ) );
-
-                    for ( ProgramStage programStage : program.getProgramStages() )
-                    {
-                        for ( DataElement dataElement : programStage.getDataElements() )
-                        {
-                            DATA_ELEM_CACHE.put( dataElement.getUid(), dataElement );
-                        }
-                    }
-                }
-            }
-        }
-
-        if ( !eventIds.isEmpty() )
-        {
-            eventSyncService.getEvents( (List<String>) eventIds ).forEach( psi -> programStageInstanceCache.put( psi.getUid(), psi ) );
-
-            manager.getObjects( TrackedEntityInstance.class, IdentifiableProperty.UID,
-                events.stream()
-                    .filter( event -> event.getTrackedEntityInstance() != null )
-                    .map( Event::getTrackedEntityInstance ).collect( Collectors.toSet() ) )
-                .forEach( tei -> trackedEntityInstanceCache.put( tei.getUid(), tei ) );
-
-            manager.getObjects( ProgramInstance.class, IdentifiableProperty.UID,
-                events.stream()
-                    .filter( event -> event.getEnrollment() != null )
-                    .map( Event::getEnrollment ).collect( Collectors.toSet() ) )
-                .forEach( tei -> programInstanceCache.put( tei.getUid(), tei ) );
-        }
-
-        if ( !userIds.isEmpty() )
-        {
-            Query query = Query.from( schemaService.getDynamicSchema( User.class ) );
-            query.setUser( user );
-            query.add( Restrictions.in( "id", userIds ) );
-            queryService.query( query ).forEach( assignedUser -> userCache.put( assignedUser.getUid(), (User) assignedUser ) );
-        }
-    }
 
     private List<OrganisationUnit> getOrganisationUnits( EventSearchParams params )
     {
@@ -1307,246 +824,6 @@
         }
 
         return organisationUnits;
-    }
-
-    private ImportSummary saveEvent( Program program, ProgramInstance programInstance, ProgramStage programStage,
-        ProgramStageInstance programStageInstance, OrganisationUnit organisationUnit, Event event, User assignedUser,
-        ImportOptions importOptions, boolean bulkSave )
-    {
-        Assert.notNull( program, "Program cannot be null" );
-        Assert.notNull( programInstance, "Program instance cannot be null" );
-        Assert.notNull( programStage, "Program stage cannot be null" );
-
-        ImportSummary importSummary = new ImportSummary( event.getEvent() );
-        importOptions = updateImportOptions( importOptions );
-
-        boolean dryRun = importOptions.isDryRun();
-
-        List<String> errors = validateEvent( event, programInstance, importOptions );
-
-        if ( !errors.isEmpty() )
-        {
-            importSummary.setStatus( ImportStatus.ERROR );
-            importSummary.getConflicts().addAll( errors.stream().map( s -> new ImportConflict( "Event", s ) ).collect( Collectors.toList() ) );
-            importSummary.incrementIgnored();
-
-            return importSummary;
-        }
-
-        Date executionDate = null;
-
-        if ( event.getEventDate() != null )
-        {
-            executionDate = DateUtils.parseDate( event.getEventDate() );
-        }
-
-        Date dueDate = new Date();
-
-        if ( event.getDueDate() != null )
-        {
-            dueDate = DateUtils.parseDate( event.getDueDate() );
-        }
-
-        User user = importOptions.getUser();
-
-        String storedBy = getValidUsername( event.getStoredBy(), importSummary, User.username( user, Constants.UNKNOWN ) );
-        String completedBy = getValidUsername( event.getCompletedBy(), importSummary, User.username( user, Constants.UNKNOWN ) );
-
-        CategoryOptionCombo aoc;
-
-        if ( (event.getAttributeCategoryOptions() != null && program.getCategoryCombo() != null)
-            || event.getAttributeOptionCombo() != null )
-        {
-            IdScheme idScheme = importOptions.getIdSchemes().getCategoryOptionIdScheme();
-
-            try
-            {
-                aoc = getAttributeOptionCombo( program.getCategoryCombo(), event.getAttributeCategoryOptions(),
-                    event.getAttributeOptionCombo(), idScheme );
-            }
-            catch ( IllegalQueryException ex )
-            {
-                importSummary.getConflicts().add( new ImportConflict( ex.getMessage(), event.getAttributeCategoryOptions() ) );
-                importSummary.setStatus( ImportStatus.ERROR );
-                return importSummary.incrementIgnored();
-            }
-        }
-        else
-        {
-            aoc = (CategoryOptionCombo) getDefaultObject( CategoryOptionCombo.class );
-        }
-
-        if ( aoc != null && aoc.isDefault() && program.getCategoryCombo() != null && !program.getCategoryCombo().isDefault() )
-        {
-            importSummary.getConflicts().add( new ImportConflict( "attributeOptionCombo", "Default attribute option combo is not allowed since program has non-default category combo" ) );
-            importSummary.setStatus( ImportStatus.ERROR );
-            return importSummary.incrementIgnored();
-        }
-
-        Date eventDate = executionDate != null ? executionDate : dueDate;
-
-        validateAttributeOptionComboDate( aoc, eventDate );
-
-        errors = trackerAccessManager.canWrite( user, aoc );
-
-        if ( !errors.isEmpty() )
-        {
-            importSummary.setStatus( ImportStatus.ERROR );
-            importSummary.getConflicts().addAll( errors.stream().map( s -> new ImportConflict( "CategoryOptionCombo", s ) ).collect( Collectors.toList() ) );
-            importSummary.incrementIgnored();
-
-            return importSummary;
-        }
-
-        if ( !dryRun )
-        {
-            if ( programStageInstance == null )
-            {
-                programStageInstance = createProgramStageInstance( event, programStage, programInstance,
-                    organisationUnit, dueDate, executionDate, event.getStatus().getValue(),
-                    completedBy, storedBy, event.getEvent(), aoc, assignedUser, importOptions, importSummary );
-
-                if ( program.isRegistration() )
-                {
-                    programInstance.getProgramStageInstances().add( programStageInstance );
-                }
-            }
-            else
-            {
-                updateProgramStageInstance( event, programStage, programInstance, organisationUnit, dueDate,
-                    executionDate, event.getStatus().getValue(), completedBy, storedBy,
-                    programStageInstance, aoc, assignedUser, importOptions, importSummary );
-            }
-
-            if ( !importOptions.isSkipLastUpdated() )
-            {
-                updateTrackedEntityInstance( programStageInstance, user, bulkSave );
-            }
-
-            importSummary.setReference( programStageInstance.getUid() );
-        }
-
-        if ( dryRun && programStageInstance == null )
-        {
-
-            log.error( "The request is a dry run and at the same time the programStageInstance is null. This will lead to NullPointerException. Stopping it now." );
-            importSummary.setStatus( ImportStatus.ERROR );
-            importSummary.setDescription( "The request is a dryRun. However, the provided event does not point to a valid event: " + event.getEvent() + ". Cannot continue." );
-
-            return importSummary.setReference( event.getEvent() ).incrementIgnored();
-        }
-
-        programInstanceCache.put( programInstance.getUid(), programInstance );
-        sendProgramNotification( programStageInstance, importOptions );
-
-        if ( importSummary.getConflicts().size() > 0 )
-        {
-            importSummary.setStatus( ImportStatus.ERROR );
-            importSummary.incrementIgnored();
-        }
-        else
-        {
-            importSummary.setStatus( ImportStatus.SUCCESS );
-            importSummary.incrementImported();
-        }
-
-        return importSummary;
-    }
-
-    private void sendProgramNotification( ProgramStageInstance programStageInstance, ImportOptions importOptions )
-    {
-        if ( !importOptions.isSkipNotifications() )
-        {
-            if ( programStageInstance.isCompleted() )
-            {
-                eventPublisher.publishEvent( new ProgramStageCompletionNotificationEvent( this, programStageInstance.getId() ) );
-                eventPublisher.publishEvent( new StageCompletionEvaluationEvent( this, programStageInstance.getId() ) );
-            }
-
-            if ( EventStatus.SCHEDULE.equals( programStageInstance.getStatus() ) )
-            {
-                eventPublisher.publishEvent( new StageScheduledEvaluationEvent( this, programStageInstance.getId() ) );
-            }
-        }
-    }
-
-    private ProgramStageInstance createProgramStageInstance( Event event, ProgramStage programStage,
-        ProgramInstance programInstance, OrganisationUnit organisationUnit, Date dueDate, Date executionDate,
-        int status, String completedBy, String storedBy, String programStageInstanceIdentifier,
-        CategoryOptionCombo aoc, User assignedUser, ImportOptions importOptions, ImportSummary importSummary )
-    {
-        ProgramStageInstance programStageInstance = new ProgramStageInstance();
-
-        if ( importOptions.getIdSchemes().getProgramStageInstanceIdScheme().equals( IdScheme.UID ) )
-        {
-            programStageInstance
-                .setUid( CodeGenerator.isValidUid( programStageInstanceIdentifier ) ? programStageInstanceIdentifier
-                    : CodeGenerator.generateUid() );
-        }
-        else if ( importOptions.getIdSchemes().getProgramStageInstanceIdScheme().equals( IdScheme.CODE ) )
-        {
-            programStageInstance.setUid( CodeGenerator.generateUid() );
-            programStageInstance.setCode( programStageInstanceIdentifier );
-        }
-
-        programStageInstance.setStoredBy( storedBy );
-
-        updateProgramStageInstance( event, programStage, programInstance, organisationUnit, dueDate, executionDate,
-            status, completedBy, storedBy, programStageInstance, aoc, assignedUser, importOptions, importSummary );
-
-        return programStageInstance;
-    }
-
-    private void updateProgramStageInstance( Event event, ProgramStage programStage, ProgramInstance programInstance,
-        OrganisationUnit organisationUnit, Date dueDate, Date executionDate, int status,
-        String completedBy, String storedBy, ProgramStageInstance programStageInstance, CategoryOptionCombo aoc, User assignedUser,
-        ImportOptions importOptions, ImportSummary importSummary )
-    {
-        programStageInstance.setProgramInstance( programInstance );
-        programStageInstance.setProgramStage( programStage );
-        programStageInstance.setDueDate( dueDate );
-        programStageInstance.setExecutionDate( executionDate );
-        programStageInstance.setOrganisationUnit( organisationUnit );
-        programStageInstance.setAttributeOptionCombo( aoc );
-        programStageInstance.setGeometry( event.getGeometry() );
-
-        if ( programStageInstance.getProgramStage().isEnableUserAssignment() )
-        {
-            programStageInstance.setAssignedUser( assignedUser );
-        }
-
-        updateDateFields( event, programStageInstance );
-
-        programStageInstance.setStatus( EventStatus.fromInt( status ) );
-
-        saveTrackedEntityComment( programStageInstance, event, storedBy );
-
-        if ( programStageInstance.isCompleted() )
-        {
-            Date completedDate = new Date();
-            if ( event.getCompletedDate() != null )
-            {
-                completedDate = DateUtils.parseDate( event.getCompletedDate() );
-            }
-            programStageInstance.setCompletedBy( completedBy );
-            programStageInstance.setCompletedDate( completedDate );
-        }
-
-        preheatDataElementsCache( event, importOptions );
-
-        if ( programStageInstance.getId() == 0 )
-        {
-            programStageInstance.setAutoFields();
-            programStageInstanceService.addProgramStageInstance( programStageInstance, importOptions.getUser() );
-
-            eventDataValueService.processDataValues( programStageInstance, event, false, importOptions, importSummary, DATA_ELEM_CACHE );
-            programStageInstanceService.updateProgramStageInstance( programStageInstance, importOptions.getUser() );
-        }
-        else
-        {
-            eventDataValueService.processDataValues( programStageInstance, event, false, importOptions, importSummary, DATA_ELEM_CACHE );
-            programStageInstanceService.updateProgramStageInstance( programStageInstance, importOptions.getUser() );
-        }
     }
 
     private void saveTrackedEntityComment( ProgramStageInstance programStageInstance, Event event, String storedBy )
@@ -1574,214 +851,30 @@
 
     public static String getValidUsername( String userName, ImportSummary importSummary, String fallbackUsername )
     {
-        if ( StringUtils.isEmpty( userName ) )
-        {
-            return fallbackUsername;
+        String validUsername = userName;
+
+        if ( StringUtils.isEmpty( validUsername ) )
+        {
+            validUsername = User.getSafeUsername( fallbackUsername );
         }
         else if ( !ValidationUtils.usernameIsValid( userName ) )
         {
             if ( importSummary != null )
             {
-                importSummary.getConflicts().add( new ImportConflict( "Username",
-                    userName + " is more than " + UserCredentials.USERNAME_MAX_LENGTH + " characters, using current username instead" ) );
-            }
-
-            return fallbackUsername;
-        }
-
-        return userName;
+                importSummary.getConflicts().add( new ImportConflict( "Username", validUsername + " is more than "
+                        + UserCredentials.USERNAME_MAX_LENGTH + " characters, using current username instead" ) );
+            }
+
+            validUsername = User.getSafeUsername( fallbackUsername );
+        }
+
+        return validUsername;
     }
 
     private OrganisationUnit getOrganisationUnit( IdSchemes idSchemes, String id )
     {
         return organisationUnitCache.get( id,
-            () -> manager.getObject( OrganisationUnit.class, idSchemes.getOrgUnitIdScheme(), id ) );
-    }
-
-    private ProgramStageInstance getProgramStageInstance( String uid )
-    {
-        if ( uid == null )
-        {
-            return null;
-        }
-
-        ProgramStageInstance programStageInstance = programStageInstanceCache.get( uid );
-
-        if ( programStageInstance == null )
-        {
-            programStageInstance = eventSyncService.getEvent( uid );
-
-            programStageInstanceCache.put( uid, programStageInstance );
-        }
-
-        return programStageInstance;
-    }
-
-    private ProgramInstance getProgramInstance( String uid )
-    {
-        if ( uid == null )
-        {
-            return null;
-        }
-
-        ProgramInstance programInstance = programInstanceCache.get( uid );
-
-        if ( programInstance == null )
-        {
-            eventSyncService.getEnrollment( uid );
-        }
-
-        return programInstance;
-    }
-
-    private User getUser( String uid )
-    {
-        if ( uid == null )
-        {
-            return null;
-        }
-
-        User user = userCache.get( uid );
-
-        if ( user == null )
-        {
-            user = userService.getUser( uid );
-            userCache.put( uid, user );
-        }
-
-        return user;
-    }
-
-    private TrackedEntityInstance getTrackedEntityInstance( String uid )
-    {
-        if ( uid == null )
-        {
-            return null;
-        }
-
-        TrackedEntityInstance tei = trackedEntityInstanceCache.get( uid );
->>>>>>> cfdc0aaa
-
-            if ( programStageInstance.getProgramStage().getProgram().isRegistration() )
-            {
-                entityInstanceService
-                    .updateTrackedEntityInstance( programStageInstance.getProgramInstance().getEntityInstance() );
-            }
-
-            ImportSummary importSummary = new ImportSummary( ImportStatus.SUCCESS,
-                "Deletion of event " + uid + " was successful" ).incrementDeleted();
-            importSummary.setReference( uid );
-            return importSummary;
-        }
-        else
-        {
-            return new ImportSummary( ImportStatus.SUCCESS,
-                "Event " + uid + " cannot be deleted as it is not present in the system" ).incrementIgnored();
-        }
-    }
-
-    @Transactional
-    @Override
-    public ImportSummaries deleteEvents( List<String> uids, boolean clearSession )
-    {
-        ImportSummaries importSummaries = new ImportSummaries();
-        int counter = 0;
-
-        for ( String uid : uids )
-        {
-            importSummaries.addImportSummary( deleteEvent( uid ) );
-
-            if ( clearSession && counter % FLUSH_FREQUENCY == 0 )
-            {
-                // clearSession( user );
-            }
-
-            counter++;
-        }
-
-        return importSummaries;
-    }
-
-    // -------------------------------------------------------------------------
-    // HELPERS
-    // -------------------------------------------------------------------------
-
-    private List<OrganisationUnit> getOrganisationUnits( EventSearchParams params )
-    {
-        List<OrganisationUnit> organisationUnits = new ArrayList<>();
-
-        OrganisationUnit orgUnit = params.getOrgUnit();
-        OrganisationUnitSelectionMode orgUnitSelectionMode = params.getOrgUnitSelectionMode();
-
-        if ( params.getOrgUnit() != null )
-        {
-            if ( OrganisationUnitSelectionMode.DESCENDANTS.equals( orgUnitSelectionMode ) )
-            {
-                organisationUnits.addAll( organisationUnitService.getOrganisationUnitWithChildren( orgUnit.getUid() ) );
-            }
-            else if ( OrganisationUnitSelectionMode.CHILDREN.equals( orgUnitSelectionMode ) )
-            {
-                organisationUnits.add( orgUnit );
-                organisationUnits.addAll( orgUnit.getChildren() );
-            }
-            else // SELECTED
-            {
-                organisationUnits.add( orgUnit );
-            }
-        }
-
-        return organisationUnits;
-    }
-
-    private void saveTrackedEntityComment( ProgramStageInstance programStageInstance, Event event, String storedBy )
-    {
-        for ( Note note : event.getNotes() )
-        {
-            String noteUid = CodeGenerator.isValidUid( note.getNote() ) ? note.getNote() : CodeGenerator.generateUid();
-
-            if ( !commentService.trackedEntityCommentExists( noteUid ) && !StringUtils.isEmpty( note.getValue() ) )
-            {
-                TrackedEntityComment comment = new TrackedEntityComment();
-                comment.setUid( noteUid );
-                comment.setCommentText( note.getValue() );
-                comment.setCreator( getValidUsername( note.getStoredBy(), null, storedBy ) );
-
-                Date created = DateUtils.parseDate( note.getStoredDate() );
-                comment.setCreated( created );
-
-                commentService.addTrackedEntityComment( comment );
-
-                programStageInstance.getComments().add( comment );
-            }
-        }
-    }
-
-    public static String getValidUsername( String userName, ImportSummary importSummary, String fallbackUsername )
-    {
-        String validUsername = userName;
-
-        if ( StringUtils.isEmpty( validUsername ) )
-        {
-            validUsername = User.getSafeUsername( fallbackUsername );
-        }
-        else if ( validUsername.length() > UserCredentials.USERNAME_MAX_LENGTH )
-        {
-            if ( importSummary != null )
-            {
-                importSummary.getConflicts().add( new ImportConflict( "Username", validUsername + " is more than "
-                    + UserCredentials.USERNAME_MAX_LENGTH + " characters, using current username instead" ) );
-            }
-
-            validUsername = User.getSafeUsername( fallbackUsername );
-        }
-
-        return validUsername;
-    }
-
-    private OrganisationUnit getOrganisationUnit( IdSchemes idSchemes, String id )
-    {
-        return organisationUnitCache.get( id,
-            () -> manager.getObject( OrganisationUnit.class, idSchemes.getOrgUnitIdScheme(), id ) );
+                () -> manager.getObject( OrganisationUnit.class, idSchemes.getOrgUnitIdScheme(), id ) );
     }
 
     private DataElement getDataElement( IdScheme idScheme, String id )
@@ -1791,7 +884,7 @@
 
     @Override
     public void validate( EventSearchParams params )
-        throws IllegalQueryException
+            throws IllegalQueryException
     {
         String violation = null;
 
@@ -1801,7 +894,7 @@
         }
 
         if ( params.getProgram() == null && params.getOrgUnit() == null && params.getTrackedEntityInstance() == null
-            && params.getEvents().isEmpty() )
+                && params.getEvents().isEmpty() )
         {
             violation = "At least one of the following query parameters are required: orgUnit, program, trackedEntityInstance or event";
         }
@@ -1836,14 +929,14 @@
             if ( option.getStartDate() != null && date.compareTo( option.getStartDate() ) < 0 )
             {
                 throw new IllegalQueryException( "Event date " + getMediumDateString( date ) + " is before start date "
-                    + getMediumDateString( option.getStartDate() ) + " for attributeOption '" + option.getName()
-                    + "'" );
+                        + getMediumDateString( option.getStartDate() ) + " for attributeOption '" + option.getName()
+                        + "'" );
             }
 
             if ( option.getEndDate() != null && date.compareTo( option.getEndDate() ) > 0 )
             {
                 throw new IllegalQueryException( "Event date " + getMediumDateString( date ) + " is after end date "
-                    + getMediumDateString( option.getEndDate() ) + " for attributeOption '" + option.getName() + "'" );
+                        + getMediumDateString( option.getEndDate() ) + " for attributeOption '" + option.getName() + "'" );
             }
         }
     }
@@ -1860,7 +953,7 @@
     }
 
     private void updateTrackedEntityInstance( List<ProgramStageInstance> programStageInstances, User user,
-        boolean bulkUpdate )
+                                              boolean bulkUpdate )
     {
         for ( ProgramStageInstance programStageInstance : programStageInstances )
         {
@@ -1878,7 +971,7 @@
                     if ( programStageInstance.getProgramInstance().getEntityInstance() != null )
                     {
                         trackedEntityInstancesToUpdate
-                            .add( programStageInstance.getProgramInstance().getEntityInstance() );
+                                .add( programStageInstance.getProgramInstance().getEntityInstance() );
                     }
                 }
             }
