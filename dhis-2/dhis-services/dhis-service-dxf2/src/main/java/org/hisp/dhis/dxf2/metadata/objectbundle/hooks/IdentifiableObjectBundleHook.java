--- conflicted
+++ resolved
@@ -117,23 +117,4 @@
             session.save( attributeValue );
         }
     }
-<<<<<<< HEAD
-=======
-
-    private boolean isAttributeValueAlreadyPresent( Set<AttributeValue> attributeValues,
-        AttributeValue attributeValue )
-    {
-        return attributeValues
-            .stream()
-            .anyMatch( av -> av.getAttribute().getUid().equals( attributeValue.getAttribute().getUid() ) &&
-                av.getValue().equals( attributeValue.getValue() ) );
-    }
-
-    private void handleSkipSharing( IdentifiableObject identifiableObject, ObjectBundle bundle )
-    {
-        if ( !bundle.isSkipSharing() ) return;
-
-        aclService.clearSharing( identifiableObject, bundle.getUser() );
-    }
->>>>>>> 08f72cd2
 }