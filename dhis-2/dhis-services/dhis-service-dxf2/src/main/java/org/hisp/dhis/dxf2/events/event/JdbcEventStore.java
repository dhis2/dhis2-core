--- conflicted
+++ resolved
@@ -32,13 +32,35 @@
 import static java.util.stream.Collectors.toList;
 import static org.apache.commons.collections4.CollectionUtils.isNotEmpty;
 import static org.hisp.dhis.common.IdentifiableObjectUtils.getIdentifiers;
-import static org.hisp.dhis.commons.util.TextUtils.*;
+import static org.hisp.dhis.commons.util.TextUtils.getCommaDelimitedString;
+import static org.hisp.dhis.commons.util.TextUtils.getQuotedCommaDelimitedString;
+import static org.hisp.dhis.commons.util.TextUtils.removeLastComma;
+import static org.hisp.dhis.commons.util.TextUtils.splitToArray;
 import static org.hisp.dhis.dxf2.events.event.AbstractEventService.STATIC_EVENT_COLUMNS;
-import static org.hisp.dhis.dxf2.events.event.EventSearchParams.*;
+import static org.hisp.dhis.dxf2.events.event.EventSearchParams.EVENT_ATTRIBUTE_OPTION_COMBO_ID;
+import static org.hisp.dhis.dxf2.events.event.EventSearchParams.EVENT_COMPLETED_BY_ID;
+import static org.hisp.dhis.dxf2.events.event.EventSearchParams.EVENT_COMPLETED_DATE_ID;
+import static org.hisp.dhis.dxf2.events.event.EventSearchParams.EVENT_CREATED_ID;
+import static org.hisp.dhis.dxf2.events.event.EventSearchParams.EVENT_DELETED;
+import static org.hisp.dhis.dxf2.events.event.EventSearchParams.EVENT_DUE_DATE_ID;
+import static org.hisp.dhis.dxf2.events.event.EventSearchParams.EVENT_ENROLLMENT_ID;
+import static org.hisp.dhis.dxf2.events.event.EventSearchParams.EVENT_EXECUTION_DATE_ID;
+import static org.hisp.dhis.dxf2.events.event.EventSearchParams.EVENT_GEOMETRY;
+import static org.hisp.dhis.dxf2.events.event.EventSearchParams.EVENT_ID;
+import static org.hisp.dhis.dxf2.events.event.EventSearchParams.EVENT_LAST_UPDATED_ID;
+import static org.hisp.dhis.dxf2.events.event.EventSearchParams.EVENT_ORG_UNIT_ID;
+import static org.hisp.dhis.dxf2.events.event.EventSearchParams.EVENT_ORG_UNIT_NAME;
+import static org.hisp.dhis.dxf2.events.event.EventSearchParams.EVENT_PROGRAM_ID;
+import static org.hisp.dhis.dxf2.events.event.EventSearchParams.EVENT_PROGRAM_STAGE_ID;
+import static org.hisp.dhis.dxf2.events.event.EventSearchParams.EVENT_STATUS_ID;
+import static org.hisp.dhis.dxf2.events.event.EventSearchParams.EVENT_STORED_BY_ID;
 import static org.hisp.dhis.dxf2.events.event.EventUtils.eventDataValuesToJson;
+import static org.hisp.dhis.util.DateUtils.getDateAfterAddition;
+import static org.hisp.dhis.util.DateUtils.getLongGmtDateString;
+import static org.hisp.dhis.util.DateUtils.getMediumDateString;
+
 import static org.hisp.dhis.system.util.SqlUtils.castToNumber;
 import static org.hisp.dhis.system.util.SqlUtils.lower;
-import static org.hisp.dhis.util.DateUtils.*;
 
 import java.io.IOException;
 import java.sql.PreparedStatement;
@@ -47,16 +69,26 @@
 import java.sql.Types;
 import java.util.ArrayList;
 import java.util.Collection;
-import java.util.Comparator;
 import java.util.Date;
 import java.util.HashMap;
 import java.util.HashSet;
 import java.util.List;
 import java.util.Map;
 import java.util.Set;
+import java.util.concurrent.TimeUnit;
 import java.util.stream.Collectors;
 
+import com.fasterxml.jackson.core.type.TypeReference;
+import com.fasterxml.jackson.databind.ObjectReader;
+import com.google.common.collect.ImmutableMap;
+import com.vividsolutions.jts.geom.Geometry;
+import com.vividsolutions.jts.io.ParseException;
+import com.vividsolutions.jts.io.WKTReader;
+import lombok.extern.slf4j.Slf4j;
+import org.apache.commons.lang.RandomStringUtils;
 import org.apache.commons.lang3.StringUtils;
+import org.cache2k.Cache;
+import org.cache2k.Cache2kBuilder;
 import org.hisp.dhis.common.BaseIdentifiableObject;
 import org.hisp.dhis.common.IdScheme;
 import org.hisp.dhis.common.IdSchemes;
@@ -101,16 +133,8 @@
 import org.springframework.stereotype.Repository;
 
 import com.fasterxml.jackson.core.JsonProcessingException;
-import com.fasterxml.jackson.core.type.TypeReference;
 import com.fasterxml.jackson.databind.ObjectMapper;
-import com.fasterxml.jackson.databind.ObjectReader;
 import com.google.common.base.Joiner;
-import com.google.common.collect.ImmutableMap;
-import com.vividsolutions.jts.geom.Geometry;
-import com.vividsolutions.jts.io.ParseException;
-import com.vividsolutions.jts.io.WKTReader;
-
-import lombok.extern.slf4j.Slf4j;
 
 /**
  * @author Morten Olav Hansen <mortenoh@gmail.com>
@@ -164,20 +188,6 @@
         // @formatter:on
         "values ( nextval('programstageinstance_sequence'), ?, ?, ?, ?, ?, ?, ?, ?, ?, ?, ?, ?, ?, ?, ?, ?, ?, ?, ?, ? )";
 
-<<<<<<< HEAD
-=======
-    private final static String INSERT_EVENT_NOTE_SQL = "INSERT INTO TRACKEDENTITYCOMMENT (trackedentitycommentid, " + // 0
-        "uid, " +           // 1
-        "commenttext, " +   // 2
-        "created, " +       // 3
-        "creator," +        // 4
-        "lastUpdated" +     // 5
-        ") " + "values ( nextval('hibernate_sequence'), ?, ?, ?, ?, ?)";
-
-    private final static String INSERT_EVENT_COMMENT_LINK = "INSERT INTO programstageinstancecomments (programstageinstanceid, "
-            + "sort_order, trackedentitycommentid) values (?, ?, ?)";
-
->>>>>>> d9914bcc
     private final static String UPDATE_EVENT_SQL = "update programstageinstance set " +
         // @formatter:off
         "programinstanceid = ?, " +         // 1
@@ -207,8 +217,8 @@
      * statement. This prevents deadlocks when Postgres tries to update the same
      * TEI.
      */
-    private final static String UPDATE_TEI_SQL = "SELECT * FROM trackedentityinstance where uid in (?) FOR UPDATE %s;" +
-            "update trackedentityinstance set lastupdated = ?, lastupdatedby = ? where uid in (?)";
+    String UPDATE_TEI_SQL = "SELECT * FROM trackedentityinstance where uid in (?) FOR UPDATE %s;" +
+        "update trackedentityinstance set lastupdated = ?, lastupdatedby = ? where uid in (?)";
 
 
     // -------------------------------------------------------------------------
@@ -230,6 +240,11 @@
     private final ObjectMapper jsonMapper;
 
     private final Environment env;
+
+    private final Cache<String, String> teiUpdateCache = new Cache2kBuilder<String, String>() {}
+        .name( "teiUpdateCache" + RandomStringUtils.randomAlphabetic(5) )
+        .expireAfterWrite( 10, TimeUnit.SECONDS )
+        .build();
 
     public JdbcEventStore( StatementBuilder statementBuilder, JdbcTemplate jdbcTemplate,
         @Qualifier( "dataValueJsonMapper" ) ObjectMapper jsonMapper,
@@ -248,7 +263,7 @@
         this.manager = identifiableObjectManager;
         this.jsonMapper = jsonMapper;
         this.env = env;
-        
+
     }
 
     // -------------------------------------------------------------------------
@@ -452,7 +467,7 @@
     {
         try
         {
-            jdbcTemplate.batchUpdate( UPDATE_EVENT_SQL, sort (programStageInstances ), programStageInstances.size(),
+            jdbcTemplate.batchUpdate( UPDATE_EVENT_SQL, programStageInstances, programStageInstances.size(),
                 ( ps, programStageInstance ) -> {
                     try
                     {
@@ -647,32 +662,32 @@
     }
 
     private void validateIdentifiersPresence( SqlRowSet rowSet, IdSchemes idSchemes,
-                                              boolean validateCategoryOptionCombo )
+        boolean validateCategoryOptionCombo )
     {
         if ( StringUtils.isEmpty( rowSet.getString( "p_identifier" ) ) )
         {
             throw new IllegalStateException( String.format( "Program %s does not have a value assigned for idScheme %s",
-                    rowSet.getString( "p_uid" ), idSchemes.getProgramIdScheme().name() ) );
+                rowSet.getString( "p_uid" ), idSchemes.getProgramIdScheme().name() ) );
         }
 
         if ( StringUtils.isEmpty( rowSet.getString( "ps_identifier" ) ) )
         {
             throw new IllegalStateException(
-                    String.format( "ProgramStage %s does not have a value assigned for idScheme %s",
-                            rowSet.getString( "ps_uid" ), idSchemes.getProgramStageIdScheme().name() ) );
+                String.format( "ProgramStage %s does not have a value assigned for idScheme %s",
+                    rowSet.getString( "ps_uid" ), idSchemes.getProgramStageIdScheme().name() ) );
         }
 
         if ( StringUtils.isEmpty( rowSet.getString( "ou_identifier" ) ) )
         {
             throw new IllegalStateException( String.format( "OrgUnit %s does not have a value assigned for idScheme %s",
-                    rowSet.getString( "ou_uid" ), idSchemes.getOrgUnitIdScheme().name() ) );
+                rowSet.getString( "ou_uid" ), idSchemes.getOrgUnitIdScheme().name() ) );
         }
 
         if ( validateCategoryOptionCombo && StringUtils.isEmpty( rowSet.getString( "coc_identifier" ) ) )
         {
             throw new IllegalStateException(
-                    String.format( "CategoryOptionCombo %s does not have a value assigned for idScheme %s",
-                            rowSet.getString( "coc_uid" ), idSchemes.getCategoryOptionComboIdScheme().name() ) );
+                String.format( "CategoryOptionCombo %s does not have a value assigned for idScheme %s",
+                    rowSet.getString( "coc_uid" ), idSchemes.getCategoryOptionComboIdScheme().name() ) );
         }
     }
 
@@ -889,12 +904,12 @@
             final String optCol = item.getItemId() + "opt";
             final String dataValueValueSql = "psi.eventdatavalues #>> '{" + col + ", value}'";
 
-            if ( !joinedColumns.contains( col ) ) 
-            {
-                if (item.hasOptionSet() && item.hasFilter()) 
+            if ( !joinedColumns.contains( col ) )
+            {
+                if (item.hasOptionSet() && item.hasFilter())
                 {
                     sqlBuilder.append("inner join optionvalue as " + optCol + " on lower(" + optCol + ".code) = " +
-                    "lower(" + dataValueValueSql + ") and " + optCol + ".optionsetid = " + item.getOptionSet().getId() + " ");
+                        "lower(" + dataValueValueSql + ") and " + optCol + ".optionsetid = " + item.getOptionSet().getId() + " ");
                 }
 
                 joinedColumns.add(col);
@@ -918,31 +933,31 @@
                         if ( QueryOperator.LIKE.getValue().equalsIgnoreCase( filter.getSqlOperator() ) )
                         {
                             eventDataValuesWhereSql += " " + queryCol + " " + filter.getSqlOperator() + " "
-                                    + StringUtils.lowerCase( filter.getSqlFilter( encodedFilter ) ) + " ";
+                                + StringUtils.lowerCase( filter.getSqlFilter( encodedFilter ) ) + " ";
                         }
                         else
                         {
                             eventDataValuesWhereSql += " " + queryCol + " " + filter.getSqlOperator() + " "
-                                    + StringUtils.lowerCase( StringUtils.isNumeric( encodedFilter ) ? encodedFilter :
-                                    filter.getSqlFilter( encodedFilter ) ) + " ";
+                                + StringUtils.lowerCase( StringUtils.isNumeric( encodedFilter ) ? encodedFilter :
+                                filter.getSqlFilter( encodedFilter ) ) + " ";
                         }
                     }
                     else if ( QueryOperator.IN.getValue().equalsIgnoreCase( filter.getSqlOperator() ) )
                     {
                         sqlBuilder.append( "and " + queryCol + " " + filter.getSqlOperator() + " "
-                                + StringUtils.lowerCase( StringUtils.isNumeric( encodedFilter ) ? encodedFilter :
-                                filter.getSqlFilter( encodedFilter ) ) + " " );
+                            + StringUtils.lowerCase( StringUtils.isNumeric( encodedFilter ) ? encodedFilter :
+                            filter.getSqlFilter( encodedFilter ) ) + " " );
                     }
                     else if ( QueryOperator.LIKE.getValue().equalsIgnoreCase( filter.getSqlOperator() ) )
                     {
                         sqlBuilder.append( "and lower(" + optCol + DOT_NAME + " " + filter.getSqlOperator() + " "
-                                + StringUtils.lowerCase( filter.getSqlFilter( encodedFilter ) ) + " " );
+                            + StringUtils.lowerCase( filter.getSqlFilter( encodedFilter ) ) + " " );
                     }
                     else
                     {
                         sqlBuilder.append( "and lower(" + optCol + DOT_NAME + " " + filter.getSqlOperator() + " "
-                                + StringUtils.lowerCase( StringUtils.isNumeric( encodedFilter ) ? encodedFilter :
-                                filter.getSqlFilter( encodedFilter ) ) + " " );
+                            + StringUtils.lowerCase( StringUtils.isNumeric( encodedFilter ) ? encodedFilter :
+                            filter.getSqlFilter( encodedFilter ) ) + " " );
                     }
                 }
             }
@@ -1062,7 +1077,7 @@
             sqlBuilder.append( hlp.whereAnd() ).append( " (au.uid in (" )
                 .append( getQuotedCommaDelimitedString( params.getAssignedUsers() ) ).append( ")) " );
         }
-        
+
         if ( params.isIncludeOnlyUnassignedEvents() )
         {
             sqlBuilder.append( hlp.whereAnd() ).append( " (au.uid is null) " );
@@ -1482,7 +1497,7 @@
     private List<ProgramStageInstance> saveAllEvents( List<ProgramStageInstance> batch )
     {
         JdbcUtils.batchUpdateWithKeyHolder( jdbcTemplate, INSERT_EVENT_SQL,
-                new BatchPreparedStatementSetterWithKeyHolder<ProgramStageInstance>( sort (batch ) )
+            new BatchPreparedStatementSetterWithKeyHolder<ProgramStageInstance>( batch )
             {
                 @Override
                 protected void setValues( PreparedStatement ps, ProgramStageInstance event )
@@ -1504,7 +1519,7 @@
                     event.setId( (Long) primaryKey.get( "programstageinstanceid" ) );
                 }
 
-                } );
+            } );
 
         /*
          * Extract the primary keys from the created objects
@@ -1523,17 +1538,17 @@
         {
             /* a Map where [key] -> PSI UID , [value] -> PSI ID */
             Map<String, Long> persisted = jdbcTemplate
-                    .queryForList(
-                            "SELECT uid, programstageinstanceid from programstageinstance where programstageinstanceid in ( "
-                                    + Joiner.on( ";" ).join( eventIds ) + ")" )
-                    .stream().collect(
-                            Collectors.toMap( s -> (String) s.get( "uid" ), s -> (Long) s.get( "programstageinstanceid" ) ) );
+                .queryForList(
+                    "SELECT uid, programstageinstanceid from programstageinstance where programstageinstanceid in ( "
+                        + Joiner.on( ";" ).join( eventIds ) + ")" )
+                .stream().collect(
+                    Collectors.toMap( s -> (String) s.get( "uid" ), s -> (Long) s.get( "programstageinstanceid" ) ) );
 
             // @formatter:off
             return batch.stream()
-                    .filter( psi -> persisted.containsKey( psi.getUid() ) )
-                    .peek( psi -> psi.setId( persisted.get( psi.getUid() ) ) )
-                    .collect( Collectors.toList() );
+                .filter( psi -> persisted.containsKey( psi.getUid() ) )
+                .peek( psi -> psi.setId( persisted.get( psi.getUid() ) ) )
+                .collect( Collectors.toList() );
             // @formatter:on
         }
         else
@@ -1546,142 +1561,25 @@
         }
     }
 
-<<<<<<< HEAD
-=======
-    /**
-     * Sort the list of {@see ProgramStageInstance} to prevent deadlocks
-     */
-    private List<ProgramStageInstance> sort( List<ProgramStageInstance> batch )
-    {
-        return batch.stream().sorted( Comparator.comparing( ProgramStageInstance::getUid ) ).collect( toList() );
-    }
-
-    /**
-     * Save all the comments ({@see TrackedEntityComment} for the list of
-     * {@see ProgramStageInstance}
-     * 
-     * @param batch a List of {@see ProgramStageInstance}
-     */
-    private void saveAllComments( List<ProgramStageInstance> batch )
-    {
+    public void updateTrackedEntityInstances( List<String> teiUids, User user )
+    {
+        if ( teiUids.isEmpty() )
+        {
+            return;
+        }
         try
         {
-            for ( ProgramStageInstance psi : batch )
-            {
-                int sortOrder = 1;
-                if ( psi.getId() > 0 && psi.getComments().size() > 0 )
-                {
-                    // if the PSI is already in the db, fetch the latest sort order for the
-                    // notes, to avoid conflicts
-                    sortOrder = jdbcTemplate.queryForObject(
-                        "select coalesce(max(sort_order) + 1, 1) from programstageinstancecomments where programstageinstanceid = "
-                            + psi.getId(),
-                        Integer.class );
-                }
-                List<TrackedEntityComment> comments = psi.getComments();
-
-                for ( TrackedEntityComment comment : comments )
-                {
-                    if ( !StringUtils.isEmpty( comment.getCommentText() ) )
-                    {
-                        Long commentId = saveComment( comment );
-                        if ( commentId != null && commentId != 0 )
-                        {
-                            saveCommentToEvent( psi.getId(), commentId, sortOrder );
-                            sortOrder++;
-                        }
-                    }
-                }
-            }
-        }
-        catch ( DataAccessException dae )
-        {
-            log.error( "An error occurred saving a Program Stage Instance comment", dae );
-            throw dae;
-        }
-    }
-
-    private Long saveComment( TrackedEntityComment comment )
-    {
-        KeyHolder keyHolder = new GeneratedKeyHolder();
-
-        try
-        {
-            jdbcTemplate.update( connection -> {
-                PreparedStatement ps = connection.prepareStatement( INSERT_EVENT_NOTE_SQL, new String[]{"trackedentitycommentid"} );
-
-                ps.setString( 1, comment.getUid() );
-                ps.setString( 2, comment.getCommentText() );
-                ps.setTimestamp( 3, toTimestamp( comment.getCreated() ) );
-                ps.setString( 4, comment.getCreator() );
-                ps.setTimestamp( 5, toTimestamp( comment.getLastUpdated() ) );
-
-                return ps;
-            }, keyHolder );
-        }
-        catch ( DataAccessException e )
-        {
-            log.error( "An error occurred saving a TrackedEntityComment", e );
-            return null;
-        }
-
-        return (long) keyHolder.getKey();
-    }
-
-    private void saveCommentToEvent( Long programStageInstanceId, Long commentId, int sortOrder )
-    {
-        try
-        {
-            jdbcTemplate.update( connection -> {
-                PreparedStatement ps = connection.prepareStatement( INSERT_EVENT_COMMENT_LINK );
-
-                ps.setLong( 1, programStageInstanceId );
-                ps.setInt( 2, sortOrder );
-                ps.setLong( 3, commentId );
-
-                return ps;
-            } );
-        }
-        catch ( DataAccessException e )
-        {
-            log.error(
-                "An error occurred saving a link between a TrackedEntityComment and a ProgramStageInstance with primary key: "
-                    + programStageInstanceId,
-                e );
-            throw e;
-        }
-    }
-
->>>>>>> d9914bcc
-    public void updateTrackedEntityInstances( List<String> teiUids, User user )
-    {
-        if ( teiUids.isEmpty() )
-        {
-            return;
-        }
-        try
-        {
-            final String result = teiUids.stream()
-                .sorted() // make sure the list is sorted, to prevent deadlocks
-                .map( s -> "'" + s + "'" )
-                .collect( Collectors.joining( ", " ) );
-
-            jdbcTemplate.execute( getUpdateTeiSql(), (PreparedStatementCallback<Boolean>) psc -> {
-                psc.setString( 1, result );
-                psc.setTimestamp( 2, toTimestamp( new Date() ) );
-                if ( user != null )
-                {
-                    psc.setLong( 3, user.getId() );
-                }
-                else
-                {
-                    psc.setNull( 3, Types.INTEGER );
-                }
-                psc.setString( 4, result );
-                return psc.execute();
-            } );
-
-<<<<<<< HEAD
+            List<String> updatableTeiUid = new ArrayList<>();
+            for ( String uid : teiUids )
+            {
+                if ( !teiUpdateCache.containsKey( uid ) )
+                {
+                    updatableTeiUid.add( uid );
+                    teiUpdateCache.put( uid, uid );
+                }
+            }
+
+
             if ( !updatableTeiUid.isEmpty() )
             {
                 final String result = updatableTeiUid.stream()
@@ -1703,8 +1601,6 @@
                     return psc.execute();
                 } );
             }
-=======
->>>>>>> d9914bcc
         }
         catch ( DataAccessException e )
         {
@@ -1912,16 +1808,17 @@
         if ( !isSuper( user ) )
         {
             params.setAccessiblePrograms(
-                    manager.getDataReadAll( Program.class ).stream().map( Program::getUid ).collect( Collectors.toSet() ) );
+                manager.getDataReadAll( Program.class ).stream().map( Program::getUid ).collect( Collectors.toSet() ) );
 
             params.setAccessibleProgramStages( manager.getDataReadAll( ProgramStage.class ).stream()
-                    .map( ProgramStage::getUid ).collect( Collectors.toSet() ) );
+                .map( ProgramStage::getUid ).collect( Collectors.toSet() ) );
         }
     }
 
     private PGgeometry toGeometry( Geometry geometry )
-            throws SQLException
+        throws SQLException
     {
         return geometry != null ? new PGgeometry( geometry.toText() ) : null;
     }
+
 }