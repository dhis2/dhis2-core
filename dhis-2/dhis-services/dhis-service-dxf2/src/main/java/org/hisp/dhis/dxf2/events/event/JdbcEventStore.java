package org.hisp.dhis.dxf2.events.event;

/*
 * Copyright (c) 2004-2020, University of Oslo
 * All rights reserved.
 *
 * Redistribution and use in source and binary forms, with or without
 * modification, are permitted provided that the following conditions are met:
 * Redistributions of source code must retain the above copyright notice, this
 * list of conditions and the following disclaimer.
 *
 * Redistributions in binary form must reproduce the above copyright notice,
 * this list of conditions and the following disclaimer in the documentation
 * and/or other materials provided with the distribution.
 * Neither the name of the HISP project nor the names of its contributors may
 * be used to endorse or promote products derived from this software without
 * specific prior written permission.
 *
 * THIS SOFTWARE IS PROVIDED BY THE COPYRIGHT HOLDERS AND CONTRIBUTORS "AS IS" AND
 * ANY EXPRESS OR IMPLIED WARRANTIES, INCLUDING, BUT NOT LIMITED TO, THE IMPLIED
 * WARRANTIES OF MERCHANTABILITY AND FITNESS FOR A PARTICULAR PURPOSE ARE
 * DISCLAIMED. IN NO EVENT SHALL THE COPYRIGHT OWNER OR CONTRIBUTORS BE LIABLE FOR
 * ANY DIRECT, INDIRECT, INCIDENTAL, SPECIAL, EXEMPLARY, OR CONSEQUENTIAL DAMAGES
 * (INCLUDING, BUT NOT LIMITED TO, PROCUREMENT OF SUBSTITUTE GOODS OR SERVICES;
 * LOSS OF USE, DATA, OR PROFITS; OR BUSINESS INTERRUPTION) HOWEVER CAUSED AND ON
 * ANY THEORY OF LIABILITY, WHETHER IN CONTRACT, STRICT LIABILITY, OR TORT
 * (INCLUDING NEGLIGENCE OR OTHERWISE) ARISING IN ANY WAY OUT OF THE USE OF THIS
 * SOFTWARE, EVEN IF ADVISED OF THE POSSIBILITY OF SUCH DAMAGE.
 */

import static com.google.common.base.Preconditions.checkNotNull;
import static java.util.stream.Collectors.toList;
import static org.apache.commons.collections4.CollectionUtils.isNotEmpty;
import static org.hisp.dhis.common.IdentifiableObjectUtils.getIdentifiers;
import static org.hisp.dhis.commons.util.TextUtils.getCommaDelimitedString;
import static org.hisp.dhis.commons.util.TextUtils.getQuotedCommaDelimitedString;
import static org.hisp.dhis.commons.util.TextUtils.removeLastComma;
import static org.hisp.dhis.commons.util.TextUtils.splitToArray;
import static org.hisp.dhis.dxf2.events.event.AbstractEventService.STATIC_EVENT_COLUMNS;
import static org.hisp.dhis.dxf2.events.event.EventSearchParams.EVENT_ATTRIBUTE_OPTION_COMBO_ID;
import static org.hisp.dhis.dxf2.events.event.EventSearchParams.EVENT_COMPLETED_BY_ID;
import static org.hisp.dhis.dxf2.events.event.EventSearchParams.EVENT_COMPLETED_DATE_ID;
import static org.hisp.dhis.dxf2.events.event.EventSearchParams.EVENT_CREATED_ID;
import static org.hisp.dhis.dxf2.events.event.EventSearchParams.EVENT_DELETED;
import static org.hisp.dhis.dxf2.events.event.EventSearchParams.EVENT_DUE_DATE_ID;
import static org.hisp.dhis.dxf2.events.event.EventSearchParams.EVENT_ENROLLMENT_ID;
import static org.hisp.dhis.dxf2.events.event.EventSearchParams.EVENT_EXECUTION_DATE_ID;
import static org.hisp.dhis.dxf2.events.event.EventSearchParams.EVENT_GEOMETRY;
import static org.hisp.dhis.dxf2.events.event.EventSearchParams.EVENT_ID;
import static org.hisp.dhis.dxf2.events.event.EventSearchParams.EVENT_LAST_UPDATED_ID;
import static org.hisp.dhis.dxf2.events.event.EventSearchParams.EVENT_ORG_UNIT_ID;
import static org.hisp.dhis.dxf2.events.event.EventSearchParams.EVENT_ORG_UNIT_NAME;
import static org.hisp.dhis.dxf2.events.event.EventSearchParams.EVENT_PROGRAM_ID;
import static org.hisp.dhis.dxf2.events.event.EventSearchParams.EVENT_PROGRAM_STAGE_ID;
import static org.hisp.dhis.dxf2.events.event.EventSearchParams.EVENT_STATUS_ID;
import static org.hisp.dhis.dxf2.events.event.EventSearchParams.EVENT_STORED_BY_ID;
import static org.hisp.dhis.dxf2.events.event.EventUtils.eventDataValuesToJson;
import static org.hisp.dhis.util.DateUtils.getDateAfterAddition;
import static org.hisp.dhis.util.DateUtils.getLongGmtDateString;
import static org.hisp.dhis.util.DateUtils.getMediumDateString;

import static org.hisp.dhis.system.util.SqlUtils.castToNumber;
import static org.hisp.dhis.system.util.SqlUtils.lower;

import java.io.IOException;
import java.sql.PreparedStatement;
import java.sql.SQLException;
import java.sql.Timestamp;
import java.sql.Types;
import java.util.ArrayList;
import java.util.Collection;
import java.util.Comparator;
import java.util.Date;
import java.util.HashMap;
import java.util.HashSet;
import java.util.List;
import java.util.Map;
import java.util.Set;
import java.util.stream.Collectors;

import org.apache.commons.lang3.StringUtils;
import org.hisp.dhis.common.BaseIdentifiableObject;
import org.hisp.dhis.common.IdScheme;
import org.hisp.dhis.common.IdSchemes;
import org.hisp.dhis.common.IdentifiableObjectManager;
import org.hisp.dhis.common.QueryFilter;
import org.hisp.dhis.common.QueryItem;
import org.hisp.dhis.common.QueryOperator;
import org.hisp.dhis.common.ValueType;
import org.hisp.dhis.commons.collection.CachingMap;
import org.hisp.dhis.commons.util.SqlHelper;
import org.hisp.dhis.commons.util.SystemUtils;
import org.hisp.dhis.commons.util.TextUtils;
import org.hisp.dhis.dataelement.DataElement;
import org.hisp.dhis.dxf2.events.enrollment.EnrollmentStatus;
import org.hisp.dhis.dxf2.events.report.EventRow;
import org.hisp.dhis.dxf2.events.trackedentity.Attribute;
import org.hisp.dhis.event.EventStatus;
import org.hisp.dhis.eventdatavalue.EventDataValue;
import org.hisp.dhis.hibernate.jsonb.type.JsonEventDataValueSetBinaryType;
import org.hisp.dhis.jdbc.BatchPreparedStatementSetterWithKeyHolder;
import org.hisp.dhis.jdbc.JdbcUtils;
import org.hisp.dhis.jdbc.StatementBuilder;
import org.hisp.dhis.organisationunit.OrganisationUnit;
import org.hisp.dhis.program.Program;
import org.hisp.dhis.program.ProgramStage;
import org.hisp.dhis.program.ProgramStageInstance;
import org.hisp.dhis.program.ProgramStatus;
import org.hisp.dhis.program.ProgramType;
import org.hisp.dhis.query.Order;
import org.hisp.dhis.security.acl.AccessStringHelper;
import org.hisp.dhis.user.CurrentUserService;
import org.hisp.dhis.user.User;
import org.hisp.dhis.util.DateUtils;
import org.hisp.dhis.util.ObjectUtils;
import org.springframework.beans.factory.annotation.Qualifier;
import org.springframework.core.env.Environment;
import org.springframework.dao.DataAccessException;
import org.springframework.jdbc.core.JdbcTemplate;
import org.springframework.jdbc.core.PreparedStatementCallback;
import org.springframework.jdbc.support.rowset.SqlRowSet;
import org.springframework.stereotype.Repository;

import com.fasterxml.jackson.core.JsonProcessingException;
import com.fasterxml.jackson.core.type.TypeReference;
import com.fasterxml.jackson.databind.ObjectMapper;
import com.fasterxml.jackson.databind.ObjectReader;
import com.google.common.base.Joiner;
import com.google.common.collect.ImmutableMap;
import com.vividsolutions.jts.geom.Geometry;
import com.vividsolutions.jts.io.ParseException;
import com.vividsolutions.jts.io.WKTReader;

import lombok.extern.slf4j.Slf4j;

/**
 * @author Morten Olav Hansen <mortenoh@gmail.com>
 */
@Slf4j
@Repository( "org.hisp.dhis.dxf2.events.event.EventStore" )
public class JdbcEventStore implements EventStore
{
    private static final String PSI_STATUS_EQ = " psi.status = '";

    private static final String PSI_LASTUPDATED_GT = " psi.lastupdated >= '";

    private static final String DOT_NAME = ".name)";

    private static final Map<String, String> QUERY_PARAM_COL_MAP = ImmutableMap.<String, String> builder()
        .put( "event", "psi_uid" ).put( "program", "p_uid" ).put( "programStage", "ps_uid" )
        .put( "enrollment", "pi_uid" ).put( "enrollmentStatus", "pi_status" ).put( "orgUnit", "ou_uid" )
        .put( "orgUnitName", "ou_name" ).put( "trackedEntityInstance", "tei_uid" )
        .put( "eventDate", "psi_executiondate" ).put( "followup", "pi_followup" ).put( "status", "psi_status" )
        .put( "dueDate", "psi_duedate" ).put( "storedBy", "psi_storedby" ).put( "created", "psi_created" )
        .put( "lastUpdated", "psi_lastupdated" ).put( "completedBy", "psi_completedby" )
        .put( "attributeOptionCombo", "psi_aoc" ).put( "completedDate", "psi_completeddate" )
        .put( "deleted", "psi_deleted" ).put( "assignedUser", "user_assigned_username" )
        .put( "assignedUserDisplayName", "user_assigned_name" ).build();

    // SQL QUERIES

    private final static String INSERT_EVENT_SQL = "insert into programstageinstance (" +
        // @formatter:off
        "programstageinstanceid, " +    // 0
        "programinstanceid, " +         // 1
        "programstageid, " +            // 2
        "duedate, " +                   // 3
        "executiondate, " +             // 4
        "organisationunitid, " +        // 5
        "status, " +                    // 6
        "completeddate, " +             // 7
        "uid, " +                       // 8
        "created, " +                   // 9
        "lastupdated, " +               // 10
        "attributeoptioncomboid, " +    // 11
        "storedby, " +                  // 12
        "completedby, " +               // 13
        "deleted, " +                   // 14
        "code, " +                      // 15
        "createdatclient, " +           // 16
        "lastupdatedatclient, " +       // 17
        "geometry, " +                  // 18
        "assigneduserid, " +            // 19
        "eventdatavalues) " +           // 20
        // @formatter:on
        "values ( nextval('programstageinstance_sequence'), ?, ?, ?, ?, ?, ?, ?, ?, ?, ?, ?, ?, ?, ?, ?, ?, ?, ?, ?, ? )";

    private final static String UPDATE_EVENT_SQL = "update programstageinstance set " +
        // @formatter:off
        "programinstanceid = ?, " +         // 1
        "programstageid = ?, " +            // 2
        "duedate = ?, " +                   // 3
        "executiondate = ?, " +             // 4
        "organisationunitid = ?, " +        // 5
        "status = ?, " +                    // 6
        "completeddate = ?, " +             // 7
        "lastupdated = ?, " +               // 8
        "attributeoptioncomboid = ?, " +    // 9
        "storedby = ?, " +                  // 10
        "completedby = ?, " +               // 11
        "deleted = ?, " +                   // 12
        "code = ?, " +                      // 13
        "createdatclient = ?, " +           // 14
        "lastupdatedatclient = ?, " +       // 15
        "geometry = ?, " +                  // 16
        "assigneduserid = ?, " +            // 17
        "eventdatavalues = ? " +            // 18
        "where uid = ?;";                   // 19
    // @formatter:on

    /**
     * Updates Tracked Entity Instance after an event update. In order to prevent
     * deadlocks, SELECT ... FOR UPDATE SKIP LOCKED is used before the actual UPDATE
     * statement. This prevents deadlocks when Postgres tries to update the same
     * TEI.
     */
<<<<<<< HEAD
    private static final String UPDATE_TEI_SQL = "SELECT * FROM trackedentityinstance where uid in (?) FOR UPDATE %s;" +
=======
    private final static String UPDATE_TEI_SQL = "SELECT * FROM trackedentityinstance where uid in (?) FOR UPDATE %s;" +
>>>>>>> 3842dbb7
        "update trackedentityinstance set lastupdated = ?, lastupdatedby = ? where uid in (?)";

    // -------------------------------------------------------------------------
    // Dependencies
    // -------------------------------------------------------------------------

    // Cannot use DefaultRenderService mapper. Does not work properly - DHIS2-6102
    private static final ObjectReader eventDataValueJsonReader = JsonEventDataValueSetBinaryType.MAPPER
        .readerFor( new TypeReference<Map<String, EventDataValue>>() {} );

    private final StatementBuilder statementBuilder;

    private final JdbcTemplate jdbcTemplate;

    private final CurrentUserService currentUserService;

    private final IdentifiableObjectManager manager;

    private final ObjectMapper jsonMapper;

    private final Environment env;

    public JdbcEventStore( StatementBuilder statementBuilder, JdbcTemplate jdbcTemplate,
        @Qualifier( "dataValueJsonMapper" ) ObjectMapper jsonMapper,
        CurrentUserService currentUserService, IdentifiableObjectManager identifiableObjectManager, Environment env )
    {
        checkNotNull( statementBuilder );
        checkNotNull( jdbcTemplate );
        checkNotNull( currentUserService );
        checkNotNull( identifiableObjectManager );
        checkNotNull( jsonMapper );
        checkNotNull( env );

        this.statementBuilder = statementBuilder;
        this.jdbcTemplate = jdbcTemplate;
        this.currentUserService = currentUserService;
        this.manager = identifiableObjectManager;
        this.jsonMapper = jsonMapper;
        this.env = env;

    }

    // -------------------------------------------------------------------------
    // EventStore implementation
    // -------------------------------------------------------------------------

    @Override
    public List<Event> getEvents( EventSearchParams params, List<OrganisationUnit> organisationUnits,
        Map<String, Set<String>> psdesWithSkipSyncTrue )
    {
        User user = currentUserService.getCurrentUser();

        setAccessiblePrograms( user, params );

        Map<String, Event> eventUidToEventMap = new HashMap<>( params.getPageSizeWithDefault() );
        List<Event> events = new ArrayList<>();

        String sql = buildSql( params, organisationUnits, user );
        SqlRowSet rowSet = jdbcTemplate.queryForRowSet( sql );

        log.debug( "Event query SQL: " + sql );

        Set<String> notes = new HashSet<>();

        while ( rowSet.next() )
        {
            if ( rowSet.getString( "psi_uid" ) == null
                || ( params.getCategoryOptionCombo() == null && !isSuper( user ) && !userHasAccess( rowSet ) ) )
            {
                continue;
            }

            String psiUid = rowSet.getString( "psi_uid" );

            Event event;

            if ( !eventUidToEventMap.containsKey( psiUid ) )
            {
                validateIdentifiersPresence( rowSet, params.getIdSchemes(), true );

                event = new Event();
                eventUidToEventMap.put( psiUid, event );

                if ( !params.isSkipEventId() )
                {
                    event.setUid( psiUid );
                    event.setEvent( psiUid );
                }

                event.setTrackedEntityInstance( rowSet.getString( "tei_uid" ) );
                event.setStatus( EventStatus.valueOf( rowSet.getString( "psi_status" ) ) );

                event.setProgram( rowSet.getString( "p_identifier" ) );
                event.setProgramStage( rowSet.getString( "ps_identifier" ) );
                event.setOrgUnit( rowSet.getString( "ou_identifier" ) );
                event.setDeleted( rowSet.getBoolean( "psi_deleted" ) );

                ProgramType programType = ProgramType.fromValue( rowSet.getString( "p_type" ) );

                if ( programType != ProgramType.WITHOUT_REGISTRATION )
                {
                    event.setEnrollment( rowSet.getString( "pi_uid" ) );
                    event.setEnrollmentStatus( EnrollmentStatus
                        .fromProgramStatus( ProgramStatus.valueOf( rowSet.getString( "pi_status" ) ) ) );
                    event.setFollowup( rowSet.getBoolean( "pi_followup" ) );
                }

                if ( params.getCategoryOptionCombo() == null && !isSuper( user ) )
                {
                    event.setOptionSize( rowSet.getInt( "option_size" ) );
                }

                event.setAttributeOptionCombo( rowSet.getString( "coc_identifier" ) );
                event.setAttributeCategoryOptions( rowSet.getString( "deco_uid" ) );
                event.setTrackedEntityInstance( rowSet.getString( "tei_uid" ) );

                event.setStoredBy( rowSet.getString( "psi_storedby" ) );
                event.setOrgUnitName( rowSet.getString( "ou_name" ) );
                event.setDueDate( DateUtils.getIso8601NoTz( rowSet.getDate( "psi_duedate" ) ) );
                event.setEventDate( DateUtils.getIso8601NoTz( rowSet.getDate( "psi_executiondate" ) ) );
                event.setCreated( DateUtils.getIso8601NoTz( rowSet.getDate( "psi_created" ) ) );
                event.setLastUpdated( DateUtils.getIso8601NoTz( rowSet.getDate( "psi_lastupdated" ) ) );

                event.setCompletedBy( rowSet.getString( "psi_completedby" ) );
                event.setCompletedDate( DateUtils.getIso8601NoTz( rowSet.getDate( "psi_completeddate" ) ) );

                if ( rowSet.getObject( "psi_geometry" ) != null )
                {
                    try
                    {
                        Geometry geom = new WKTReader().read( rowSet.getString( "psi_geometry" ) );

                        event.setGeometry( geom );
                    }
                    catch ( ParseException e )
                    {
                        log.error( "Unable to read geometry for event '" + event.getUid() + "': ", e );
                    }
                }

                if ( rowSet.getObject( "user_assigned" ) != null )
                {
                    event.setAssignedUser( rowSet.getString( "user_assigned" ) );
                    event.setAssignedUserUsername( rowSet.getString( "user_assigned_username" ) );
                    event.setAssignedUserDisplayName( rowSet.getString( "user_assigned_name" ) );
                }

                events.add( event );
            }
            else
            {
                event = eventUidToEventMap.get( psiUid );
                String attributeCategoryCombination = event.getAttributeCategoryOptions();
                String currentAttributeCategoryCombination = rowSet.getString( "deco_uid" );

                if ( !attributeCategoryCombination.contains( currentAttributeCategoryCombination ) )
                {
                    event.setAttributeCategoryOptions(
                        attributeCategoryCombination + ";" + currentAttributeCategoryCombination );
                }
            }

            if ( !org.springframework.util.StringUtils.isEmpty( rowSet.getString( "psi_eventdatavalues" ) ) )
            {
                Set<EventDataValue> eventDataValues = convertEventDataValueJsonIntoSet(
                    rowSet.getString( "psi_eventdatavalues" ) );

                for ( EventDataValue dv : eventDataValues )
                {
                    DataValue dataValue = convertEventDataValueIntoDtoDataValue( dv );

                    if ( params.isSynchronizationQuery() )
                    {
                        if ( psdesWithSkipSyncTrue.containsKey( rowSet.getString( "ps_uid" ) ) && psdesWithSkipSyncTrue
                            .get( rowSet.getString( "ps_uid" ) ).contains( dv.getDataElement() ) )
                        {
                            dataValue.setSkipSynchronization( true );
                        }
                        else
                        {
                            dataValue.setSkipSynchronization( false );
                        }
                    }

                    event.getDataValues().add( dataValue );
                }
            }

            if ( rowSet.getString( "psinote_value" ) != null && !notes.contains( rowSet.getString( "psinote_id" ) ) )
            {
                Note note = new Note();
                note.setNote( rowSet.getString( "psinote_uid" ) );
                note.setValue( rowSet.getString( "psinote_value" ) );
                note.setStoredDate( DateUtils.getIso8601NoTz( rowSet.getDate( "psinote_storeddate" ) ) );
                note.setStoredBy( rowSet.getString( "psinote_storedby" ) );

                event.getNotes().add( note );
                notes.add( rowSet.getString( "psinote_id" ) );
            }
        }

        IdSchemes idSchemes = ObjectUtils.firstNonNull( params.getIdSchemes(), new IdSchemes() );
        IdScheme dataElementIdScheme = idSchemes.getDataElementIdScheme();

        if ( dataElementIdScheme != IdScheme.ID && dataElementIdScheme != IdScheme.UID )
        {
            CachingMap<String, String> dataElementUidToIdentifierCache = new CachingMap<>();

            List<Collection<DataValue>> dataValuesList = events.stream().map( Event::getDataValues )
                .collect( Collectors.toList() );
            populateCache( dataElementIdScheme, dataValuesList, dataElementUidToIdentifierCache );
            convertDataValuesIdentifiers( dataElementIdScheme, dataValuesList, dataElementUidToIdentifierCache );
        }

        if ( params.getCategoryOptionCombo() == null && !isSuper( user ) )
        {
            return events.stream().filter( ev -> ev.getAttributeCategoryOptions() != null
                && splitToArray( ev.getAttributeCategoryOptions(), TextUtils.SEMICOLON ).size() == ev.getOptionSize() )
                .collect( Collectors.toList() );
        }

        return events;
    }

    public List<ProgramStageInstance> saveEvents(List<ProgramStageInstance> events )
    {
        try
        {
            return saveAllEvents( events );
        }
        catch ( Exception e )
        {
            log.error( "An error occurred saving a batch", e );
            throw e;
        }
    }

    @Override
    public List<ProgramStageInstance> updateEvents(List<ProgramStageInstance> programStageInstances )
    {
        try
        {
            jdbcTemplate.batchUpdate( UPDATE_EVENT_SQL, sort( programStageInstances) , programStageInstances.size(),
                ( ps, programStageInstance ) -> {
                    try
                    {
                        bindEventParamsForUpdate( ps, programStageInstance );
                    }
                    catch ( JsonProcessingException | SQLException e )
                    {
                        log.warn( "PSI failed to update and will be ignored. PSI UID: " + programStageInstance.getUid(),
                            programStageInstance.getUid(), e );
                    }
                } );
        }
        catch ( DataAccessException e )
        {
            log.error( "Error updating events", e );
            throw e;
        }

        return programStageInstances;
    }

    @Override
    public List<Map<String, String>> getEventsGrid( EventSearchParams params, List<OrganisationUnit> organisationUnits )
    {
        String sql = buildGridSql( params, organisationUnits );

        SqlRowSet rowSet = jdbcTemplate.queryForRowSet( sql );

        log.debug( "Event query SQL: " + sql );

        List<Map<String, String>> list = new ArrayList<>();

        while ( rowSet.next() )
        {
            final Map<String, String> map = new HashMap<>();

            for ( String col : STATIC_EVENT_COLUMNS )
            {
                map.put( col, rowSet.getString( col ) );
            }

            for ( QueryItem item : params.getDataElements() )
            {
                map.put( item.getItemId(), rowSet.getString( item.getItemId() ) );
            }

            list.add( map );
        }

        return list;
    }

    @Override
    public List<EventRow> getEventRows( EventSearchParams params, List<OrganisationUnit> organisationUnits )
    {
        User user = currentUserService.getCurrentUser();

        setAccessiblePrograms( user, params );

        List<EventRow> eventRows = new ArrayList<>();

        String sql = buildSql( params, organisationUnits, user );
        SqlRowSet rowSet = jdbcTemplate.queryForRowSet( sql );

        log.debug( "Event query SQL: " + sql );

        EventRow eventRow = new EventRow();

        eventRow.setEvent( "not_valid" );

        Set<String> notes = new HashSet<>();

        Map<String, List<DataValue>> processedDataValues = new HashMap<>();

        while ( rowSet.next() )
        {
            if ( rowSet.getString( "psi_uid" ) == null
                || ( params.getCategoryOptionCombo() == null && !isSuper( user ) && !userHasAccess( rowSet ) ) )
            {
                continue;
            }

            if ( eventRow.getUid() == null || !eventRow.getUid().equals( rowSet.getString( "psi_uid" ) ) )
            {
                validateIdentifiersPresence( rowSet, params.getIdSchemes(), false );

                eventRow = new EventRow();

                eventRow.setUid( rowSet.getString( "psi_uid" ) );

                eventRow.setEvent( rowSet.getString( "psi_uid" ) );
                eventRow.setTrackedEntityInstance( rowSet.getString( "tei_uid" ) );
                eventRow.setTrackedEntityInstanceOrgUnit( rowSet.getString( "tei_ou" ) );
                eventRow.setTrackedEntityInstanceOrgUnitName( rowSet.getString( "tei_ou_name" ) );
                eventRow.setTrackedEntityInstanceCreated( rowSet.getString( "tei_created" ) );
                eventRow.setTrackedEntityInstanceInactive( rowSet.getBoolean( "tei_inactive" ) );
                eventRow.setDeleted( rowSet.getBoolean( "psi_deleted" ) );

                eventRow.setProgram( rowSet.getString( "p_identifier" ) );
                eventRow.setProgramStage( rowSet.getString( "ps_identifier" ) );
                eventRow.setOrgUnit( rowSet.getString( "ou_identifier" ) );

                ProgramType programType = ProgramType.fromValue( rowSet.getString( "p_type" ) );

                if ( programType == ProgramType.WITHOUT_REGISTRATION )
                {
                    eventRow.setEnrollment( rowSet.getString( "pi_uid" ) );
                    eventRow.setFollowup( rowSet.getBoolean( "pi_followup" ) );
                }

                eventRow.setTrackedEntityInstance( rowSet.getString( "tei_uid" ) );
                eventRow.setOrgUnitName( rowSet.getString( "ou_name" ) );
                eventRow.setDueDate( DateUtils.getIso8601NoTz( rowSet.getDate( "psi_duedate" ) ) );
                eventRow.setEventDate( DateUtils.getIso8601NoTz( rowSet.getDate( "psi_executiondate" ) ) );

                eventRows.add( eventRow );
            }

            if ( rowSet.getString( "pav_value" ) != null && rowSet.getString( "ta_uid" ) != null )
            {
                String valueType = rowSet.getString( "ta_valuetype" );

                Attribute attribute = new Attribute();
                attribute.setCreated( DateUtils.getIso8601NoTz( rowSet.getDate( "pav_created" ) ) );
                attribute.setLastUpdated( DateUtils.getIso8601NoTz( rowSet.getDate( "pav_lastupdated" ) ) );
                attribute.setValue( rowSet.getString( "pav_value" ) );
                attribute.setDisplayName( rowSet.getString( "ta_name" ) );
                attribute.setValueType( valueType != null ? ValueType.valueOf( valueType.toUpperCase() ) : null );
                attribute.setAttribute( rowSet.getString( "ta_uid" ) );

                eventRow.getAttributes().add( attribute );
            }

            if ( !org.springframework.util.StringUtils.isEmpty( rowSet.getString( "psi_eventdatavalues" ) )
                && !processedDataValues.containsKey( rowSet.getString( "psi_uid" ) ) )
            {
                List<DataValue> dataValues = new ArrayList<>();
                Set<EventDataValue> eventDataValues = convertEventDataValueJsonIntoSet(
                    rowSet.getString( "psi_eventdatavalues" ) );

                for ( EventDataValue dv : eventDataValues )
                {
                    dataValues.add( convertEventDataValueIntoDtoDataValue( dv ) );
                }
                processedDataValues.put( rowSet.getString( "psi_uid" ), dataValues );
            }

            if ( rowSet.getString( "psinote_value" ) != null && !notes.contains( rowSet.getString( "psinote_id" ) ) )
            {
                Note note = new Note();
                note.setNote( rowSet.getString( "psinote_uid" ) );
                note.setValue( rowSet.getString( "psinote_value" ) );
                note.setStoredDate( DateUtils.getIso8601NoTz( rowSet.getDate( "psinote_storeddate" ) ) );
                note.setStoredBy( rowSet.getString( "psinote_storedby" ) );

                eventRow.getNotes().add( note );
                notes.add( rowSet.getString( "psinote_id" ) );
            }
        }
        eventRows.forEach( e -> e.setDataValues( processedDataValues.get( e.getUid() ) ) );

        IdSchemes idSchemes = ObjectUtils.firstNonNull( params.getIdSchemes(), new IdSchemes() );
        IdScheme dataElementIdScheme = idSchemes.getDataElementIdScheme();

        if ( dataElementIdScheme != IdScheme.ID && dataElementIdScheme != IdScheme.UID )
        {
            CachingMap<String, String> dataElementUidToIdentifierCache = new CachingMap<>();

            List<Collection<DataValue>> dataValuesList = eventRows.stream().map( EventRow::getDataValues )
                .collect( Collectors.toList() );
            populateCache( dataElementIdScheme, dataValuesList, dataElementUidToIdentifierCache );
            convertDataValuesIdentifiers( dataElementIdScheme, dataValuesList, dataElementUidToIdentifierCache );
        }

        return eventRows;
    }

    private String getIdSqlBasedOnIdScheme( IdScheme idScheme, String uidSql, String attributeSql, String codeSql )
    {
        if ( idScheme == IdScheme.ID || idScheme == IdScheme.UID )
        {
            return uidSql;
        }
        else if ( idScheme.isAttribute() )
        {
            return String.format( attributeSql, idScheme.getAttribute() );
        }
        else
        {
            return codeSql;
        }
    }

    private void validateIdentifiersPresence( SqlRowSet rowSet, IdSchemes idSchemes,
        boolean validateCategoryOptionCombo )
    {
        if ( StringUtils.isEmpty( rowSet.getString( "p_identifier" ) ) )
        {
            throw new IllegalStateException( String.format( "Program %s does not have a value assigned for idScheme %s",
                rowSet.getString( "p_uid" ), idSchemes.getProgramIdScheme().name() ) );
        }

        if ( StringUtils.isEmpty( rowSet.getString( "ps_identifier" ) ) )
        {
            throw new IllegalStateException(
                String.format( "ProgramStage %s does not have a value assigned for idScheme %s",
                    rowSet.getString( "ps_uid" ), idSchemes.getProgramStageIdScheme().name() ) );
        }

        if ( StringUtils.isEmpty( rowSet.getString( "ou_identifier" ) ) )
        {
            throw new IllegalStateException( String.format( "OrgUnit %s does not have a value assigned for idScheme %s",
                rowSet.getString( "ou_uid" ), idSchemes.getOrgUnitIdScheme().name() ) );
        }

        if ( validateCategoryOptionCombo && StringUtils.isEmpty( rowSet.getString( "coc_identifier" ) ) )
        {
            throw new IllegalStateException(
                String.format( "CategoryOptionCombo %s does not have a value assigned for idScheme %s",
                    rowSet.getString( "coc_uid" ), idSchemes.getCategoryOptionComboIdScheme().name() ) );
        }
    }

    private String getEventSelectIdentifiersByIdScheme( IdSchemes idSchemes )
    {
        StringBuilder sqlBuilder = new StringBuilder();

        sqlBuilder.append( getIdSqlBasedOnIdScheme( idSchemes.getOrgUnitIdScheme(),
            "ou.uid as ou_identifier, ",
            "ou.attributevalues #>> '{%s, value}' as ou_identifier, ",
            "ou.code as ou_identifier, " ) );

        sqlBuilder.append( getIdSqlBasedOnIdScheme( idSchemes.getProgramIdScheme(),
            "p.uid as p_identifier, ",
            "p.attributevalues #>> '{%s, value}' as p_identifier, ",
            "p.code as p_identifier, " ) );

        sqlBuilder.append( getIdSqlBasedOnIdScheme( idSchemes.getProgramStageIdScheme(),
            "ps.uid as ps_identifier, ",
            "ps.attributevalues #>> '{%s, value}' as ps_identifier, ",
            "ps.code as ps_identifier, " ) );

        sqlBuilder.append( getIdSqlBasedOnIdScheme( idSchemes.getCategoryOptionComboIdScheme(),
            "coc.uid as coc_identifier, ",
            "coc.attributevalues #>> '{%s, value}' as coc_identifier, ",
            "coc.code as coc_identifier, " ) );

        return sqlBuilder.toString();
    }

    @Override
    public int getEventCount( EventSearchParams params, List<OrganisationUnit> organisationUnits )
    {
        User user = currentUserService.getCurrentUser();
        setAccessiblePrograms( user, params );

        String sql;

        if ( params.hasFilters() )
        {
            sql = buildGridSql( params, organisationUnits );
        }
        else
        {
            sql = getEventSelectQuery( params, organisationUnits, user );
        }

        sql = sql.replaceFirst( "select .*? from", "select count(*) from" );

        sql = sql.replaceFirst( "order .*? (desc|asc)", "" );

        sql = sql.replaceFirst( "limit \\d+ offset \\d+", "" );

        log.debug( "Event query count SQL: " + sql );

        return jdbcTemplate.queryForObject( sql, Integer.class );
    }

    private DataValue convertEventDataValueIntoDtoDataValue( EventDataValue eventDataValue )
    {
        DataValue dataValue = new DataValue();
        dataValue.setCreated( DateUtils.getIso8601NoTz( eventDataValue.getCreated() ) );
        dataValue.setLastUpdated( DateUtils.getIso8601NoTz( eventDataValue.getLastUpdated() ) );
        dataValue.setDataElement( eventDataValue.getDataElement() );
        dataValue.setValue( eventDataValue.getValue() );
        dataValue.setProvidedElsewhere( eventDataValue.getProvidedElsewhere() );
        dataValue.setStoredBy( eventDataValue.getStoredBy() );

        return dataValue;
    }

    private String buildGridSql( EventSearchParams params, List<OrganisationUnit> organisationUnits )
    {
        SqlHelper hlp = new SqlHelper();

        // ---------------------------------------------------------------------
        // Select clause
        // ---------------------------------------------------------------------

        StringBuilder sqlBuilder = new StringBuilder().append( "select psi.uid as " + EVENT_ID + ", " + "psi.created as " + EVENT_CREATED_ID + ", "
            + "psi.lastupdated as " + EVENT_LAST_UPDATED_ID + ", " + "psi.storedby as " + EVENT_STORED_BY_ID + ", "
            + "psi.completedby as " + EVENT_COMPLETED_BY_ID + ", " + "psi.completeddate as " + EVENT_COMPLETED_DATE_ID + ", "
            + "psi.duedate as " + EVENT_DUE_DATE_ID + ", " + "psi.executiondate as " + EVENT_EXECUTION_DATE_ID + ", "
            + "ou.uid as " + EVENT_ORG_UNIT_ID + ", " + "ou.name as " + EVENT_ORG_UNIT_NAME + ", "
            + "psi.status as " + EVENT_STATUS_ID + ", "
            + "pi.uid as " + EVENT_ENROLLMENT_ID + ", "
            + "ps.uid as " + EVENT_PROGRAM_STAGE_ID + ", " + "p.uid as "
            + EVENT_PROGRAM_ID + ", " + "coc.uid as " + EVENT_ATTRIBUTE_OPTION_COMBO_ID + ", " + "psi.deleted as " + EVENT_DELETED + ", "
            + "psi.geometry as " + EVENT_GEOMETRY + ", " );

        for ( QueryItem item : params.getDataElementsAndFilters() )
        {
            final String col = item.getItemId();
            final String dataValueValueSql = "psi.eventdatavalues #>> '{" + col + ", value}'";

            String queryCol = item.isNumeric() ? castToNumber( dataValueValueSql ) : dataValueValueSql;
            queryCol += " as " + col + ", ";

            sqlBuilder.append( queryCol );
        }

        String intermediateSql = sqlBuilder.toString();
        sqlBuilder = new StringBuilder().append( removeLastComma( intermediateSql ) ).append( " " );

        // ---------------------------------------------------------------------
        // From and where clause
        // ---------------------------------------------------------------------

        sqlBuilder.append( getFromWhereClause( params, hlp, organisationUnits ) );

        // ---------------------------------------------------------------------
        // Order clause
        // ---------------------------------------------------------------------

        sqlBuilder.append( getGridOrderQuery( params ) );

        // ---------------------------------------------------------------------
        // Paging clause
        // ---------------------------------------------------------------------

        sqlBuilder.append( getEventPagingQuery( params ) );

        return sqlBuilder.toString();
    }

    /**
     * Query is based on three sub queries on event, data value and comment, which
     * are joined using program stage instance id. The purpose of the separate
     * queries is to be able to page properly on events.
     */
    private String buildSql( EventSearchParams params, List<OrganisationUnit> organisationUnits, User user )
    {
        StringBuilder sqlBuilder = new StringBuilder().append( "select * from (" );

        sqlBuilder.append( getEventSelectQuery( params, organisationUnits, user ) );

        sqlBuilder.append( getOrderQuery( params ) );

        sqlBuilder.append( getEventPagingQuery( params ) );

        sqlBuilder.append( ") as event left join (" );

        if ( params.isIncludeAttributes() )
        {
            sqlBuilder.append( getAttributeValueQuery() );

            sqlBuilder.append( ") as att on event.tei_id=att.pav_id left join (" );
        }

        sqlBuilder.append( getCommentQuery() );

        sqlBuilder.append( ") as cm on event.psi_id=cm.psic_id " );

        sqlBuilder.append( getOrderQuery( params ) );

        return sqlBuilder.toString();
    }

    private String getEventSelectQuery( EventSearchParams params, List<OrganisationUnit> organisationUnits, User user )
    {
        List<Long> orgUnitIds = getIdentifiers( organisationUnits );

        SqlHelper hlp = new SqlHelper();

        StringBuilder sqlBuilder = new StringBuilder().append( "select " + getEventSelectIdentifiersByIdScheme( params.getIdSchemes() ) + " psi.uid as psi_uid, "
            + "ou.uid as ou_uid, p.uid as p_uid, ps.uid as ps_uid, coc.uid as coc_uid, "
            + "psi.programstageinstanceid as psi_id, psi.status as psi_status, psi.executiondate as psi_executiondate, "
            + "psi.eventdatavalues as psi_eventdatavalues, psi.duedate as psi_duedate, psi.completedby as psi_completedby, psi.storedby as psi_storedby, "
            + "psi.created as psi_created, psi.lastupdated as psi_lastupdated, psi.completeddate as psi_completeddate, psi.deleted as psi_deleted, "
            + "ST_AsText( psi.geometry ) as psi_geometry, au.uid as user_assigned, (au.firstName || ' ' || au.surName) as user_assigned_name,"
            + "auc.username as user_assigned_username, cocco.categoryoptionid AS cocco_categoryoptionid, deco.uid AS deco_uid, " );

        if ( ( params.getCategoryOptionCombo() == null || params.getCategoryOptionCombo().isDefault() )
            && !isSuper( user ) )
        {
            sqlBuilder.append(
                "deco.publicaccess AS deco_publicaccess, decoa.uga_access AS uga_access, decoa.ua_access AS ua_access, cocount.option_size AS option_size, " );
        }

        for ( QueryItem item : params.getDataElementsAndFilters() )
        {
            final String col = item.getItemId();
            final String dataValueValueSql = "psi.eventdatavalues #>> '{" + col + ", value}'";

            String queryCol = " " + (item.isNumeric() ? castToNumber( dataValueValueSql ) : lower( dataValueValueSql ));
            queryCol += " as " + col + ", ";

            sqlBuilder.append( queryCol );
        }

        sqlBuilder.append( "pi.uid as pi_uid, pi.status as pi_status, pi.followup as pi_followup, "
            + "p.type as p_type, ps.uid as ps_uid, ou.name as ou_name, "
            + "tei.trackedentityinstanceid as tei_id, tei.uid as tei_uid, teiou.uid as tei_ou, teiou.name as tei_ou_name, tei.created as tei_created, tei.inactive as tei_inactive "
            + "from programstageinstance psi "
            + "inner join programinstance pi on pi.programinstanceid=psi.programinstanceid "
            + "inner join program p on p.programid=pi.programid "
            + "inner join programstage ps on ps.programstageid=psi.programstageid "
            + "inner join categoryoptioncombo coc on coc.categoryoptioncomboid=psi.attributeoptioncomboid "
            + "inner join categoryoptioncombos_categoryoptions cocco on psi.attributeoptioncomboid=cocco.categoryoptioncomboid "
            + "inner join dataelementcategoryoption deco on cocco.categoryoptionid=deco.categoryoptionid "
            + "left join trackedentityinstance tei on tei.trackedentityinstanceid=pi.trackedentityinstanceid "
            + "left join organisationunit ou on (psi.organisationunitid=ou.organisationunitid) "
            + "left join organisationunit teiou on (tei.organisationunitid=teiou.organisationunitid) "
            + "left join users auc on (psi.assigneduserid=auc.userid) "
            + "left join userinfo au on (auc.userid=au.userinfoid) " );

        Set<String> joinedColumns = new HashSet<>();

        String eventDataValuesWhereSql = "";

        for ( QueryItem item : params.getDataElementsAndFilters() )
        {
            final String col = item.getItemId();
            final String optCol = item.getItemId() + "opt";
            final String dataValueValueSql = "psi.eventdatavalues #>> '{" + col + ", value}'";

            if ( !joinedColumns.contains( col ) )
            {
                if (item.hasOptionSet() && item.hasFilter())
                {
                    sqlBuilder.append("inner join optionvalue as " + optCol + " on lower(" + optCol + ".code) = " +
                        "lower(" + dataValueValueSql + ") and " + optCol + ".optionsetid = " + item.getOptionSet().getId() + " ");
                }

                joinedColumns.add(col);
            }

            if ( item.hasFilter() )
            {
                for ( QueryFilter filter : item.getFilters() )
                {
                    final String encodedFilter = statementBuilder.encode( filter.getFilter(), false );

                    final String queryCol = item.isNumeric() ? " CAST( " + dataValueValueSql + " AS NUMERIC)" : "lower( " + dataValueValueSql + " )";

                    if ( !item.hasOptionSet() )
                    {
                        if ( !eventDataValuesWhereSql.isEmpty() )
                        {
                            eventDataValuesWhereSql += " and ";
                        }

                        if ( QueryOperator.LIKE.getValue().equalsIgnoreCase( filter.getSqlOperator() ) )
                        {
                            eventDataValuesWhereSql += " " + queryCol + " " + filter.getSqlOperator() + " "
                                + StringUtils.lowerCase( filter.getSqlFilter( encodedFilter ) ) + " ";
                        }
                        else
                        {
                            eventDataValuesWhereSql += " " + queryCol + " " + filter.getSqlOperator() + " "
                                + StringUtils.lowerCase( StringUtils.isNumeric( encodedFilter ) ? encodedFilter :
                                filter.getSqlFilter( encodedFilter ) ) + " ";
                        }
                    }
                    else if ( QueryOperator.IN.getValue().equalsIgnoreCase( filter.getSqlOperator() ) )
                    {
                        sqlBuilder.append( "and " + queryCol + " " + filter.getSqlOperator() + " "
                            + StringUtils.lowerCase( StringUtils.isNumeric( encodedFilter ) ? encodedFilter :
                            filter.getSqlFilter( encodedFilter ) ) + " " );
                    }
                    else if ( QueryOperator.LIKE.getValue().equalsIgnoreCase( filter.getSqlOperator() ) )
                    {
                        sqlBuilder.append( "and lower(" + optCol + DOT_NAME + " " + filter.getSqlOperator() + " "
                            + StringUtils.lowerCase( filter.getSqlFilter( encodedFilter ) ) + " " );
                    }
                    else
                    {
                        sqlBuilder.append( "and lower(" + optCol + DOT_NAME + " " + filter.getSqlOperator() + " "
                            + StringUtils.lowerCase( StringUtils.isNumeric( encodedFilter ) ? encodedFilter :
                            filter.getSqlFilter( encodedFilter ) ) + " " );
                    }
                }
            }
        }

        if ( (params.getCategoryOptionCombo() == null || params.getCategoryOptionCombo().isDefault())
            && !isSuper( user ) )
        {
            sqlBuilder.append( getCategoryOptionSharingForUser( user ) );
        }

        if ( !eventDataValuesWhereSql.isEmpty() )
        {
            sqlBuilder.append( hlp.whereAnd() + eventDataValuesWhereSql + " " );
        }

        if ( params.getTrackedEntityInstance() != null )
        {
            sqlBuilder.append( hlp.whereAnd() + " tei.trackedentityinstanceid=" + params.getTrackedEntityInstance().getId() + " " );
        }

        if ( params.getProgram() != null )
        {
            sqlBuilder.append( hlp.whereAnd() ).append( " p.programid = " ).append( params.getProgram().getId() )
                .append( " " );
        }

        if ( params.getProgramStage() != null )
        {
            sqlBuilder.append( hlp.whereAnd() ).append( " ps.programstageid = " )
                .append( params.getProgramStage().getId() ).append( " " );
        }

        if ( params.getProgramStatus() != null )
        {
            sqlBuilder.append( hlp.whereAnd() ).append( " pi.status = '" ).append( params.getProgramStatus() )
                .append( "' " );
        }

        if ( params.getFollowUp() != null )
        {
            sqlBuilder.append( hlp.whereAnd() ).append( " pi.followup is " )
                .append( params.getFollowUp() ? "true" : "false" ).append( " " );
        }

        sqlBuilder.append( addLastUpdatedFilters( params, hlp, true ) );

        // Comparing milliseconds instead of always creating new Date( 0 );
        if ( params.getSkipChangedBefore() != null && params.getSkipChangedBefore().getTime() > 0 )
        {
            String skipChangedBefore = DateUtils.getLongDateString( params.getSkipChangedBefore() );
            sqlBuilder.append( hlp.whereAnd() ).append( PSI_LASTUPDATED_GT ).append( skipChangedBefore ).append( "' " );
        }

        if ( params.getCategoryOptionCombo() != null )
        {
            sqlBuilder.append( hlp.whereAnd() ).append( " psi.attributeoptioncomboid = " )
                .append( params.getCategoryOptionCombo().getId() ).append( " " );
        }

        if ( orgUnitIds != null && !orgUnitIds.isEmpty() )
        {
            sqlBuilder.append( hlp.whereAnd() ).append( " psi.organisationunitid in (" )
                .append( getCommaDelimitedString( orgUnitIds ) ).append( ") " );
        }

        if ( params.getStartDate() != null )
        {
            sqlBuilder.append( hlp.whereAnd() ).append( " (psi.executiondate >= '" )
                .append( getMediumDateString( params.getStartDate() ) ).append( "' " )
                .append( "or (psi.executiondate is null and psi.duedate >= '" )
                .append( getMediumDateString( params.getStartDate() ) ).append( "')) " );
        }

        if ( params.getEndDate() != null )
        {
            Date dateAfterEndDate = getDateAfterAddition( params.getEndDate(), 1 );
            sqlBuilder.append( hlp.whereAnd() ).append( " (psi.executiondate < '" )
                .append( getMediumDateString( dateAfterEndDate ) ).append( "' " )
                .append( "or (psi.executiondate is null and psi.duedate < '" )
                .append( getMediumDateString( dateAfterEndDate ) ).append( "')) " );
        }

        if ( params.getProgramType() != null )
        {
            sqlBuilder.append( hlp.whereAnd() ).append( " p.type = '" ).append( params.getProgramType() )
                .append( "' " );
        }

        if ( params.getEventStatus() != null )
        {
            if ( params.getEventStatus() == EventStatus.VISITED )
            {
                sqlBuilder.append( hlp.whereAnd() ).append( PSI_STATUS_EQ ).append( EventStatus.ACTIVE.name() )
                    .append( "' and psi.executiondate is not null " );
            }
            else if ( params.getEventStatus() == EventStatus.OVERDUE )
            {
                sqlBuilder.append( hlp.whereAnd() ).append( " date(now()) > date(psi.duedate) and psi.status = '" )
                    .append( EventStatus.SCHEDULE.name() ).append( "' " );
            }
            else
            {
                sqlBuilder.append( hlp.whereAnd() ).append( PSI_STATUS_EQ ).append( params.getEventStatus().name() )
                    .append( "' " );
            }
        }

        if ( params.getEvents() != null && !params.getEvents().isEmpty() && !params.hasFilters() )
        {
            sqlBuilder.append( hlp.whereAnd() ).append( " (psi.uid in (" )
                .append( getQuotedCommaDelimitedString( params.getEvents() ) ).append( ")) " );
        }

        if ( params.hasAssignedUsers() )
        {
            sqlBuilder.append( hlp.whereAnd() ).append( " (au.uid in (" )
                .append( getQuotedCommaDelimitedString( params.getAssignedUsers() ) ).append( ")) " );
        }

        if ( params.isIncludeOnlyUnassignedEvents() )
        {
            sqlBuilder.append( hlp.whereAnd() ).append( " (au.uid is null) " );
        }

        if ( params.isIncludeOnlyAssignedEvents() )
        {
            sqlBuilder.append( hlp.whereAnd() ).append( " (au.uid is not null) " );
        }

        if ( !params.isIncludeDeleted() )
        {
            sqlBuilder.append( hlp.whereAnd() ).append( " psi.deleted is false " );
        }

        if ( params.hasSecurityFilter() )
        {
            sqlBuilder.append( hlp.whereAnd() + " (p.uid in (" + getQuotedCommaDelimitedString( params.getAccessiblePrograms() ) + ")) " );
            sqlBuilder.append( hlp.whereAnd() + " (ps.uid in (" + getQuotedCommaDelimitedString( params.getAccessibleProgramStages() ) + ")) " );
        }

        if ( params.isSynchronizationQuery() )
        {
            sqlBuilder.append( hlp.whereAnd() ).append( " psi.lastupdated > psi.lastsynchronized " );
        }

        return sqlBuilder.toString();
    }

    /**
     * From, join and where clause. For dataElement params, restriction is set in
     * inner join. For query params, restriction is set in where clause.
     */
    private String getFromWhereClause( EventSearchParams params, SqlHelper hlp,
        List<OrganisationUnit> organisationUnits )
    {
        StringBuilder sqlBuilder = new StringBuilder().append( "from programstageinstance psi "
            + "inner join programinstance pi on pi.programinstanceid = psi.programinstanceid "
            + "inner join program p on p.programid = pi.programid "
            + "inner join programstage ps on ps.programstageid = psi.programstageid "
            + "inner join categoryoptioncombo coc on coc.categoryoptioncomboid = psi.attributeoptioncomboid "
            + "inner join organisationunit ou on psi.organisationunitid = ou.organisationunitid "
            + "left join users auc on (psi.assigneduserid=auc.userid) "
            + "left join userinfo au on (auc.userid=au.userinfoid) " );

        Set<String> joinedColumns = new HashSet<>();

        String eventDataValuesWhereSql = "";

        for ( QueryItem item : params.getDataElementsAndFilters() )
        {
            final String col = item.getItemId();
            final String optCol = item.getItemId() + "opt";
            final String dataValueValueSql = "psi.eventdatavalues #>> '{" + col + ", value}'";

            if ( !joinedColumns.contains( col ) )
            {
                if ( item.hasOptionSet() && item.hasFilter() )
                {
                    sqlBuilder.append( "inner join optionvalue as " + optCol + " on lower(" + optCol + ".code) = " +
                        "lower(" + dataValueValueSql + ") and " + optCol + ".optionsetid = " + item.getOptionSet().getId() + " " );
                }

                joinedColumns.add( col );
            }

            if ( item.hasFilter() )
            {
                for ( QueryFilter filter : item.getFilters() )
                {
                    final String encodedFilter = statementBuilder.encode( filter.getFilter(), false );

                    final String queryCol = " " + ( item.isNumeric() ? castToNumber( dataValueValueSql )
                        : lower( dataValueValueSql ) );

                    if ( !item.hasOptionSet() )
                    {
                        if ( !eventDataValuesWhereSql.isEmpty() )
                        {
                            eventDataValuesWhereSql += " and ";
                        }

                        eventDataValuesWhereSql += " " + queryCol + " " + filter.getSqlOperator() + " "
                            + StringUtils.lowerCase( filter.getSqlFilter( encodedFilter ) ) + " ";
                    }
                    else if ( QueryOperator.IN.getValue().equalsIgnoreCase( filter.getSqlOperator() ) )
                    {
                        sqlBuilder.append( "and " ).append(queryCol).append(" ").append(filter.getSqlOperator()).append(" ").append(StringUtils.lowerCase(filter.getSqlFilter(encodedFilter))).append(" ");
                    }
                    else
                    {
                        sqlBuilder.append( "and lower( " ).append(optCol).append(DOT_NAME).append(" ").append(filter.getSqlOperator()).append(" ").append(StringUtils.lowerCase(filter.getSqlFilter(encodedFilter))).append(" ");
                    }
                }
            }
        }

        if ( !eventDataValuesWhereSql.isEmpty() )
        {
            sqlBuilder.append( hlp.whereAnd() ).append( eventDataValuesWhereSql ).append( " " );
        }

        if ( organisationUnits != null && !organisationUnits.isEmpty() )
        {
            sqlBuilder.append( hlp.whereAnd() ).append( " psi.organisationunitid in (" )
                .append( getCommaDelimitedString( getIdentifiers( organisationUnits ) ) ).append( ") " );
        }

        if ( params.getProgramStage() != null )
        {
            sqlBuilder.append( hlp.whereAnd() ).append( " ps.programstageid = " )
                .append( params.getProgramStage().getId() ).append( " " );
        }

        if ( params.getCategoryOptionCombo() != null )
        {
            sqlBuilder.append( hlp.whereAnd() ).append( " psi.attributeoptioncomboid = " )
                .append( params.getCategoryOptionCombo().getId() ).append( " " );
        }

        if ( params.getStartDate() != null )
        {
            sqlBuilder.append( hlp.whereAnd() ).append( " (psi.executiondate >= '" )
                .append( getMediumDateString( params.getStartDate() ) ).append( "' " )
                .append( "or (psi.executiondate is null and psi.duedate >= '" )
                .append( getMediumDateString( params.getStartDate() ) ).append( "')) " );
        }

        if ( params.getEndDate() != null )
        {
            sqlBuilder.append( hlp.whereAnd() ).append( " (psi.executiondate <= '" )
                .append( getMediumDateString( params.getEndDate() ) ).append( "' " )
                .append( "or (psi.executiondate is null and psi.duedate <= '" )
                .append( getMediumDateString( params.getEndDate() ) ).append( "')) " );
        }

        sqlBuilder.append( addLastUpdatedFilters( params, hlp, false ) );

        if ( params.isSynchronizationQuery() )
        {
            sqlBuilder.append( hlp.whereAnd() ).append( " psi.lastupdated > psi.lastsynchronized " );
        }

        // Comparing milliseconds instead of always creating new Date( 0 )

        if ( params.getSkipChangedBefore() != null && params.getSkipChangedBefore().getTime() > 0 )
        {
            String skipChangedBefore = DateUtils.getLongDateString( params.getSkipChangedBefore() );
            sqlBuilder.append( hlp.whereAnd() ).append( PSI_LASTUPDATED_GT ).append( skipChangedBefore ).append( "' " );
        }

        if ( params.getDueDateStart() != null )
        {
            sqlBuilder.append(hlp.whereAnd()).append(" psi.duedate is not null and psi.duedate >= '").append(DateUtils.getLongDateString(params.getDueDateStart())).append("' ");
        }

        if ( params.getDueDateEnd() != null )
        {
            sqlBuilder.append( hlp.whereAnd() ).append( " psi.duedate is not null and psi.duedate <= '" )
                .append( DateUtils.getLongDateString( params.getDueDateEnd() ) ).append( "' " );
        }

        if ( !params.isIncludeDeleted() )
        {
            sqlBuilder.append( hlp.whereAnd() ).append( " psi.deleted is false " );
        }

        if ( params.getEventStatus() != null )
        {
            if ( params.getEventStatus() == EventStatus.VISITED )
            {
                sqlBuilder.append( hlp.whereAnd() ).append( PSI_STATUS_EQ ).append( EventStatus.ACTIVE.name() )
                    .append( "' and psi.executiondate is not null " );
            }
            else if ( params.getEventStatus() == EventStatus.OVERDUE )
            {
                sqlBuilder.append( hlp.whereAnd() ).append( " date(now()) > date(psi.duedate) and psi.status = '" )
                    .append( EventStatus.SCHEDULE.name() ).append( "' " );
            }
            else
            {
                sqlBuilder.append( hlp.whereAnd() ).append( PSI_STATUS_EQ ).append( params.getEventStatus().name() )
                    .append( "' " );
            }
        }

        if ( params.getEvents() != null && !params.getEvents().isEmpty() && !params.hasFilters() )
        {
            sqlBuilder.append( hlp.whereAnd() ).append( " (psi.uid in (" )
                .append( getQuotedCommaDelimitedString( params.getEvents() ) ).append( ")) " );
        }

        if ( params.hasAssignedUsers() )
        {
            sqlBuilder.append( hlp.whereAnd() + " (au.uid in (" + getQuotedCommaDelimitedString( params.getAssignedUsers() ) + ")) " );
        }

        if ( params.isIncludeOnlyUnassignedEvents() )
        {
            sqlBuilder.append( hlp.whereAnd() ).append( " (au.uid is null) " );
        }

        if ( params.isIncludeOnlyAssignedEvents() )
        {
            sqlBuilder.append( hlp.whereAnd() ).append( " (au.uid is not null) " );
        }

        return sqlBuilder.toString();
    }

    private String addLastUpdatedFilters( EventSearchParams params, SqlHelper hlp, boolean useDateAfterEndDate )
    {
        StringBuilder sqlBuilder = new StringBuilder();

        if ( params.hasLastUpdatedDuration() )
        {
            sqlBuilder.append( hlp.whereAnd() ).append( PSI_LASTUPDATED_GT )
                .append( getLongGmtDateString( DateUtils.nowMinusDuration( params.getLastUpdatedDuration() ) ) )
                .append( "' " );
        }
        else
        {
            if ( params.hasLastUpdatedStartDate() )
            {
                sqlBuilder.append( hlp.whereAnd() ).append( PSI_LASTUPDATED_GT )
                    .append( DateUtils.getLongDateString( params.getLastUpdatedStartDate() ) ).append( "' " );
            }

            if ( params.hasLastUpdatedEndDate() )
            {
                if ( useDateAfterEndDate )
                {
                    Date dateAfterEndDate = getDateAfterAddition( params.getLastUpdatedEndDate(), 1 );
                    sqlBuilder.append( hlp.whereAnd() ).append( " psi.lastupdated < '" )
                        .append( DateUtils.getLongDateString( dateAfterEndDate ) ).append( "' " );
                }
                else
                {
                    sqlBuilder.append( hlp.whereAnd() ).append( " psi.lastupdated <= '" )
                        .append( DateUtils.getLongDateString( params.getLastUpdatedEndDate() ) ).append( "' " );
                }
            }
        }

        return sqlBuilder.toString();
    }

    private String getCategoryOptionSharingForUser( User user )
    {
        List<Long> userGroupIds = getIdentifiers( user.getGroups() );

        StringBuilder sqlBuilder = new StringBuilder().append( " left join ( " );

        sqlBuilder.append( "select categoryoptioncomboid, count(categoryoptioncomboid) as option_size from categoryoptioncombos_categoryoptions group by categoryoptioncomboid) "
            + "as cocount on coc.categoryoptioncomboid = cocount.categoryoptioncomboid "
            + "left join ("
            + "select deco.categoryoptionid as deco_id, deco.uid as deco_uid, deco.publicaccess AS deco_publicaccess, "
            + "couga.usergroupaccessid as uga_id, coua.useraccessid as ua_id, uga.access as uga_access, uga.usergroupid AS usrgrp_id, "
            + "ua.access as ua_access, ua.userid as usr_id "
            + "from dataelementcategoryoption deco "
            + "left join dataelementcategoryoptionusergroupaccesses couga on deco.categoryoptionid = couga.categoryoptionid "
            + "left join dataelementcategoryoptionuseraccesses coua on deco.categoryoptionid = coua.categoryoptionid "
            + "left join usergroupaccess uga on couga.usergroupaccessid = uga.usergroupaccessid "
            + "left join useraccess ua on coua.useraccessid = ua.useraccessid "
            + "where ua.userid = " + user.getId() );

        if ( userGroupIds != null && !userGroupIds.isEmpty() )
        {
            sqlBuilder.append( " or uga.usergroupid in (" ).append( getCommaDelimitedString( userGroupIds ) )
                .append( ") " );
        }

        sqlBuilder.append( " ) as decoa on cocco.categoryoptionid = decoa.deco_id " );

        return sqlBuilder.toString();
    }

    private String getEventPagingQuery( EventSearchParams params )
    {
        StringBuilder sqlBuilder = new StringBuilder().append( " " );

        if ( params.isPaging() )
        {
            sqlBuilder.append( "limit " ).append( params.getPageSizeWithDefault() ).append( " offset " )
                .append( params.getOffset() ).append( " " );
        }

        return sqlBuilder.toString();
    }

    private String getCommentQuery()
    {
        String sql = "select psic.programstageinstanceid as psic_id, psinote.trackedentitycommentid as psinote_id, psinote.commenttext as psinote_value, "
            + "psinote.created as psinote_storeddate, psinote.creator as psinote_storedby, psinote.uid as psinote_uid "
            + "from programstageinstancecomments psic "
            + "inner join trackedentitycomment psinote on psic.trackedentitycommentid=psinote.trackedentitycommentid ";

        return sql;
    }

    private String getGridOrderQuery( EventSearchParams params )
    {

        if ( params.getGridOrders() != null && params.getDataElements() != null && !params.getDataElements().isEmpty()
            && STATIC_EVENT_COLUMNS != null && !STATIC_EVENT_COLUMNS.isEmpty() )
        {
            List<String> orderFields = new ArrayList<>();

            for ( String order : params.getGridOrders() )
            {
                String[] prop = order.split( ":" );

                if ( prop.length == 2 && (prop[1].equals( "desc" ) || prop[1].equals( "asc" )) )
                {
                    if ( STATIC_EVENT_COLUMNS.contains( prop[0] ) )
                    {
                        orderFields.add( prop[0] + " " + prop[1] );
                    }
                    else
                    {
                        Set<QueryItem> queryItems = params.getDataElements();

                        for ( QueryItem item : queryItems )
                        {
                            if ( prop[0].equals( item.getItemId() ) )
                            {
                                orderFields.add( prop[0] + " " + prop[1] );
                                break;
                            }
                        }
                    }
                }
            }

            if ( !orderFields.isEmpty() )
            {
                return "order by " + StringUtils.join( orderFields, ',' );
            }
        }

        return "order by lastUpdated desc ";
    }

    private String getOrderQuery( EventSearchParams params )
    {
        ArrayList<String> orderFields = new ArrayList<String>();

        if ( params.getGridOrders() != null )
        {
            for ( String order : params.getGridOrders() )
            {
                String[] prop = order.split( ":" );

                if ( prop.length == 2 && (prop[1].equals( "desc" ) || prop[1].equals( "asc" )) )
                {
                    Set<QueryItem> items = params.getDataElements();

                    for ( QueryItem item : items )
                    {
                        if ( prop[0].equals( item.getItemId() ) )
                        {
                            orderFields.add( prop[0] + " " + prop[1] );
                            break;
                        }
                    }
                }
            }
        }

        if ( params.getOrders() != null )
        {
            for ( Order order : params.getOrders() )
            {
                if ( QUERY_PARAM_COL_MAP.containsKey( order.getProperty().getName() ) )
                {
                    String orderText = QUERY_PARAM_COL_MAP.get( order.getProperty().getName() );
                    orderText += order.isAscending() ? " asc" : " desc";
                    orderFields.add( orderText );
                }
            }
        }

        if ( !orderFields.isEmpty() )
        {
            return "order by " + StringUtils.join( orderFields, ',' ) + " ";
        }
        else
        {
            return "order by psi_lastupdated desc ";
        }
    }

    private String getAttributeValueQuery()
    {
        return "select pav.trackedentityinstanceid as pav_id, pav.created as pav_created, pav.lastupdated as pav_lastupdated, "
            + "pav.value as pav_value, ta.uid as ta_uid, ta.name as ta_name, ta.valuetype as ta_valuetype "
            + "from trackedentityattributevalue pav "
            + "inner join trackedentityattribute ta on pav.trackedentityattributeid=ta.trackedentityattributeid ";
    }

    private boolean isSuper( User user )
    {
        return user == null || user.isSuper();
    }

    /**
     * Saves a list of {@see ProgramStageInstance} using JDBC batch update.
     *
     * Note that this method is using JdbcTemplate to execute the batch operation,
     * therefore it's able to participate in any Spring-initiated transaction
     *
     * @param batch the list of {@see ProgramStageInstance}
     * @return the list of created {@see ProgramStageInstance} with primary keys
     *         assigned
     *
     */
    private List<ProgramStageInstance> saveAllEvents( List<ProgramStageInstance> batch )
    {
        JdbcUtils.batchUpdateWithKeyHolder( jdbcTemplate, INSERT_EVENT_SQL,
            new BatchPreparedStatementSetterWithKeyHolder<ProgramStageInstance>( sort (batch) )
            {
                @Override
                protected void setValues( PreparedStatement ps, ProgramStageInstance event )
                {
                    try
                    {
                        bindEventParamsForInsert( ps, event );
                    }
                    catch ( JsonProcessingException | SQLException e )
                    {
                        log.warn( "PSI failed to persist and will be ignored. PSI UID: " + event.getUid(),
                            event.getUid(), e );
                    }
                }

                @Override
                protected void setPrimaryKey( Map<String, Object> primaryKey, ProgramStageInstance event )
                {
                    event.setId( (Long) primaryKey.get( "programstageinstanceid" ) );
                }

            } );

        /*
         * Extract the primary keys from the created objects
         */
        List<Long> eventIds = batch.stream().map( BaseIdentifiableObject::getId ).collect( Collectors.toList() );

        /*
         * Assign the generated event PKs to the batch.
         *
         * If the generate event PKs size doesn't match the batch size, one or more PSI
         * were not persisted. Run an additional query to fetch the persisted PSI and
         * return only the PSI from the batch which are persisted.
         *
         */
        if ( eventIds.size() != batch.size() )
        {
            /* a Map where [key] -> PSI UID , [value] -> PSI ID */
            Map<String, Long> persisted = jdbcTemplate
                .queryForList(
                    "SELECT uid, programstageinstanceid from programstageinstance where programstageinstanceid in ( "
                        + Joiner.on( ";" ).join( eventIds ) + ")" )
                .stream().collect(
                    Collectors.toMap( s -> (String) s.get( "uid" ), s -> (Long) s.get( "programstageinstanceid" ) ) );

            // @formatter:off
            return batch.stream()
                .filter( psi -> persisted.containsKey( psi.getUid() ) )
                .peek( psi -> psi.setId( persisted.get( psi.getUid() ) ) )
                .collect( Collectors.toList() );
            // @formatter:on
        }
        else
        {
            for ( int i = 0; i < eventIds.size(); i++ )
            {
                batch.get( i ).setId( eventIds.get( i ) );
            }
            return batch;
        }
    }

    public void updateTrackedEntityInstances( List<String> teiUids, User user )
    {
        if ( teiUids.isEmpty() )
        {
            return;
        }
        try
        {
            final String result = teiUids.stream()
                    .sorted() // make sure the list is sorted, to prevent deadlocks
                    .map( s -> "'" + s + "'" )
                    .collect( Collectors.joining( ", " ) );

            jdbcTemplate.execute( getUpdateTeiSql(), (PreparedStatementCallback<Boolean>) psc -> {
                psc.setString( 1, result );
                psc.setTimestamp( 2, JdbcEventSupport.toTimestamp( new Date() ) );
                if ( user != null )
                {
                    psc.setLong( 3, user.getId() );
                }
                else
                {
                    psc.setNull( 3, Types.INTEGER );
                }
                psc.setString( 4, result );
                return psc.execute();
            } );

        }
        catch ( DataAccessException e )
        {
            log.error( "An error occurred updating one or more Tracked Entity Instances", e );
            throw e;
        }
    }

    /**
     * Awful hack required for the H2-based tests to pass. H2 does not support the
     * "SKIP LOCKED" clause, therefore we need to remove it from the SQL statement
     * when executing the H2 tests.
     *
     * @return a SQL String
     */
    private String getUpdateTeiSql()
    {
        return String.format( UPDATE_TEI_SQL, SystemUtils.isTestRun( env.getActiveProfiles() ) ? "" : "SKIP LOCKED" );
    }

    private void bindEventParamsForInsert( PreparedStatement ps, ProgramStageInstance event )
        throws SQLException,
        JsonProcessingException
    {
        // @formatter:off
        ps.setLong(         1, event.getProgramInstance().getId() );
        ps.setLong(         2, event.getProgramStage().getId() );
        ps.setTimestamp(    3, JdbcEventSupport.toTimestamp( event.getDueDate() ) );
        ps.setTimestamp(    4, JdbcEventSupport.toTimestamp( event.getExecutionDate() ) );
        ps.setLong(         5, event.getOrganisationUnit().getId() );
        ps.setString(       6, event.getStatus().toString() );
        ps.setTimestamp(    7, JdbcEventSupport.toTimestamp( event.getCompletedDate() ) );
        ps.setString(       8, event.getUid() );
        ps.setTimestamp(    9, JdbcEventSupport.toTimestamp( new Date() ) );
        ps.setTimestamp(    10, JdbcEventSupport.toTimestamp( new Date() ) );
        ps.setLong(         11, event.getAttributeOptionCombo().getId() );
        ps.setString(       12, event.getStoredBy() );
        ps.setString(       13, event.getCompletedBy() );
        ps.setBoolean(      14, false );
        ps.setString(       15, event.getCode() );
        ps.setTimestamp(    16, JdbcEventSupport.toTimestamp( event.getCreatedAtClient() ) );
        ps.setTimestamp(    17, JdbcEventSupport.toTimestamp( event.getLastUpdatedAtClient() ) );
        ps.setObject(       18, JdbcEventSupport.toGeometry( event.getGeometry() )  );
        if ( event.getAssignedUser() != null )
        {
            ps.setLong(     19, event.getAssignedUser().getId() );
        }
        else
        {
            ps.setObject(   19, null );
        }
        ps.setObject(       20, eventDataValuesToJson( event.getEventDataValues(), this.jsonMapper ) );
        // @formatter:on
    }

    private void bindEventParamsForUpdate( PreparedStatement ps, ProgramStageInstance programStageInstance  ) throws SQLException, JsonProcessingException {

        ps.setLong( 1, programStageInstance.getProgramInstance().getId() );
        ps.setLong( 2, programStageInstance.getProgramStage().getId() );
        ps.setTimestamp( 3, new Timestamp( programStageInstance.getDueDate().getTime() ) );
        if ( programStageInstance.getExecutionDate() != null )
        {
            ps.setTimestamp( 4, new Timestamp( programStageInstance.getExecutionDate().getTime() ) );
        }
        else
        {
            ps.setObject( 4, null );
        }
        ps.setLong( 5, programStageInstance.getOrganisationUnit().getId() );
        ps.setString( 6, programStageInstance.getStatus().toString() );
        ps.setTimestamp( 7, JdbcEventSupport.toTimestamp( programStageInstance.getCompletedDate() ) );
        ps.setTimestamp( 8, JdbcEventSupport.toTimestamp( new Date() ) );
        ps.setLong( 9, programStageInstance.getAttributeOptionCombo().getId() );
        ps.setString( 10, programStageInstance.getStoredBy() );
        ps.setString( 11, programStageInstance.getCompletedBy() );
        ps.setBoolean( 12, programStageInstance.isDeleted() );
        ps.setString( 13, programStageInstance.getCode() );
        ps.setTimestamp( 14, JdbcEventSupport.toTimestamp( programStageInstance.getCreatedAtClient() ) );
        ps.setTimestamp( 15, JdbcEventSupport.toTimestamp( programStageInstance.getLastUpdatedAtClient() ) );
        ps.setObject( 16, JdbcEventSupport.toGeometry( programStageInstance.getGeometry() ) );

        if ( programStageInstance.getAssignedUser() != null )
        {
            ps.setLong( 17, programStageInstance.getAssignedUser().getId() );
        }
        else
        {
            ps.setObject( 17, null );
        }

        ps.setObject( 18, eventDataValuesToJson( programStageInstance.getEventDataValues(), this.jsonMapper ) );
        ps.setString( 19, programStageInstance.getUid() );
    }

    private boolean userHasAccess( SqlRowSet rowSet )
    {
        if ( rowSet.wasNull() )
        {
            return true;
        }

        if ( rowSet.getString( "uga_access" ) == null && rowSet.getString( "ua_access" ) == null
            && rowSet.getString( "deco_publicaccess" ) == null )
        {
            return false;
        }

        return AccessStringHelper.isEnabled( rowSet.getString( "deco_publicaccess" ),
            AccessStringHelper.Permission.DATA_READ );
    }

    private Set<EventDataValue> convertEventDataValueJsonIntoSet( String jsonString )
    {
        try
        {
            Map<String, EventDataValue> data = eventDataValueJsonReader.readValue( jsonString );
            return JsonEventDataValueSetBinaryType.convertEventDataValuesMapIntoSet( data );
        }
        catch ( IOException e )
        {
            log.error( "Parsing EventDataValues json string failed. String value: " + jsonString );
            throw new IllegalArgumentException( e );
        }
    }

    private void convertDataValuesIdentifiers( IdScheme idScheme, List<Collection<DataValue>> dataValuesList,
        CachingMap<String, String> dataElementUidToIdentifierCache )
    {
        for ( Collection<DataValue> dataValues : dataValuesList )
        {
            for ( DataValue dv : dataValues )
            {
                String deUid = dv.getDataElement();
                String deIdentifier = dataElementUidToIdentifierCache.get( deUid );

                if ( StringUtils.isEmpty( deIdentifier ) )
                {
                    throw new IllegalStateException(
                        "DataElement: " + deUid + " does not have a value assigned for idScheme " + idScheme.name() );
                }

                dv.setDataElement( deIdentifier );
            }
        }
    }

    private void populateCache( IdScheme idScheme, List<Collection<DataValue>> dataValuesList,
        CachingMap<String, String> dataElementUidToIdentifierCache )
    {
        Set<String> deUids = new HashSet<>();

        for ( Collection<DataValue> dataValues : dataValuesList )
        {
            for ( DataValue dv : dataValues )
            {
                deUids.add( dv.getDataElement() );
            }
        }

        if ( !idScheme.isAttribute() )
        {
            List<DataElement> dataElements = manager.get( DataElement.class, deUids );
            dataElements.forEach( de -> dataElementUidToIdentifierCache.put( de.getUid(), de.getCode() ) );
        }
        else
        {
            if ( !deUids.isEmpty() )
            {
                String dataElementsUidsSqlString = getQuotedCommaDelimitedString( deUids );

                String deSql = "select de.uid, de.attributevalues #>> '{" + idScheme.getAttribute()
                    + ", value}' as value from dataelement de where de.uid in (" + dataElementsUidsSqlString + ") "
                    + "and de.attributevalues ? '" + idScheme.getAttribute() + "'";

                SqlRowSet deRowSet = jdbcTemplate.queryForRowSet( deSql );

                while ( deRowSet.next() )
                {
                    dataElementUidToIdentifierCache.put( deRowSet.getString( "uid" ), deRowSet.getString( "value" ) );
                }
            }
        }
    }

    public void delete( final List<Event> events )
    {
        if ( isNotEmpty( events ) )
        {
            final List<String> psiUids = events.stream().map( Event::getEvent ).collect( toList() );
            final String uids = "'" + Joiner.on( "," ).join( psiUids ) + "'";

            jdbcTemplate.execute( "DELETE FROM programstageinstancecomments where programstageinstanceid in "
                + "(select programstageinstanceid from programstageinstance where uid in (" + uids + ") )" );

            // remove link between comment and psi

            jdbcTemplate.execute( "DELETE FROM trackedentitycomment t "
                + "    where t.trackedentitycommentid in (SELECT psic.trackedentitycommentid "
                + "                FROM programstageinstancecomments psic "
                + "                WHERE psic.programstageinstanceid in "
                + "                (select programstageinstanceid from programstageinstance where uid in (" + uids
                + ")))" );

            jdbcTemplate.execute( "DELETE FROM programstageinstance where uid in ( " + uids + ")" );

        }
    }

    private void setAccessiblePrograms( User user, EventSearchParams params )
    {
        if ( !isSuper( user ) )
        {
            params.setAccessiblePrograms(
                manager.getDataReadAll( Program.class ).stream().map( Program::getUid ).collect( Collectors.toSet() ) );

            params.setAccessibleProgramStages( manager.getDataReadAll( ProgramStage.class ).stream()
                .map( ProgramStage::getUid ).collect( Collectors.toSet() ) );
        }
    }

    /**
     * Sort the list of {@see ProgramStageInstance} by UID
     */
    private List<ProgramStageInstance> sort( List<ProgramStageInstance> batch )
    {
        return batch.stream().sorted( Comparator.comparing( ProgramStageInstance::getUid ) ).collect( toList() );
    }

}<|MERGE_RESOLUTION|>--- conflicted
+++ resolved
@@ -214,11 +214,7 @@
      * statement. This prevents deadlocks when Postgres tries to update the same
      * TEI.
      */
-<<<<<<< HEAD
-    private static final String UPDATE_TEI_SQL = "SELECT * FROM trackedentityinstance where uid in (?) FOR UPDATE %s;" +
-=======
     private final static String UPDATE_TEI_SQL = "SELECT * FROM trackedentityinstance where uid in (?) FOR UPDATE %s;" +
->>>>>>> 3842dbb7
         "update trackedentityinstance set lastupdated = ?, lastupdatedby = ? where uid in (?)";
 
     // -------------------------------------------------------------------------
