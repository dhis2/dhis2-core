package org.hisp.dhis.dxf2.events.event;

/*
 * Copyright (c) 2004-2020, University of Oslo
 * All rights reserved.
 *
 * Redistribution and use in source and binary forms, with or without
 * modification, are permitted provided that the following conditions are met:
 * Redistributions of source code must retain the above copyright notice, this
 * list of conditions and the following disclaimer.
 *
 * Redistributions in binary form must reproduce the above copyright notice,
 * this list of conditions and the following disclaimer in the documentation
 * and/or other materials provided with the distribution.
 * Neither the name of the HISP project nor the names of its contributors may
 * be used to endorse or promote products derived from this software without
 * specific prior written permission.
 *
 * THIS SOFTWARE IS PROVIDED BY THE COPYRIGHT HOLDERS AND CONTRIBUTORS "AS IS" AND
 * ANY EXPRESS OR IMPLIED WARRANTIES, INCLUDING, BUT NOT LIMITED TO, THE IMPLIED
 * WARRANTIES OF MERCHANTABILITY AND FITNESS FOR A PARTICULAR PURPOSE ARE
 * DISCLAIMED. IN NO EVENT SHALL THE COPYRIGHT OWNER OR CONTRIBUTORS BE LIABLE FOR
 * ANY DIRECT, INDIRECT, INCIDENTAL, SPECIAL, EXEMPLARY, OR CONSEQUENTIAL DAMAGES
 * (INCLUDING, BUT NOT LIMITED TO, PROCUREMENT OF SUBSTITUTE GOODS OR SERVICES;
 * LOSS OF USE, DATA, OR PROFITS; OR BUSINESS INTERRUPTION) HOWEVER CAUSED AND ON
 * ANY THEORY OF LIABILITY, WHETHER IN CONTRACT, STRICT LIABILITY, OR TORT
 * (INCLUDING NEGLIGENCE OR OTHERWISE) ARISING IN ANY WAY OUT OF THE USE OF THIS
 * SOFTWARE, EVEN IF ADVISED OF THE POSSIBILITY OF SUCH DAMAGE.
 */

import static com.google.common.base.Preconditions.checkNotNull;
import static java.util.stream.Collectors.toList;
import static org.apache.commons.collections4.CollectionUtils.isNotEmpty;
import static org.hisp.dhis.common.IdentifiableObjectUtils.getIdentifiers;
import static org.hisp.dhis.commons.util.TextUtils.getCommaDelimitedString;
import static org.hisp.dhis.commons.util.TextUtils.getQuotedCommaDelimitedString;
import static org.hisp.dhis.commons.util.TextUtils.removeLastComma;
import static org.hisp.dhis.commons.util.TextUtils.splitToArray;
import static org.hisp.dhis.dxf2.events.event.AbstractEventService.STATIC_EVENT_COLUMNS;
<<<<<<< HEAD
import static org.hisp.dhis.dxf2.events.event.EventSearchParams.*;
import static org.hisp.dhis.dxf2.events.event.EventUtils.eventDataValuesToJson;
import static org.hisp.dhis.util.DateUtils.*;
=======
import static org.hisp.dhis.dxf2.events.event.EventSearchParams.EVENT_ATTRIBUTE_OPTION_COMBO_ID;
import static org.hisp.dhis.dxf2.events.event.EventSearchParams.EVENT_COMPLETED_BY_ID;
import static org.hisp.dhis.dxf2.events.event.EventSearchParams.EVENT_COMPLETED_DATE_ID;
import static org.hisp.dhis.dxf2.events.event.EventSearchParams.EVENT_CREATED_ID;
import static org.hisp.dhis.dxf2.events.event.EventSearchParams.EVENT_DELETED;
import static org.hisp.dhis.dxf2.events.event.EventSearchParams.EVENT_DUE_DATE_ID;
import static org.hisp.dhis.dxf2.events.event.EventSearchParams.EVENT_ENROLLMENT_ID;
import static org.hisp.dhis.dxf2.events.event.EventSearchParams.EVENT_EXECUTION_DATE_ID;
import static org.hisp.dhis.dxf2.events.event.EventSearchParams.EVENT_GEOMETRY;
import static org.hisp.dhis.dxf2.events.event.EventSearchParams.EVENT_ID;
import static org.hisp.dhis.dxf2.events.event.EventSearchParams.EVENT_LAST_UPDATED_ID;
import static org.hisp.dhis.dxf2.events.event.EventSearchParams.EVENT_ORG_UNIT_ID;
import static org.hisp.dhis.dxf2.events.event.EventSearchParams.EVENT_ORG_UNIT_NAME;
import static org.hisp.dhis.dxf2.events.event.EventSearchParams.EVENT_PROGRAM_ID;
import static org.hisp.dhis.dxf2.events.event.EventSearchParams.EVENT_PROGRAM_STAGE_ID;
import static org.hisp.dhis.dxf2.events.event.EventSearchParams.EVENT_STATUS_ID;
import static org.hisp.dhis.dxf2.events.event.EventSearchParams.EVENT_STORED_BY_ID;
import static org.hisp.dhis.dxf2.events.event.EventUtils.eventDataValuesToJson;
import static org.hisp.dhis.util.DateUtils.getDateAfterAddition;
import static org.hisp.dhis.util.DateUtils.getLongGmtDateString;
import static org.hisp.dhis.util.DateUtils.getMediumDateString;
>>>>>>> 02847cab

import java.io.IOException;
import java.sql.PreparedStatement;
import java.sql.SQLException;
import java.sql.Timestamp;
<<<<<<< HEAD
=======
import java.sql.Types;
>>>>>>> 02847cab
import java.util.ArrayList;
import java.util.Collection;
import java.util.Date;
import java.util.HashMap;
import java.util.HashSet;
import java.util.List;
import java.util.Map;
import java.util.Set;
<<<<<<< HEAD
import java.util.stream.Collectors;

import com.fasterxml.jackson.core.type.TypeReference;
import com.fasterxml.jackson.databind.ObjectReader;
import com.google.common.collect.ImmutableMap;
import com.vividsolutions.jts.geom.Geometry;
import com.vividsolutions.jts.io.ParseException;
import com.vividsolutions.jts.io.WKTReader;
import lombok.extern.slf4j.Slf4j;
import org.apache.commons.lang3.StringUtils;
=======
import java.util.concurrent.TimeUnit;
import java.util.stream.Collectors;

import org.apache.commons.lang.RandomStringUtils;
import org.apache.commons.lang3.StringUtils;
import org.cache2k.Cache;
import org.cache2k.Cache2kBuilder;
>>>>>>> 02847cab
import org.hisp.dhis.common.BaseIdentifiableObject;
import org.hisp.dhis.common.IdScheme;
import org.hisp.dhis.common.IdSchemes;
import org.hisp.dhis.common.IdentifiableObjectManager;
import org.hisp.dhis.common.QueryFilter;
import org.hisp.dhis.common.QueryItem;
import org.hisp.dhis.common.QueryOperator;
import org.hisp.dhis.common.ValueType;
import org.hisp.dhis.commons.collection.CachingMap;
import org.hisp.dhis.commons.util.SqlHelper;
import org.hisp.dhis.commons.util.SystemUtils;
import org.hisp.dhis.commons.util.TextUtils;
import org.hisp.dhis.dataelement.DataElement;
import org.hisp.dhis.dxf2.events.enrollment.EnrollmentStatus;
import org.hisp.dhis.dxf2.events.report.EventRow;
import org.hisp.dhis.dxf2.events.trackedentity.Attribute;
import org.hisp.dhis.event.EventStatus;
import org.hisp.dhis.eventdatavalue.EventDataValue;
import org.hisp.dhis.hibernate.jsonb.type.JsonEventDataValueSetBinaryType;
import org.hisp.dhis.jdbc.BatchPreparedStatementSetterWithKeyHolder;
import org.hisp.dhis.jdbc.JdbcUtils;
import org.hisp.dhis.jdbc.StatementBuilder;
import org.hisp.dhis.organisationunit.OrganisationUnit;
import org.hisp.dhis.program.Program;
import org.hisp.dhis.program.ProgramStage;
import org.hisp.dhis.program.ProgramStageInstance;
import org.hisp.dhis.program.ProgramStatus;
import org.hisp.dhis.program.ProgramType;
import org.hisp.dhis.query.Order;
import org.hisp.dhis.security.acl.AccessStringHelper;
import org.hisp.dhis.trackedentitycomment.TrackedEntityComment;
import org.hisp.dhis.user.CurrentUserService;
import org.hisp.dhis.user.User;
import org.hisp.dhis.util.DateUtils;
import org.hisp.dhis.util.ObjectUtils;
import org.postgis.PGgeometry;
import org.springframework.beans.factory.annotation.Qualifier;
<<<<<<< HEAD
import org.springframework.dao.DataAccessException;
import org.springframework.jdbc.core.JdbcTemplate;
=======
import org.springframework.core.env.Environment;
import org.springframework.dao.DataAccessException;
import org.springframework.jdbc.core.JdbcTemplate;
import org.springframework.jdbc.core.PreparedStatementCallback;
>>>>>>> 02847cab
import org.springframework.jdbc.core.namedparam.NamedParameterJdbcTemplate;
import org.springframework.jdbc.support.GeneratedKeyHolder;
import org.springframework.jdbc.support.KeyHolder;
import org.springframework.jdbc.support.rowset.SqlRowSet;
import org.springframework.stereotype.Repository;

import com.fasterxml.jackson.core.JsonProcessingException;
<<<<<<< HEAD
import com.fasterxml.jackson.databind.ObjectMapper;
import com.google.common.base.Joiner;
=======
import com.fasterxml.jackson.core.type.TypeReference;
import com.fasterxml.jackson.databind.ObjectMapper;
import com.fasterxml.jackson.databind.ObjectReader;
import com.google.common.base.Joiner;
import com.google.common.collect.ImmutableMap;
import com.vividsolutions.jts.geom.Geometry;
import com.vividsolutions.jts.io.ParseException;
import com.vividsolutions.jts.io.WKTReader;

import lombok.extern.slf4j.Slf4j;
>>>>>>> 02847cab

/**
 * @author Morten Olav Hansen <mortenoh@gmail.com>
 */
@Slf4j
@Repository( "org.hisp.dhis.dxf2.events.event.EventStore" )
public class JdbcEventStore implements EventStore
{
<<<<<<< HEAD
    private static final String PSI_STATUS_EQ = " psi.status = '";

    private static final String PSI_LASTUPDATED_GT = " psi.lastupdated >= '";

    private static final String DOT_NAME = ".name)";

=======
>>>>>>> 02847cab
    private static final Map<String, String> QUERY_PARAM_COL_MAP = ImmutableMap.<String, String> builder()
        .put( "event", "psi_uid" ).put( "program", "p_uid" ).put( "programStage", "ps_uid" )
        .put( "enrollment", "pi_uid" ).put( "enrollmentStatus", "pi_status" ).put( "orgUnit", "ou_uid" )
        .put( "orgUnitName", "ou_name" ).put( "trackedEntityInstance", "tei_uid" )
        .put( "eventDate", "psi_executiondate" ).put( "followup", "pi_followup" ).put( "status", "psi_status" )
        .put( "dueDate", "psi_duedate" ).put( "storedBy", "psi_storedby" ).put( "created", "psi_created" )
        .put( "lastUpdated", "psi_lastupdated" ).put( "completedBy", "psi_completedby" )
        .put( "attributeOptionCombo", "psi_aoc" ).put( "completedDate", "psi_completeddate" )
<<<<<<< HEAD
        .put( "deleted", "psi_deleted" ).put( "assignedUser", "user_assigned_username" )
        .put( "assignedUserDisplayName", "user_assigned_name" ).build();
=======
        .put( "deleted", "psi_deleted" ).put( "assignedUser", "user_assigned_username" ).build();
>>>>>>> 02847cab

    // -------------------------------------------------------------------------
    // Dependencies
    // -------------------------------------------------------------------------

    // Cannot use DefaultRenderService mapper. Does not work properly - DHIS2-6102
    private static final ObjectReader eventDataValueJsonReader = JsonEventDataValueSetBinaryType.MAPPER
<<<<<<< HEAD
        .readerFor( new TypeReference<Map<String, EventDataValue>>() {} );
=======
        .readerFor( new TypeReference<Map<String, EventDataValue>>()
        {
        } );
>>>>>>> 02847cab

    private final StatementBuilder statementBuilder;

    private final JdbcTemplate jdbcTemplate;

    // required for update tei operation
    private final NamedParameterJdbcTemplate namedParameterJdbcTemplate;

    private final CurrentUserService currentUserService;

    private final IdentifiableObjectManager manager;

    private final ObjectMapper jsonMapper;

<<<<<<< HEAD
    public JdbcEventStore( StatementBuilder statementBuilder, JdbcTemplate jdbcTemplate,
        @Qualifier( "dataValueJsonMapper" ) ObjectMapper jsonMapper, CurrentUserService currentUserService,
        IdentifiableObjectManager identifiableObjectManager )
=======
    private final Environment env;

    private final Cache<String, String> teiUpdateCache = new Cache2kBuilder<String, String>() {}
            .name( "teiUpdateCache" + RandomStringUtils.randomAlphabetic(5) )
            .expireAfterWrite( 10, TimeUnit.SECONDS )
            .build();

    public JdbcEventStore( StatementBuilder statementBuilder, JdbcTemplate jdbcTemplate,
        @Qualifier( "dataValueJsonMapper" ) ObjectMapper jsonMapper, CurrentUserService currentUserService,
        IdentifiableObjectManager identifiableObjectManager, Environment env )
>>>>>>> 02847cab
    {
        checkNotNull( statementBuilder );
        checkNotNull( jdbcTemplate );
        checkNotNull( currentUserService );
        checkNotNull( identifiableObjectManager );
        checkNotNull( jsonMapper );
<<<<<<< HEAD
=======
        checkNotNull( env );
>>>>>>> 02847cab

        this.statementBuilder = statementBuilder;
        this.jdbcTemplate = jdbcTemplate;
        this.currentUserService = currentUserService;
        this.manager = identifiableObjectManager;
        this.jsonMapper = jsonMapper;
        this.namedParameterJdbcTemplate = new NamedParameterJdbcTemplate( jdbcTemplate.getDataSource() );
<<<<<<< HEAD
=======
        this.env = env;
        
>>>>>>> 02847cab
    }

    // -------------------------------------------------------------------------
    // EventStore implementation
    // -------------------------------------------------------------------------

    @Override
    public List<Event> getEvents( EventSearchParams params, List<OrganisationUnit> organisationUnits,
        Map<String, Set<String>> psdesWithSkipSyncTrue )
    {
        User user = currentUserService.getCurrentUser();

        setAccessiblePrograms( user, params );

        Map<String, Event> eventUidToEventMap = new HashMap<>( params.getPageSizeWithDefault() );
        List<Event> events = new ArrayList<>();

        String sql = buildSql( params, organisationUnits, user );
        SqlRowSet rowSet = jdbcTemplate.queryForRowSet( sql );

        log.debug( "Event query SQL: " + sql );

        Set<String> notes = new HashSet<>();

        while ( rowSet.next() )
        {
            if ( rowSet.getString( "psi_uid" ) == null
                || (params.getCategoryOptionCombo() == null && !isSuper( user ) && !userHasAccess( rowSet )) )
            {
                continue;
            }

            String psiUid = rowSet.getString( "psi_uid" );

            Event event;

            if ( !eventUidToEventMap.containsKey( psiUid ) )
            {
                validateIdentifiersPresence( rowSet, params.getIdSchemes(), true );

                event = new Event();
                eventUidToEventMap.put( psiUid, event );

                if ( !params.isSkipEventId() )
                {
                    event.setUid( psiUid );
                    event.setEvent( psiUid );
                }

                event.setTrackedEntityInstance( rowSet.getString( "tei_uid" ) );
                event.setStatus( EventStatus.valueOf( rowSet.getString( "psi_status" ) ) );

                event.setProgram( rowSet.getString( "p_identifier" ) );
                event.setProgramStage( rowSet.getString( "ps_identifier" ) );
                event.setOrgUnit( rowSet.getString( "ou_identifier" ) );
                event.setDeleted( rowSet.getBoolean( "psi_deleted" ) );

                ProgramType programType = ProgramType.fromValue( rowSet.getString( "p_type" ) );

                if ( programType != ProgramType.WITHOUT_REGISTRATION )
                {
                    event.setEnrollment( rowSet.getString( "pi_uid" ) );
                    event.setEnrollmentStatus( EnrollmentStatus
                        .fromProgramStatus( ProgramStatus.valueOf( rowSet.getString( "pi_status" ) ) ) );
                    event.setFollowup( rowSet.getBoolean( "pi_followup" ) );
                }

                if ( params.getCategoryOptionCombo() == null && !isSuper( user ) )
                {
                    event.setOptionSize( rowSet.getInt( "option_size" ) );
                }

                event.setAttributeOptionCombo( rowSet.getString( "coc_identifier" ) );
                event.setAttributeCategoryOptions( rowSet.getString( "deco_uid" ) );
                event.setTrackedEntityInstance( rowSet.getString( "tei_uid" ) );

                event.setStoredBy( rowSet.getString( "psi_storedby" ) );
                event.setOrgUnitName( rowSet.getString( "ou_name" ) );
                event.setDueDate( DateUtils.getIso8601NoTz( rowSet.getDate( "psi_duedate" ) ) );
                event.setEventDate( DateUtils.getIso8601NoTz( rowSet.getDate( "psi_executiondate" ) ) );
                event.setCreated( DateUtils.getIso8601NoTz( rowSet.getDate( "psi_created" ) ) );
                event.setLastUpdated( DateUtils.getIso8601NoTz( rowSet.getDate( "psi_lastupdated" ) ) );

                event.setCompletedBy( rowSet.getString( "psi_completedby" ) );
                event.setCompletedDate( DateUtils.getIso8601NoTz( rowSet.getDate( "psi_completeddate" ) ) );

                if ( rowSet.getObject( "psi_geometry" ) != null )
                {
                    try
                    {
                        Geometry geom = new WKTReader().read( rowSet.getString( "psi_geometry" ) );

                        event.setGeometry( geom );
                        event.setCoordinate( new Coordinate( geom.getCoordinate().x, geom.getCoordinate().y ) );
                    }
                    catch ( ParseException e )
                    {
                        log.error( "Unable to read geometry for event '" + event.getUid() + "': ", e );
                    }
                }

                if ( rowSet.getObject( "user_assigned" ) != null )
                {
                    event.setAssignedUser( rowSet.getString( "user_assigned" ) );
                    event.setAssignedUserUsername( rowSet.getString( "user_assigned_username" ) );
                    event.setAssignedUserDisplayName( rowSet.getString( "user_assigned_name" ) );
                }

                events.add( event );
            }
            else
            {
                event = eventUidToEventMap.get( psiUid );
                String attributeCategoryCombination = event.getAttributeCategoryOptions();
                String currentAttributeCategoryCombination = rowSet.getString( "deco_uid" );

                if ( !attributeCategoryCombination.contains( currentAttributeCategoryCombination ) )
                {
                    event.setAttributeCategoryOptions(
                        attributeCategoryCombination + ";" + currentAttributeCategoryCombination );
                }
            }

            if ( !org.springframework.util.StringUtils.isEmpty( rowSet.getString( "psi_eventdatavalues" ) ) )
            {
                Set<EventDataValue> eventDataValues = convertEventDataValueJsonIntoSet(
                    rowSet.getString( "psi_eventdatavalues" ) );

                for ( EventDataValue dv : eventDataValues )
                {
                    DataValue dataValue = convertEventDataValueIntoDtoDataValue( dv );

                    if ( params.isSynchronizationQuery() )
                    {
                        if ( psdesWithSkipSyncTrue.containsKey( rowSet.getString( "ps_uid" ) ) && psdesWithSkipSyncTrue
                            .get( rowSet.getString( "ps_uid" ) ).contains( dv.getDataElement() ) )
                        {
                            dataValue.setSkipSynchronization( true );
                        }
                        else
                        {
                            dataValue.setSkipSynchronization( false );
                        }
                    }

                    event.getDataValues().add( dataValue );
                }
            }

            if ( rowSet.getString( "psinote_value" ) != null && !notes.contains( rowSet.getString( "psinote_id" ) ) )
            {
                Note note = new Note();
                note.setNote( rowSet.getString( "psinote_uid" ) );
                note.setValue( rowSet.getString( "psinote_value" ) );
                note.setStoredDate( DateUtils.getIso8601NoTz( rowSet.getDate( "psinote_storeddate" ) ) );
                note.setStoredBy( rowSet.getString( "psinote_storedby" ) );

                event.getNotes().add( note );
                notes.add( rowSet.getString( "psinote_id" ) );
            }
        }

        IdSchemes idSchemes = ObjectUtils.firstNonNull( params.getIdSchemes(), new IdSchemes() );
        IdScheme dataElementIdScheme = idSchemes.getDataElementIdScheme();

        if ( dataElementIdScheme != IdScheme.ID && dataElementIdScheme != IdScheme.UID )
        {
            CachingMap<String, String> dataElementUidToIdentifierCache = new CachingMap<>();

            List<Collection<DataValue>> dataValuesList = events.stream().map( Event::getDataValues )
                .collect( Collectors.toList() );
            populateCache( dataElementIdScheme, dataValuesList, dataElementUidToIdentifierCache );
            convertDataValuesIdentifiers( dataElementIdScheme, dataValuesList, dataElementUidToIdentifierCache );
        }

        if ( params.getCategoryOptionCombo() == null && !isSuper( user ) )
        {
            return events.stream().filter( ev -> ev.getAttributeCategoryOptions() != null
                && splitToArray( ev.getAttributeCategoryOptions(), TextUtils.SEMICOLON ).size() == ev.getOptionSize() )
                .collect( Collectors.toList() );
        }

        return events;
    }

    public void saveEvents( List<ProgramStageInstance> events )
    {
        try
        {
            saveAllComments( saveAllEvents( events ) );
        }
        catch ( Exception e )
        {
            log.error( "An error occurred saving a batch", e );
            throw e;
        }
    }

    @Override
    public void updateEvents( List<ProgramStageInstance> programStageInstances )
    {
        try
        {
            jdbcTemplate.batchUpdate( UPDATE_EVENT_SQL, programStageInstances, programStageInstances.size(),
                ( ps, programStageInstance ) -> {
                    try
                    {
                        bindEventParamsForUpdate( ps, programStageInstance );
                    }
                    catch ( JsonProcessingException | SQLException e)
                    {
                        log.warn( "PSI failed to update and will be ignored. PSI UID: " + programStageInstance.getUid(),
                            programStageInstance.getUid(), e );
                    }
                } );
        }
        catch ( DataAccessException e )
        {
            log.error( "Error updating events", e );
            throw e;
        }

        saveAllComments( programStageInstances );
    }

    @Override
    public List<Map<String, String>> getEventsGrid( EventSearchParams params, List<OrganisationUnit> organisationUnits )
    {
        String sql = buildGridSql( params, organisationUnits );

        SqlRowSet rowSet = jdbcTemplate.queryForRowSet( sql );

        log.debug( "Event query SQL: " + sql );

        List<Map<String, String>> list = new ArrayList<>();

        while ( rowSet.next() )
        {
            final Map<String, String> map = new HashMap<>();

            for ( String col : STATIC_EVENT_COLUMNS )
            {
                map.put( col, rowSet.getString( col ) );
            }

            for ( QueryItem item : params.getDataElements() )
            {
                map.put( item.getItemId(), rowSet.getString( item.getItemId() ) );
            }

            list.add( map );
        }

        return list;
    }

    @Override
    public List<EventRow> getEventRows( EventSearchParams params, List<OrganisationUnit> organisationUnits )
    {
        User user = currentUserService.getCurrentUser();

        setAccessiblePrograms( user, params );

        List<EventRow> eventRows = new ArrayList<>();

        String sql = buildSql( params, organisationUnits, user );
        SqlRowSet rowSet = jdbcTemplate.queryForRowSet( sql );

        log.debug( "Event query SQL: " + sql );

        EventRow eventRow = new EventRow();

        eventRow.setEvent( "not_valid" );

        Set<String> notes = new HashSet<>();

        Map<String, List<DataValue>> processedDataValues = new HashMap<>();

        while ( rowSet.next() )
        {
            if ( rowSet.getString( "psi_uid" ) == null
                || (params.getCategoryOptionCombo() == null && !isSuper( user ) && !userHasAccess( rowSet )) )
            {
                continue;
            }

            if ( eventRow.getUid() == null || !eventRow.getUid().equals( rowSet.getString( "psi_uid" ) ) )
            {
                validateIdentifiersPresence( rowSet, params.getIdSchemes(), false );

                eventRow = new EventRow();

                eventRow.setUid( rowSet.getString( "psi_uid" ) );

                eventRow.setEvent( rowSet.getString( "psi_uid" ) );
                eventRow.setTrackedEntityInstance( rowSet.getString( "tei_uid" ) );
                eventRow.setTrackedEntityInstanceOrgUnit( rowSet.getString( "tei_ou" ) );
                eventRow.setTrackedEntityInstanceOrgUnitName( rowSet.getString( "tei_ou_name" ) );
                eventRow.setTrackedEntityInstanceCreated( rowSet.getString( "tei_created" ) );
                eventRow.setTrackedEntityInstanceInactive( rowSet.getBoolean( "tei_inactive" ) );
                eventRow.setDeleted( rowSet.getBoolean( "psi_deleted" ) );

                eventRow.setProgram( rowSet.getString( "p_identifier" ) );
                eventRow.setProgramStage( rowSet.getString( "ps_identifier" ) );
                eventRow.setOrgUnit( rowSet.getString( "ou_identifier" ) );

                ProgramType programType = ProgramType.fromValue( rowSet.getString( "p_type" ) );

                if ( programType == ProgramType.WITHOUT_REGISTRATION )
                {
                    eventRow.setEnrollment( rowSet.getString( "pi_uid" ) );
                    eventRow.setFollowup( rowSet.getBoolean( "pi_followup" ) );
                }

                eventRow.setTrackedEntityInstance( rowSet.getString( "tei_uid" ) );
                eventRow.setOrgUnitName( rowSet.getString( "ou_name" ) );
                eventRow.setDueDate( DateUtils.getIso8601NoTz( rowSet.getDate( "psi_duedate" ) ) );
                eventRow.setEventDate( DateUtils.getIso8601NoTz( rowSet.getDate( "psi_executiondate" ) ) );

                eventRows.add( eventRow );
            }

            if ( rowSet.getString( "pav_value" ) != null && rowSet.getString( "ta_uid" ) != null )
            {
                String valueType = rowSet.getString( "ta_valuetype" );

                Attribute attribute = new Attribute();
                attribute.setCreated( DateUtils.getIso8601NoTz( rowSet.getDate( "pav_created" ) ) );
                attribute.setLastUpdated( DateUtils.getIso8601NoTz( rowSet.getDate( "pav_lastupdated" ) ) );
                attribute.setValue( rowSet.getString( "pav_value" ) );
                attribute.setDisplayName( rowSet.getString( "ta_name" ) );
                attribute.setValueType( valueType != null ? ValueType.valueOf( valueType.toUpperCase() ) : null );
                attribute.setAttribute( rowSet.getString( "ta_uid" ) );

                eventRow.getAttributes().add( attribute );
            }

            if ( !org.springframework.util.StringUtils.isEmpty( rowSet.getString( "psi_eventdatavalues" ) )
                && !processedDataValues.containsKey( rowSet.getString( "psi_uid" ) ) )
            {
                List<DataValue> dataValues = new ArrayList<>();
                Set<EventDataValue> eventDataValues = convertEventDataValueJsonIntoSet(
                    rowSet.getString( "psi_eventdatavalues" ) );

                for ( EventDataValue dv : eventDataValues )
                {
                    dataValues.add( convertEventDataValueIntoDtoDataValue( dv ) );
                }
                processedDataValues.put( rowSet.getString( "psi_uid" ), dataValues );
            }

            if ( rowSet.getString( "psinote_value" ) != null && !notes.contains( rowSet.getString( "psinote_id" ) ) )
            {
                Note note = new Note();
                note.setNote( rowSet.getString( "psinote_uid" ) );
                note.setValue( rowSet.getString( "psinote_value" ) );
                note.setStoredDate( DateUtils.getIso8601NoTz( rowSet.getDate( "psinote_storeddate" ) ) );
                note.setStoredBy( rowSet.getString( "psinote_storedby" ) );

                eventRow.getNotes().add( note );
                notes.add( rowSet.getString( "psinote_id" ) );
            }
        }
        eventRows.forEach( e -> e.setDataValues( processedDataValues.get( e.getUid() ) ) );

        IdSchemes idSchemes = ObjectUtils.firstNonNull( params.getIdSchemes(), new IdSchemes() );
        IdScheme dataElementIdScheme = idSchemes.getDataElementIdScheme();

        if ( dataElementIdScheme != IdScheme.ID && dataElementIdScheme != IdScheme.UID )
        {
            CachingMap<String, String> dataElementUidToIdentifierCache = new CachingMap<>();

            List<Collection<DataValue>> dataValuesList = eventRows.stream().map( EventRow::getDataValues )
                .collect( Collectors.toList() );
            populateCache( dataElementIdScheme, dataValuesList, dataElementUidToIdentifierCache );
            convertDataValuesIdentifiers( dataElementIdScheme, dataValuesList, dataElementUidToIdentifierCache );
        }

        return eventRows;
    }

    private String getIdSqlBasedOnIdScheme( IdScheme idScheme, String uidSql, String attributeSql, String codeSql )
    {
        if ( idScheme == IdScheme.ID || idScheme == IdScheme.UID )
        {
            return uidSql;
        }
        else if ( idScheme.isAttribute() )
        {
            return String.format( attributeSql, idScheme.getAttribute() );
        }
        else
        {
            return codeSql;
        }
    }

    private void validateIdentifiersPresence( SqlRowSet rowSet, IdSchemes idSchemes,
                                              boolean validateCategoryOptionCombo )
    {
        if ( StringUtils.isEmpty( rowSet.getString( "p_identifier" ) ) )
        {
            throw new IllegalStateException( String.format( "Program %s does not have a value assigned for idScheme %s",
                    rowSet.getString( "p_uid" ), idSchemes.getProgramIdScheme().name() ) );
        }

        if ( StringUtils.isEmpty( rowSet.getString( "ps_identifier" ) ) )
        {
            throw new IllegalStateException(
                    String.format( "ProgramStage %s does not have a value assigned for idScheme %s",
                            rowSet.getString( "ps_uid" ), idSchemes.getProgramStageIdScheme().name() ) );
        }

        if ( StringUtils.isEmpty( rowSet.getString( "ou_identifier" ) ) )
        {
            throw new IllegalStateException( String.format( "OrgUnit %s does not have a value assigned for idScheme %s",
                    rowSet.getString( "ou_uid" ), idSchemes.getOrgUnitIdScheme().name() ) );
        }

        if ( validateCategoryOptionCombo && StringUtils.isEmpty( rowSet.getString( "coc_identifier" ) ) )
        {
            throw new IllegalStateException(
                    String.format( "CategoryOptionCombo %s does not have a value assigned for idScheme %s",
                            rowSet.getString( "coc_uid" ), idSchemes.getCategoryOptionComboIdScheme().name() ) );
        }
    }

    private String getEventSelectIdentifiersByIdScheme( IdSchemes idSchemes )
    {
        StringBuilder sqlBuilder = new StringBuilder();

<<<<<<< HEAD
        sqlBuilder.append( getIdSqlBasedOnIdScheme( idSchemes.getOrgUnitIdScheme(),
            "ou.uid as ou_identifier, ",
            "ou.attributevalues #>> '{%s, value}' as ou_identifier, ",
            "ou.code as ou_identifier, " ) );

        sqlBuilder.append( getIdSqlBasedOnIdScheme( idSchemes.getProgramIdScheme(),
            "p.uid as p_identifier, ",
            "p.attributevalues #>> '{%s, value}' as p_identifier, ",
            "p.code as p_identifier, " ) );

        sqlBuilder.append( getIdSqlBasedOnIdScheme( idSchemes.getProgramStageIdScheme(),
            "ps.uid as ps_identifier, ",
            "ps.attributevalues #>> '{%s, value}' as ps_identifier, ",
            "ps.code as ps_identifier, " ) );

        sqlBuilder.append( getIdSqlBasedOnIdScheme( idSchemes.getCategoryOptionComboIdScheme(),
            "coc.uid as coc_identifier, ",
            "coc.attributevalues #>> '{%s, value}' as coc_identifier, ",
            "coc.code as coc_identifier, " ) );
=======
        sql += getIdSqlBasedOnIdScheme( idSchemes.getOrgUnitIdScheme(), "ou.uid as ou_identifier, ",
            "ou.attributevalues #>> '{%s, value}' as ou_identifier, ", "ou.code as ou_identifier, " );

        sql += getIdSqlBasedOnIdScheme( idSchemes.getProgramIdScheme(), "p.uid as p_identifier, ",
            "p.attributevalues #>> '{%s, value}' as p_identifier, ", "p.code as p_identifier, " );

        sql += getIdSqlBasedOnIdScheme( idSchemes.getProgramStageIdScheme(), "ps.uid as ps_identifier, ",
            "ps.attributevalues #>> '{%s, value}' as ps_identifier, ", "ps.code as ps_identifier, " );

        sql += getIdSqlBasedOnIdScheme( idSchemes.getCategoryOptionComboIdScheme(), "coc.uid as coc_identifier, ",
            "coc.attributevalues #>> '{%s, value}' as coc_identifier, ", "coc.code as coc_identifier, " );
>>>>>>> 02847cab

        return sqlBuilder.toString();
    }

    @Override
    public int getEventCount( EventSearchParams params, List<OrganisationUnit> organisationUnits )
    {
        User user = currentUserService.getCurrentUser();
        setAccessiblePrograms( user, params );

        String sql;

        if ( params.hasFilters() )
        {
            sql = buildGridSql( params, organisationUnits );
        }
        else
        {
            sql = getEventSelectQuery( params, organisationUnits, user );
        }

        sql = sql.replaceFirst( "select .*? from", "select count(*) from" );

        sql = sql.replaceFirst( "order .*? (desc|asc)", "" );

        sql = sql.replaceFirst( "limit \\d+ offset \\d+", "" );

        log.debug( "Event query count SQL: " + sql );

        return jdbcTemplate.queryForObject( sql, Integer.class );
    }

    private DataValue convertEventDataValueIntoDtoDataValue( EventDataValue eventDataValue )
    {
        DataValue dataValue = new DataValue();
        dataValue.setCreated( DateUtils.getIso8601NoTz( eventDataValue.getCreated() ) );
        dataValue.setLastUpdated( DateUtils.getIso8601NoTz( eventDataValue.getLastUpdated() ) );
        dataValue.setDataElement( eventDataValue.getDataElement() );
        dataValue.setValue( eventDataValue.getValue() );
        dataValue.setProvidedElsewhere( eventDataValue.getProvidedElsewhere() );
        dataValue.setStoredBy( eventDataValue.getStoredBy() );

        return dataValue;
    }

    private String buildGridSql( EventSearchParams params, List<OrganisationUnit> organisationUnits )
    {
        SqlHelper hlp = new SqlHelper();

        // ---------------------------------------------------------------------
        // Select clause
        // ---------------------------------------------------------------------

        StringBuilder sqlBuilder = new StringBuilder().append( "select psi.uid as " + EVENT_ID + ", " + "psi.created as " + EVENT_CREATED_ID + ", "
            + "psi.lastupdated as " + EVENT_LAST_UPDATED_ID + ", " + "psi.storedby as " + EVENT_STORED_BY_ID + ", "
<<<<<<< HEAD
            + "psi.completedby as " + EVENT_COMPLETED_BY_ID + ", " + "psi.completeddate as " + EVENT_COMPLETED_DATE_ID + ", "
            + "psi.duedate as " + EVENT_DUE_DATE_ID + ", " + "psi.executiondate as " + EVENT_EXECUTION_DATE_ID + ", "
            + "ou.uid as " + EVENT_ORG_UNIT_ID + ", " + "ou.name as " + EVENT_ORG_UNIT_NAME + ", "
            + "psi.status as " + EVENT_STATUS_ID + ", "
            + "pi.uid as " + EVENT_ENROLLMENT_ID + ", "
            + "ps.uid as " + EVENT_PROGRAM_STAGE_ID + ", " + "p.uid as "
            + EVENT_PROGRAM_ID + ", " + "coc.uid as " + EVENT_ATTRIBUTE_OPTION_COMBO_ID + ", " + "psi.deleted as " + EVENT_DELETED + ", "
            + "psi.geometry as " + EVENT_GEOMETRY + ", " );
=======
            + "psi.completedby as " + EVENT_COMPLETED_BY_ID + ", " + "psi.completeddate as " + EVENT_COMPLETED_DATE_ID
            + ", " + "psi.duedate as " + EVENT_DUE_DATE_ID + ", " + "psi.executiondate as " + EVENT_EXECUTION_DATE_ID
            + ", " + "ou.uid as " + EVENT_ORG_UNIT_ID + ", " + "ou.name as " + EVENT_ORG_UNIT_NAME + ", "
            + "psi.status as " + EVENT_STATUS_ID + ", " + "pi.uid as " + EVENT_ENROLLMENT_ID + ", " + "ps.uid as "
            + EVENT_PROGRAM_STAGE_ID + ", " + "p.uid as " + EVENT_PROGRAM_ID + ", " + "coc.uid as "
            + EVENT_ATTRIBUTE_OPTION_COMBO_ID + ", " + "psi.deleted as " + EVENT_DELETED + ", " + "psi.geometry as "
            + EVENT_GEOMETRY + ", ";
>>>>>>> 02847cab

        for ( QueryItem item : params.getDataElementsAndFilters() )
        {
            final String col = item.getItemId();
            final String dataValueValueSql = "psi.eventdatavalues #>> '{" + col + ", value}'";

            String queryCol = item.isNumeric() ? "CAST( " + dataValueValueSql + " AS NUMERIC ) " : dataValueValueSql;
            queryCol += " as " + col + ", ";

            sqlBuilder.append( queryCol );
        }

        String intermediateSql = sqlBuilder.toString();
        sqlBuilder = new StringBuilder().append( removeLastComma( intermediateSql ) + " " );

        // ---------------------------------------------------------------------
        // From and where clause
        // ---------------------------------------------------------------------

        sqlBuilder.append( getFromWhereClause( params, hlp, organisationUnits ) );

        // ---------------------------------------------------------------------
        // Order clause
        // ---------------------------------------------------------------------

        sqlBuilder.append( getGridOrderQuery( params ) );

        // ---------------------------------------------------------------------
        // Paging clause
        // ---------------------------------------------------------------------

        sqlBuilder.append( getEventPagingQuery( params ) );

        return sqlBuilder.toString();
    }

    /**
     * Query is based on three sub queries on event, data value and comment, which
     * are joined using program stage instance id. The purpose of the separate
     * queries is to be able to page properly on events.
     */
    private String buildSql( EventSearchParams params, List<OrganisationUnit> organisationUnits, User user )
    {
        StringBuilder sqlBuilder = new StringBuilder().append( "select * from (" );

        sqlBuilder.append( getEventSelectQuery( params, organisationUnits, user ) );

        sqlBuilder.append( getOrderQuery( params ) );

        sqlBuilder.append( getEventPagingQuery( params ) );

        sqlBuilder.append( ") as event left join (" );

        if ( params.isIncludeAttributes() )
        {
            sqlBuilder.append( getAttributeValueQuery() );

            sqlBuilder.append( ") as att on event.tei_id=att.pav_id left join (" );
        }

        sqlBuilder.append( getCommentQuery() );

        sqlBuilder.append( ") as cm on event.psi_id=cm.psic_id " );

        sqlBuilder.append( getOrderQuery( params ) );

        return sqlBuilder.toString();
    }

    private String getEventSelectQuery( EventSearchParams params, List<OrganisationUnit> organisationUnits, User user )
    {
        List<Long> orgUnitIds = getIdentifiers( organisationUnits );

        SqlHelper hlp = new SqlHelper();

        StringBuilder sqlBuilder = new StringBuilder().append( "select " + getEventSelectIdentifiersByIdScheme( params.getIdSchemes() ) + " psi.uid as psi_uid, "
            + "ou.uid as ou_uid, p.uid as p_uid, ps.uid as ps_uid, coc.uid as coc_uid, "
            + "psi.programstageinstanceid as psi_id, psi.status as psi_status, psi.executiondate as psi_executiondate, "
            + "psi.eventdatavalues as psi_eventdatavalues, psi.duedate as psi_duedate, psi.completedby as psi_completedby, psi.storedby as psi_storedby, "
            + "psi.created as psi_created, psi.lastupdated as psi_lastupdated, psi.completeddate as psi_completeddate, psi.deleted as psi_deleted, "
            + "ST_AsText( psi.geometry ) as psi_geometry, au.uid as user_assigned, (au.firstName || ' ' || au.surName) as user_assigned_name,"
            + "auc.username as user_assigned_username, cocco.categoryoptionid AS cocco_categoryoptionid, deco.uid AS deco_uid, " );

        if ( (params.getCategoryOptionCombo() == null || params.getCategoryOptionCombo().isDefault())
            && !isSuper( user ) )
        {
            sqlBuilder.append( "deco.publicaccess AS deco_publicaccess, decoa.uga_access AS uga_access, decoa.ua_access AS ua_access, cocount.option_size AS option_size, " );
        }

        for ( QueryItem item : params.getDataElementsAndFilters() )
        {
            final String col = item.getItemId();
            final String dataValueValueSql = "psi.eventdatavalues #>> '{" + col + ", value}'";

            String queryCol = item.isNumeric() ? " CAST( " + dataValueValueSql + " AS NUMERIC)"
                : "lower(" + dataValueValueSql + ")";
            queryCol += " as " + col + ", ";

            sqlBuilder.append( queryCol );
        }

        sqlBuilder.append( "pi.uid as pi_uid, pi.status as pi_status, pi.followup as pi_followup, "
            + "p.type as p_type, ps.uid as ps_uid, ou.name as ou_name, "
            + "tei.trackedentityinstanceid as tei_id, tei.uid as tei_uid, teiou.uid as tei_ou, teiou.name as tei_ou_name, tei.created as tei_created, tei.inactive as tei_inactive "
            + "from programstageinstance psi "
            + "inner join programinstance pi on pi.programinstanceid=psi.programinstanceid "
            + "inner join program p on p.programid=pi.programid "
            + "inner join programstage ps on ps.programstageid=psi.programstageid "
            + "inner join categoryoptioncombo coc on coc.categoryoptioncomboid=psi.attributeoptioncomboid "
            + "inner join categoryoptioncombos_categoryoptions cocco on psi.attributeoptioncomboid=cocco.categoryoptioncomboid "
            + "inner join dataelementcategoryoption deco on cocco.categoryoptionid=deco.categoryoptionid "
            + "left join trackedentityinstance tei on tei.trackedentityinstanceid=pi.trackedentityinstanceid "
            + "left join organisationunit ou on (psi.organisationunitid=ou.organisationunitid) "
            + "left join organisationunit teiou on (tei.organisationunitid=teiou.organisationunitid) "
            + "left join users auc on (psi.assigneduserid=auc.userid) "
            + "left join userinfo au on (auc.userid=au.userinfoid) " );

        Set<String> joinedColumns = new HashSet<>();

        String eventDataValuesWhereSql = "";

        for ( QueryItem item : params.getDataElementsAndFilters() )
        {
            final String col = item.getItemId();
            final String optCol = item.getItemId() + "opt";
            final String dataValueValueSql = "psi.eventdatavalues #>> '{" + col + ", value}'";

            if ( !joinedColumns.contains( col ) ) 
            {
                if (item.hasOptionSet() && item.hasFilter()) 
                {
<<<<<<< HEAD
                    sqlBuilder.append("inner join optionvalue as " + optCol + " on lower(" + optCol + ".code) = " +
                    "lower(" + dataValueValueSql + ") and " + optCol + ".optionsetid = " + item.getOptionSet().getId() + " ");
=======
                    sql += "inner join optionvalue as " + optCol + " on lower(" + optCol + ".code) = " + "lower("
                        + dataValueValueSql + ") and " + optCol + ".optionsetid = " + item.getOptionSet().getId() + " ";
>>>>>>> 02847cab
                }

                joinedColumns.add(col);
            }

            if ( item.hasFilter() )
            {
                for ( QueryFilter filter : item.getFilters() )
                {
                    final String encodedFilter = statementBuilder.encode( filter.getFilter(), false );

                    final String queryCol = item.isNumeric() ? " CAST( " + dataValueValueSql + " AS NUMERIC)"
                        : "lower( " + dataValueValueSql + " )";

                    if ( !item.hasOptionSet() )
                    {
                        if ( !eventDataValuesWhereSql.isEmpty() )
                        {
                            eventDataValuesWhereSql += " and ";
                        }

<<<<<<< HEAD
                        if ( QueryOperator.LIKE.getValue().equalsIgnoreCase( filter.getSqlOperator() ) )
                        {
                            eventDataValuesWhereSql += " " + queryCol + " " + filter.getSqlOperator() + " "
                                + StringUtils.lowerCase( filter.getSqlFilter( encodedFilter ) ) + " ";
                        }
                        else
                        {
                            eventDataValuesWhereSql += " " + queryCol + " " + filter.getSqlOperator() + " "
                                + StringUtils.lowerCase( StringUtils.isNumeric( encodedFilter ) ? encodedFilter
                                    : filter.getSqlFilter( encodedFilter ) )
                                + " ";
                        }
                    }
                    else if ( QueryOperator.IN.getValue().equalsIgnoreCase( filter.getSqlOperator() ) )
                    {
                        sqlBuilder.append( "and " + queryCol + " " + filter.getSqlOperator() + " "
                            + StringUtils.lowerCase( StringUtils.isNumeric( encodedFilter ) ? encodedFilter
                                : filter.getSqlFilter( encodedFilter ) )
                            + " " );
                    }
                    else if ( QueryOperator.LIKE.getValue().equalsIgnoreCase( filter.getSqlOperator() ) )
                    {
                        sqlBuilder.append( "and lower(" + optCol + DOT_NAME + " " + filter.getSqlOperator() + " "
                            + StringUtils.lowerCase( filter.getSqlFilter( encodedFilter ) ) + " " );
                    }
                    else
                    {
                        sqlBuilder.append( "and lower(" + optCol + DOT_NAME + " " + filter.getSqlOperator() + " "
                            + StringUtils.lowerCase( StringUtils.isNumeric( encodedFilter ) ? encodedFilter
                                : filter.getSqlFilter( encodedFilter ) )
                            + " " );
=======
                        eventDataValuesWhereSql += " " + queryCol + " " + filter.getSqlOperator() + " "
                            + StringUtils.lowerCase( StringUtils.isNumeric( encodedFilter ) ? encodedFilter
                                : filter.getSqlFilter( encodedFilter ) )
                            + " ";
                    }
                    else if ( QueryOperator.IN.getValue().equalsIgnoreCase( filter.getSqlOperator() ) )
                    {
                        sql += "and " + queryCol + " " + filter.getSqlOperator() + " "
                            + StringUtils.lowerCase( StringUtils.isNumeric( encodedFilter ) ? encodedFilter
                                : filter.getSqlFilter( encodedFilter ) )
                            + " ";
                    }
                    else
                    {
                        sql += "and lower(" + optCol + ".name)" + " " + filter.getSqlOperator() + " "
                            + StringUtils.lowerCase( StringUtils.isNumeric( encodedFilter ) ? encodedFilter
                                : filter.getSqlFilter( encodedFilter ) )
                            + " ";
>>>>>>> 02847cab
                    }
                }
            }
        }

        if ( (params.getCategoryOptionCombo() == null || params.getCategoryOptionCombo().isDefault())
            && !isSuper( user ) )
        {
            sqlBuilder.append( getCategoryOptionSharingForUser( user ) );
        }

        if ( !eventDataValuesWhereSql.isEmpty() )
        {
            sqlBuilder.append( hlp.whereAnd() + eventDataValuesWhereSql + " " );
        }

        if ( params.getTrackedEntityInstance() != null )
        {
            sqlBuilder.append( hlp.whereAnd() + " tei.trackedentityinstanceid=" + params.getTrackedEntityInstance().getId() + " " );
        }

        if ( params.getProgram() != null )
        {
            sqlBuilder.append( hlp.whereAnd() + " p.programid = " + params.getProgram().getId() + " " );
        }

        if ( params.getProgramStage() != null )
        {
            sqlBuilder.append( hlp.whereAnd() + " ps.programstageid = " + params.getProgramStage().getId() + " " );
        }

        if ( params.getProgramStatus() != null )
        {
            sqlBuilder.append( hlp.whereAnd() + " pi.status = '" + params.getProgramStatus() + "' " );
        }

        if ( params.getFollowUp() != null )
        {
            sqlBuilder.append( hlp.whereAnd() + " pi.followup is " + (params.getFollowUp() ? "true" : "false") + " " );
        }

        sqlBuilder.append( addLastUpdatedFilters( params, hlp, true ) );

        // Comparing milliseconds instead of always creating new Date( 0 );
        if ( params.getSkipChangedBefore() != null && params.getSkipChangedBefore().getTime() > 0 )
        {
            String skipChangedBefore = DateUtils.getLongDateString( params.getSkipChangedBefore() );
            sqlBuilder.append( hlp.whereAnd() + PSI_LASTUPDATED_GT + skipChangedBefore + "' " );
        }

        if ( params.getCategoryOptionCombo() != null )
        {
            sqlBuilder.append( hlp.whereAnd() + " psi.attributeoptioncomboid = " + params.getCategoryOptionCombo().getId() + " " );
        }

        if ( orgUnitIds != null && !orgUnitIds.isEmpty() )
        {
            sqlBuilder.append( hlp.whereAnd() + " psi.organisationunitid in (" + getCommaDelimitedString( orgUnitIds ) + ") " );
        }

        if ( params.getStartDate() != null )
        {
            sqlBuilder.append( hlp.whereAnd() + " (psi.executiondate >= '" + getMediumDateString( params.getStartDate() ) + "' "
                + "or (psi.executiondate is null and psi.duedate >= '" + getMediumDateString( params.getStartDate() )
                + "')) " );
        }

        if ( params.getEndDate() != null )
        {
            Date dateAfterEndDate = getDateAfterAddition( params.getEndDate(), 1 );
            sqlBuilder.append( hlp.whereAnd() + " (psi.executiondate < '" + getMediumDateString( dateAfterEndDate ) + "' "
                + "or (psi.executiondate is null and psi.duedate < '" + getMediumDateString( dateAfterEndDate )
                + "')) " );
        }

        if ( params.getProgramType() != null )
        {
            sqlBuilder.append( hlp.whereAnd() + " p.type = '" + params.getProgramType() + "' " );
        }

        if ( params.getEventStatus() != null )
        {
            if ( params.getEventStatus() == EventStatus.VISITED )
            {
                sqlBuilder.append( hlp.whereAnd() + PSI_STATUS_EQ + EventStatus.ACTIVE.name()
                    + "' and psi.executiondate is not null " );
            }
            else if ( params.getEventStatus() == EventStatus.OVERDUE )
            {
                sqlBuilder.append( hlp.whereAnd() + " date(now()) > date(psi.duedate) and psi.status = '"
                    + EventStatus.SCHEDULE.name() + "' " );
            }
            else
            {
                sqlBuilder.append( hlp.whereAnd() + PSI_STATUS_EQ + params.getEventStatus().name() + "' " );
            }
        }

        if ( params.getEvents() != null && !params.getEvents().isEmpty() && !params.hasFilters() )
        {
            sqlBuilder.append( hlp.whereAnd() + " (psi.uid in (" + getQuotedCommaDelimitedString( params.getEvents() ) + ")) " );
        }

        if ( params.hasAssignedUsers() )
        {
<<<<<<< HEAD
            sqlBuilder.append( hlp.whereAnd() + " (au.uid in (" + getQuotedCommaDelimitedString( params.getAssignedUsers() ) + ")) " );
=======
            sql += hlp.whereAnd() + " (au.uid in (" + getQuotedCommaDelimitedString( params.getAssignedUsers() )
                + ")) ";
>>>>>>> 02847cab
        }
        
        if ( params.isIncludeOnlyUnassignedEvents() )
        {
            sqlBuilder.append( hlp.whereAnd() + " (au.uid is null) " );
        }

        if ( params.isIncludeOnlyAssignedEvents() )
        {
            sqlBuilder.append( hlp.whereAnd() + " (au.uid is not null) " );
        }

        if ( !params.isIncludeDeleted() )
        {
            sqlBuilder.append( hlp.whereAnd() + " psi.deleted is false " );
        }

        if ( params.hasSecurityFilter() )
        {
<<<<<<< HEAD
            sqlBuilder.append( hlp.whereAnd() + " (p.uid in ("
                + getQuotedCommaDelimitedString( params.getAccessiblePrograms() ) + ")) " );
            sqlBuilder.append( hlp.whereAnd() + " (ps.uid in ("
                + getQuotedCommaDelimitedString( params.getAccessibleProgramStages() ) + ")) " );
=======
            sql += hlp.whereAnd() + " (p.uid in (" + getQuotedCommaDelimitedString( params.getAccessiblePrograms() )
                + ")) ";
            sql += hlp.whereAnd() + " (ps.uid in ("
                + getQuotedCommaDelimitedString( params.getAccessibleProgramStages() ) + ")) ";
>>>>>>> 02847cab
        }

        if ( params.isSynchronizationQuery() )
        {
            sqlBuilder.append( hlp.whereAnd() + " psi.lastupdated > psi.lastsynchronized " );
        }

        return sqlBuilder.toString();
    }

    /**
     * From, join and where clause. For dataElement params, restriction is set in
     * inner join. For query params, restriction is set in where clause.
     */
    private String getFromWhereClause( EventSearchParams params, SqlHelper hlp,
        List<OrganisationUnit> organisationUnits )
    {
        StringBuilder sqlBuilder = new StringBuilder().append( "from programstageinstance psi "
            + "inner join programinstance pi on pi.programinstanceid = psi.programinstanceid "
            + "inner join program p on p.programid = pi.programid "
            + "inner join programstage ps on ps.programstageid = psi.programstageid "
            + "inner join categoryoptioncombo coc on coc.categoryoptioncomboid = psi.attributeoptioncomboid "
            + "inner join organisationunit ou on psi.organisationunitid = ou.organisationunitid "
            + "left join users auc on (psi.assigneduserid=auc.userid) "
            + "left join userinfo au on (auc.userid=au.userinfoid) " );

        Set<String> joinedColumns = new HashSet<>();

        String eventDataValuesWhereSql = "";

        for ( QueryItem item : params.getDataElementsAndFilters() )
        {
            final String col = item.getItemId();
            final String optCol = item.getItemId() + "opt";
            final String dataValueValueSql = "psi.eventdatavalues #>> '{" + col + ", value}'";

            if ( !joinedColumns.contains( col ) )
            {
                if ( item.hasOptionSet() && item.hasFilter() )
                {
<<<<<<< HEAD
                    sqlBuilder.append( "inner join optionvalue as " + optCol + " on lower(" + optCol + ".code) = " +
                        "lower(" + dataValueValueSql + ") and " + optCol + ".optionsetid = " + item.getOptionSet().getId() + " " );
=======
                    sql += "inner join optionvalue as " + optCol + " on lower(" + optCol + ".code) = " + "lower("
                        + dataValueValueSql + ") and " + optCol + ".optionsetid = " + item.getOptionSet().getId() + " ";
>>>>>>> 02847cab
                }

                joinedColumns.add( col );
            }

            if ( item.hasFilter() )
            {
                for ( QueryFilter filter : item.getFilters() )
                {
                    final String encodedFilter = statementBuilder.encode( filter.getFilter(), false );

                    final String queryCol = item.isNumeric() ? " CAST( " + dataValueValueSql + " AS NUMERIC)"
                        : "lower(" + dataValueValueSql + ")";

                    if ( !item.hasOptionSet() )
                    {
                        if ( !eventDataValuesWhereSql.isEmpty() )
                        {
                            eventDataValuesWhereSql += " and ";
                        }

                        eventDataValuesWhereSql += " " + queryCol + " " + filter.getSqlOperator() + " "
                            + StringUtils.lowerCase( filter.getSqlFilter( encodedFilter ) ) + " ";
                    }
                    else if ( QueryOperator.IN.getValue().equalsIgnoreCase( filter.getSqlOperator() ) )
                    {
                        sqlBuilder.append( "and " + queryCol + " " + filter.getSqlOperator() + " "
                            + StringUtils.lowerCase( filter.getSqlFilter( encodedFilter ) ) + " " );
                    }
                    else
                    {
                        sqlBuilder.append( "and lower( " + optCol + DOT_NAME + " " + filter.getSqlOperator() + " "
                            + StringUtils.lowerCase( filter.getSqlFilter( encodedFilter ) ) + " " );
                    }
                }
            }
        }

        if ( !eventDataValuesWhereSql.isEmpty() )
        {
            sqlBuilder.append( hlp.whereAnd() + eventDataValuesWhereSql + " " );
        }

        if ( organisationUnits != null && !organisationUnits.isEmpty() )
        {
            sqlBuilder.append( hlp.whereAnd() + " psi.organisationunitid in ("
                + getCommaDelimitedString( getIdentifiers( organisationUnits ) ) + ") " );
        }

        if ( params.getProgramStage() != null )
        {
            sqlBuilder.append( hlp.whereAnd() + " ps.programstageid = " + params.getProgramStage().getId() + " " );
        }

        if ( params.getCategoryOptionCombo() != null )
        {
            sqlBuilder.append( hlp.whereAnd() + " psi.attributeoptioncomboid = " + params.getCategoryOptionCombo().getId() + " " );
        }

        if ( params.getStartDate() != null )
        {
            sqlBuilder.append( hlp.whereAnd() + " (psi.executiondate >= '" + getMediumDateString( params.getStartDate() ) + "' "
                + "or (psi.executiondate is null and psi.duedate >= '" + getMediumDateString( params.getStartDate() )
                + "')) " );
        }

        if ( params.getEndDate() != null )
        {
            sqlBuilder.append( hlp.whereAnd() + " (psi.executiondate <= '" + getMediumDateString( params.getEndDate() ) + "' "
                + "or (psi.executiondate is null and psi.duedate <= '" + getMediumDateString( params.getEndDate() )
                + "')) " );
        }

        sqlBuilder.append( addLastUpdatedFilters( params, hlp, false ) );

        if ( params.isSynchronizationQuery() )
        {
            sqlBuilder.append( hlp.whereAnd() + " psi.lastupdated > psi.lastsynchronized " );
        }

        // Comparing milliseconds instead of always creating new Date( 0 )

        if ( params.getSkipChangedBefore() != null && params.getSkipChangedBefore().getTime() > 0 )
        {
            String skipChangedBefore = DateUtils.getLongDateString( params.getSkipChangedBefore() );
            sqlBuilder.append( hlp.whereAnd() + PSI_LASTUPDATED_GT + skipChangedBefore + "' " );
        }

        if ( params.getDueDateStart() != null )
        {
            sqlBuilder.append( hlp.whereAnd() + " psi.duedate is not null and psi.duedate >= '"
                + DateUtils.getLongDateString( params.getDueDateStart() ) + "' " );
        }

        if ( params.getDueDateEnd() != null )
        {
            sqlBuilder.append( hlp.whereAnd() + " psi.duedate is not null and psi.duedate <= '"
                + DateUtils.getLongDateString( params.getDueDateEnd() ) + "' " );
        }

        if ( !params.isIncludeDeleted() )
        {
            sqlBuilder.append( hlp.whereAnd() + " psi.deleted is false " );
        }

        if ( params.getEventStatus() != null )
        {
            if ( params.getEventStatus() == EventStatus.VISITED )
            {
                sqlBuilder.append( hlp.whereAnd() + PSI_STATUS_EQ + EventStatus.ACTIVE.name()
                    + "' and psi.executiondate is not null " );
            }
            else if ( params.getEventStatus() == EventStatus.OVERDUE )
            {
                sqlBuilder.append( hlp.whereAnd() + " date(now()) > date(psi.duedate) and psi.status = '"
                    + EventStatus.SCHEDULE.name() + "' " );
            }
            else
            {
                sqlBuilder.append( hlp.whereAnd() + PSI_STATUS_EQ + params.getEventStatus().name() + "' " );
            }
        }

        if ( params.getEvents() != null && !params.getEvents().isEmpty() && !params.hasFilters() )
        {
            sqlBuilder.append( hlp.whereAnd() + " (psi.uid in (" + getQuotedCommaDelimitedString( params.getEvents() ) + ")) " );
        }

        if ( params.hasAssignedUsers() )
        {
<<<<<<< HEAD
            sqlBuilder.append(
                hlp.whereAnd() + " (au.uid in (" + getQuotedCommaDelimitedString( params.getAssignedUsers() ) + ")) " );
=======
            sql += hlp.whereAnd() + " (au.uid in (" + getQuotedCommaDelimitedString( params.getAssignedUsers() )
                + ")) ";
>>>>>>> 02847cab
        }

        if ( params.isIncludeOnlyUnassignedEvents() )
        {
            sqlBuilder.append( hlp.whereAnd() + " (au.uid is null) " );
        }

        if ( params.isIncludeOnlyAssignedEvents() )
        {
            sqlBuilder.append( hlp.whereAnd() + " (au.uid is not null) " );
        }

        return sqlBuilder.toString();
    }

    private String addLastUpdatedFilters( EventSearchParams params, SqlHelper hlp, boolean useDateAfterEndDate )
    {
        StringBuilder sqlBuilder = new StringBuilder();

        if ( params.hasLastUpdatedDuration() )
        {
            sqlBuilder.append( hlp.whereAnd() + PSI_LASTUPDATED_GT
                + getLongGmtDateString( DateUtils.nowMinusDuration( params.getLastUpdatedDuration() ) ) + "' " );
        }
        else
        {
            if ( params.hasLastUpdatedStartDate() )
            {
                sqlBuilder.append( hlp.whereAnd() + PSI_LASTUPDATED_GT
                    + DateUtils.getLongDateString( params.getLastUpdatedStartDate() ) + "' " );
            }

            if ( params.hasLastUpdatedEndDate() )
            {
                if ( useDateAfterEndDate )
                {
                    Date dateAfterEndDate = getDateAfterAddition( params.getLastUpdatedEndDate(), 1 );
<<<<<<< HEAD
                    sqlBuilder.append( hlp.whereAnd() + " psi.lastupdated < '"
                        + DateUtils.getLongDateString( dateAfterEndDate ) + "' " );
=======
                    sql += hlp.whereAnd() + " psi.lastupdated < '" + DateUtils.getLongDateString( dateAfterEndDate )
                        + "' ";
>>>>>>> 02847cab
                }
                else
                {
                    sqlBuilder.append( hlp.whereAnd() + " psi.lastupdated <= '"
                        + DateUtils.getLongDateString( params.getLastUpdatedEndDate() ) + "' " );
                }
            }
        }

        return sqlBuilder.toString();
    }

    private String getCategoryOptionSharingForUser( User user )
    {
        List<Long> userGroupIds = getIdentifiers( user.getGroups() );

        StringBuilder sqlBuilder = new StringBuilder().append( " left join ( " );

<<<<<<< HEAD
        sqlBuilder.append( "select categoryoptioncomboid, count(categoryoptioncomboid) as option_size from categoryoptioncombos_categoryoptions group by categoryoptioncomboid) "
            + "as cocount on coc.categoryoptioncomboid = cocount.categoryoptioncomboid "
            + "left join ("
=======
        sql += "select categoryoptioncomboid, count(categoryoptioncomboid) as option_size from categoryoptioncombos_categoryoptions group by categoryoptioncomboid) "
            + "as cocount on coc.categoryoptioncomboid = cocount.categoryoptioncomboid " + "left join ("
>>>>>>> 02847cab
            + "select deco.categoryoptionid as deco_id, deco.uid as deco_uid, deco.publicaccess AS deco_publicaccess, "
            + "couga.usergroupaccessid as uga_id, coua.useraccessid as ua_id, uga.access as uga_access, uga.usergroupid AS usrgrp_id, "
            + "ua.access as ua_access, ua.userid as usr_id " + "from dataelementcategoryoption deco "
            + "left join dataelementcategoryoptionusergroupaccesses couga on deco.categoryoptionid = couga.categoryoptionid "
            + "left join dataelementcategoryoptionuseraccesses coua on deco.categoryoptionid = coua.categoryoptionid "
            + "left join usergroupaccess uga on couga.usergroupaccessid = uga.usergroupaccessid "
<<<<<<< HEAD
            + "left join useraccess ua on coua.useraccessid = ua.useraccessid "
            + "where ua.userid = " + user.getId() );
=======
            + "left join useraccess ua on coua.useraccessid = ua.useraccessid " + "where ua.userid = " + user.getId();
>>>>>>> 02847cab

        if ( userGroupIds != null && !userGroupIds.isEmpty() )
        {
            sqlBuilder.append( " or uga.usergroupid in (" + getCommaDelimitedString( userGroupIds ) + ") " );
        }

        sqlBuilder.append( " ) as decoa on cocco.categoryoptionid = decoa.deco_id " );

        return sqlBuilder.toString();
    }

    private String getEventPagingQuery( EventSearchParams params )
    {
        StringBuilder sqlBuilder = new StringBuilder().append( " " );

        if ( params.isPaging() )
        {
            sqlBuilder.append( "limit " + params.getPageSizeWithDefault() + " offset " + params.getOffset() + " " );
        }

        return sqlBuilder.toString();
    }

    private String getCommentQuery()
    {
        String sql = "select psic.programstageinstanceid as psic_id, psinote.trackedentitycommentid as psinote_id, psinote.commenttext as psinote_value, "
            + "psinote.created as psinote_storeddate, psinote.creator as psinote_storedby, psinote.uid as psinote_uid "
            + "from programstageinstancecomments psic "
            + "inner join trackedentitycomment psinote on psic.trackedentitycommentid=psinote.trackedentitycommentid ";

        return sql;
    }

    private String getGridOrderQuery( EventSearchParams params )
    {

        if ( params.getGridOrders() != null && params.getDataElements() != null && !params.getDataElements().isEmpty()
            && STATIC_EVENT_COLUMNS != null && !STATIC_EVENT_COLUMNS.isEmpty() )
        {
            List<String> orderFields = new ArrayList<>();

            for ( String order : params.getGridOrders() )
            {
                String[] prop = order.split( ":" );

                if ( prop.length == 2 && (prop[1].equals( "desc" ) || prop[1].equals( "asc" )) )
                {
                    if ( STATIC_EVENT_COLUMNS.contains( prop[0] ) )
                    {
                        orderFields.add( prop[0] + " " + prop[1] );
                    }
                    else
                    {
                        Set<QueryItem> queryItems = params.getDataElements();

                        for ( QueryItem item : queryItems )
                        {
                            if ( prop[0].equals( item.getItemId() ) )
                            {
                                orderFields.add( prop[0] + " " + prop[1] );
                                break;
                            }
                        }
                    }
                }
            }

            if ( !orderFields.isEmpty() )
            {
                return "order by " + StringUtils.join( orderFields, ',' );
            }
        }

        return "order by lastUpdated desc ";
    }

    private String getOrderQuery( EventSearchParams params )
    {
        ArrayList<String> orderFields = new ArrayList<String>();

        if ( params.getGridOrders() != null )
        {
            for ( String order : params.getGridOrders() )
            {
                String[] prop = order.split( ":" );

                if ( prop.length == 2 && (prop[1].equals( "desc" ) || prop[1].equals( "asc" )) )
                {
                    Set<QueryItem> items = params.getDataElements();

                    for ( QueryItem item : items )
                    {
                        if ( prop[0].equals( item.getItemId() ) )
                        {
                            orderFields.add( prop[0] + " " + prop[1] );
                            break;
                        }
                    }
                }
            }
        }

        if ( params.getOrders() != null )
        {
            for ( Order order : params.getOrders() )
            {
                if ( QUERY_PARAM_COL_MAP.containsKey( order.getProperty().getName() ) )
                {
                    String orderText = QUERY_PARAM_COL_MAP.get( order.getProperty().getName() );
                    orderText += order.isAscending() ? " asc" : " desc";
                    orderFields.add( orderText );
                }
            }
        }

        if ( !orderFields.isEmpty() )
        {
            return "order by " + StringUtils.join( orderFields, ',' ) + " ";
        }
        else
        {
            return "order by psi_lastupdated desc ";
        }
    }

    private String getAttributeValueQuery()
    {
        return "select pav.trackedentityinstanceid as pav_id, pav.created as pav_created, pav.lastupdated as pav_lastupdated, "
            + "pav.value as pav_value, ta.uid as ta_uid, ta.name as ta_name, ta.valuetype as ta_valuetype "
            + "from trackedentityattributevalue pav "
            + "inner join trackedentityattribute ta on pav.trackedentityattributeid=ta.trackedentityattributeid ";
    }

    private boolean isSuper( User user )
    {
        return user == null || user.isSuper();
    }

    /**
     * Saves a list of {@see ProgramStageInstance} using JDBC batch update.
     *
     * Note that this method is using JdbcTemplate to execute the batch operation,
     * therefore it's able to participate in any Spring-initiated transaction
     *
     * @param batch the list of {@see ProgramStageInstance}
     * @return the list of created {@see ProgramStageInstance} with primary keys
     *         assigned
     *
     */
    private List<ProgramStageInstance> saveAllEvents( List<ProgramStageInstance> batch )
    {
        JdbcUtils.batchUpdateWithKeyHolder( jdbcTemplate, INSERT_EVENT_SQL,
                new BatchPreparedStatementSetterWithKeyHolder<ProgramStageInstance>( batch )
            {
                @Override
                protected void setValues( PreparedStatement ps, ProgramStageInstance event )
                {
                    try
                    {
                        bindEventParamsForInsert( ps, event );
                    }
                    catch ( JsonProcessingException | SQLException e )
                    {
                        log.warn( "PSI failed to persist and will be ignored. PSI UID: " + event.getUid(),
                            event.getUid(), e );
                    }
                }

                @Override
                protected void setPrimaryKey( Map<String, Object> primaryKey, ProgramStageInstance event )
                {
                    event.setId( (Long) primaryKey.get( "programstageinstanceid" ) );
                }

                } );

        /*
         * Extract the primary keys from the created objects
         */
        List<Long> eventIds = batch.stream().map( BaseIdentifiableObject::getId ).collect( Collectors.toList() );

        /*
         * Assign the generated event PKs to the batch.
         *
         * If the generate event PKs size doesn't match the batch size, one or more PSI
         * were not persisted. Run an additional query to fetch the persisted PSI and
         * return only the PSI from the batch which are persisted.
         *
         */
        if ( eventIds.size() != batch.size() )
        {
            /* a Map where [key] -> PSI UID , [value] -> PSI ID */
            Map<String, Long> persisted = jdbcTemplate
                    .queryForList(
                            "SELECT uid, programstageinstanceid from programstageinstance where programstageinstanceid in ( "
                                    + Joiner.on( ";" ).join( eventIds ) + ")" )
                    .stream().collect(
                            Collectors.toMap( s -> (String) s.get( "uid" ), s -> (Long) s.get( "programstageinstanceid" ) ) );

            // @formatter:off
            return batch.stream()
                    .filter( psi -> persisted.containsKey( psi.getUid() ) )
                    .peek( psi -> psi.setId( persisted.get( psi.getUid() ) ) )
                    .collect( Collectors.toList() );
            // @formatter:on
        }
        else
        {
            for ( int i = 0; i < eventIds.size(); i++ )
            {
                batch.get( i ).setId( eventIds.get( i ) );
            }
            return batch;
        }
    }

    /**
     * Save all the comments ({@see TrackedEntityComment} for the list of
     * {@see ProgramStageInstance}
     * 
     * @param batch a List of {@see ProgramStageInstance}
     */
    private void saveAllComments( List<ProgramStageInstance> batch )
    {
        try
        {
            for ( ProgramStageInstance psi : batch )
            {
                int sortOrder = 1;
                if ( psi.getId() > 0 )
                {
                    // if the PSI is already in the db, fetch the latest sort order for the
                    // notes, to avoid conflicts
                    sortOrder = jdbcTemplate.queryForObject(
                        "select coalesce(max(sort_order) + 1, 1) from programstageinstancecomments where programstageinstanceid = "
                            + psi.getId(),
                        Integer.class );
                }
                List<TrackedEntityComment> comments = psi.getComments();

                for ( TrackedEntityComment comment : comments )
                {
                    if ( !StringUtils.isEmpty( comment.getCommentText() ) )
                    {
                        Long commentId = saveComment( comment );
                        if ( commentId != null && commentId != 0 )
                        {
                            saveCommentToEvent( psi.getId(), commentId, sortOrder );
                            sortOrder++;
                        }
                    }
                }
            }
        }
        catch ( DataAccessException dae )
        {
            log.error( "An error occurred saving a Program Stage Instance comment", dae );
            throw dae;
        }
    }

    private Long saveComment( TrackedEntityComment comment )
    {
        KeyHolder keyHolder = new GeneratedKeyHolder();

        try
        {
            jdbcTemplate.update( connection -> {
                PreparedStatement ps = connection.prepareStatement( INSERT_EVENT_NOTE_SQL, new String[]{"trackedentitycommentid"} );

                ps.setString( 1, comment.getUid() );
                ps.setString( 2, comment.getCommentText() );
                ps.setTimestamp( 3, toTimestamp( comment.getCreated() ) );
                ps.setString( 4, comment.getCreator() );
                ps.setTimestamp( 5, toTimestamp( comment.getLastUpdated() ) );

                return ps;
            }, keyHolder );
        }
        catch ( DataAccessException e )
        {
            log.error("An error occurred saving a TrackedEntityComment", e);
            return null;
        }

        return (long) keyHolder.getKey();
    }

    private void saveCommentToEvent( Long programStageInstanceId, Long commentId, int sortOrder )
    {
        try
        {
            jdbcTemplate.update( connection -> {
                PreparedStatement ps = connection.prepareStatement( INSERT_EVENT_COMMENT_LINK );

                ps.setLong( 1, programStageInstanceId );
                ps.setInt( 2, sortOrder );
                ps.setLong( 3, commentId );

                return ps;
            } );
        }
        catch ( DataAccessException e )
        {
            log.error(
                "An error occurred saving a link between a TrackedEntityComment and a ProgramStageInstance with primary key: "
                    + programStageInstanceId,
                e );
            throw e;
        }
    }

    public void updateTrackedEntityInstances( List<String> teiUids, User user )
    {
        if ( teiUids.isEmpty() )
        {
            return;
        }
        try
        {
<<<<<<< HEAD
            Map<String, Object> params = new HashMap<>();
            params.put( "uids", teiUids );
            params.put( "lastUpdated", toTimestamp( new Date() ) );
            // The user can be null
            params.put( "lastUpdatedBy", user != null ? user.getId() : null  );
            namedParameterJdbcTemplate.update( UPDATE_TEI_SQL, params );
=======
            List<String> updatableTeiUid = new ArrayList<>();
            for ( String uid : teiUids )
            {
                if ( !teiUpdateCache.containsKey( uid ) )
                {

                    updatableTeiUid.add( uid );
                    teiUpdateCache.put( uid, uid );
                }
            }
            

            if ( !updatableTeiUid.isEmpty() )
            {
                final String result = updatableTeiUid.stream()
                    .map( s -> "'" + s + "'" )
                    .collect( Collectors.joining( ", " ) );

                jdbcTemplate.execute( getUpdateTeiSql(), (PreparedStatementCallback<Boolean>) psc -> {
                    psc.setString( 1, result );
                    psc.setTimestamp( 2, toTimestamp( new Date() ) );
                    if ( user != null )
                    {
                        psc.setLong( 3, user.getId() );
                    }
                    else
                    {
                        psc.setNull( 3, Types.INTEGER );
                    }
                    psc.setString( 4, result );
                    return psc.execute();
                } );
            }
>>>>>>> 02847cab
        }
        catch ( DataAccessException e )
        {
            log.error( "An error occurred updating one or more Tracked Entity Instances", e );
            throw e;
        }
    }

<<<<<<< HEAD
=======
    /**
     * Awful hack required for the H2-based tests to pass. H2 does not support the
     * "SKIP LOCKED" clause, therefore we need to remove it from the SQL statement
     * when executing the H2 tests.
     *
     * @return a SQL String
     */
    private String getUpdateTeiSql()
    {
        return String.format( UPDATE_TEI_SQL, SystemUtils.isTestRun( env.getActiveProfiles() ) ? "" : "SKIP LOCKED" );
    }

>>>>>>> 02847cab
    private void bindEventParamsForInsert( PreparedStatement ps, ProgramStageInstance event )
        throws SQLException,
        JsonProcessingException
    {
        // @formatter:off
        ps.setLong(         1, event.getProgramInstance().getId() );
        ps.setLong(         2, event.getProgramStage().getId() );
        ps.setTimestamp(    3, toTimestamp( event.getDueDate() ) );
        ps.setTimestamp(    4, toTimestamp( event.getExecutionDate() ) );
        ps.setLong(         5, event.getOrganisationUnit().getId() );
        ps.setString(       6, event.getStatus().toString() );
        ps.setTimestamp(    7, toTimestamp( event.getCompletedDate() ) );
        ps.setString(       8, event.getUid() );
        ps.setTimestamp(    9, toTimestamp( new Date() ) );
        ps.setTimestamp(    10, toTimestamp( new Date() ) );
        ps.setLong(         11, event.getAttributeOptionCombo().getId() );
        ps.setString(       12, event.getStoredBy() );
        ps.setString(       13, event.getCompletedBy() );
        ps.setBoolean(      14, false );
        ps.setString(       15, event.getCode() );
        ps.setTimestamp(    16, toTimestamp( event.getCreatedAtClient() ) );
        ps.setTimestamp(    17, toTimestamp( event.getLastUpdatedAtClient() ) );
        ps.setObject(       18, toGeometry( event.getGeometry() )  );
        if ( event.getAssignedUser() != null )
        {
            ps.setLong(     19, event.getAssignedUser().getId() );
        }
        else
        {
            ps.setObject(   19, null );
        }
        ps.setObject(       20, eventDataValuesToJson( event.getEventDataValues(), this.jsonMapper ) );
        // @formatter:on
    }

    private void bindEventParamsForUpdate( PreparedStatement ps, ProgramStageInstance programStageInstance  ) throws SQLException, JsonProcessingException {

        ps.setLong( 1, programStageInstance.getProgramInstance().getId() );
        ps.setLong( 2, programStageInstance.getProgramStage().getId() );
        ps.setTimestamp( 3, new Timestamp( programStageInstance.getDueDate().getTime() ) );
        ps.setTimestamp( 4, new Timestamp( programStageInstance.getExecutionDate().getTime() ) );
        ps.setLong( 5, programStageInstance.getOrganisationUnit().getId() );
        ps.setString( 6, programStageInstance.getStatus().toString() );
        ps.setTimestamp( 7, toTimestamp( programStageInstance.getCompletedDate() ) );
        ps.setTimestamp( 8, toTimestamp( new Date() ) );
        ps.setLong( 9, programStageInstance.getAttributeOptionCombo().getId() );
        ps.setString( 10, programStageInstance.getStoredBy() );
        ps.setString( 11, programStageInstance.getCompletedBy() );
        ps.setBoolean( 12, programStageInstance.isDeleted() );
        ps.setString( 13, programStageInstance.getCode() );
        ps.setTimestamp( 14, toTimestamp( programStageInstance.getCreatedAtClient() ) );
        ps.setTimestamp( 15, toTimestamp( programStageInstance.getLastUpdatedAtClient() ) );
        ps.setObject( 16, toGeometry( programStageInstance.getGeometry()  )  );

        if ( programStageInstance.getAssignedUser() != null )
        {
            ps.setLong( 17, programStageInstance.getAssignedUser().getId() );
        }
        else
        {
            ps.setObject( 17, null );
        }

        ps.setObject( 18, eventDataValuesToJson( programStageInstance.getEventDataValues(), this.jsonMapper ) );
        ps.setString( 19, programStageInstance.getUid() );

    }

    private boolean userHasAccess( SqlRowSet rowSet )
    {
        if ( rowSet.wasNull() )
        {
            return true;
        }

        if ( rowSet.getString( "uga_access" ) == null && rowSet.getString( "ua_access" ) == null
            && rowSet.getString( "deco_publicaccess" ) == null )
        {
            return false;
        }

        return AccessStringHelper.isEnabled( rowSet.getString( "deco_publicaccess" ),
            AccessStringHelper.Permission.DATA_READ );
    }

    private Set<EventDataValue> convertEventDataValueJsonIntoSet( String jsonString )
    {
        try
        {
            Map<String, EventDataValue> data = eventDataValueJsonReader.readValue( jsonString );
            return JsonEventDataValueSetBinaryType.convertEventDataValuesMapIntoSet( data );
        }
        catch ( IOException e )
        {
            log.error( "Parsing EventDataValues json string failed. String value: " + jsonString );
            throw new IllegalArgumentException( e );
        }
    }

    private void convertDataValuesIdentifiers( IdScheme idScheme, List<Collection<DataValue>> dataValuesList,
        CachingMap<String, String> dataElementUidToIdentifierCache )
    {
        for ( Collection<DataValue> dataValues : dataValuesList )
        {
            for ( DataValue dv : dataValues )
            {
                String deUid = dv.getDataElement();
                String deIdentifier = dataElementUidToIdentifierCache.get( deUid );

                if ( StringUtils.isEmpty( deIdentifier ) )
                {
                    throw new IllegalStateException(
                        "DataElement: " + deUid + " does not have a value assigned for idScheme " + idScheme.name() );
                }

                dv.setDataElement( deIdentifier );
            }
        }
    }

    private void populateCache( IdScheme idScheme, List<Collection<DataValue>> dataValuesList,
        CachingMap<String, String> dataElementUidToIdentifierCache )
    {
        Set<String> deUids = new HashSet<>();

        for ( Collection<DataValue> dataValues : dataValuesList )
        {
            for ( DataValue dv : dataValues )
            {
                deUids.add( dv.getDataElement() );
            }
        }

        if ( !idScheme.isAttribute() )
        {
            List<DataElement> dataElements = manager.get( DataElement.class, deUids );
            dataElements.forEach( de -> dataElementUidToIdentifierCache.put( de.getUid(), de.getCode() ) );
        }
        else
        {
            if ( !deUids.isEmpty() )
            {
                String dataElementsUidsSqlString = getQuotedCommaDelimitedString( deUids );

                String deSql = "select de.uid, de.attributevalues #>> '{" + idScheme.getAttribute()
                    + ", value}' as value from dataelement de where de.uid in (" + dataElementsUidsSqlString + ") "
                    + "and de.attributevalues ? '" + idScheme.getAttribute() + "'";

                SqlRowSet deRowSet = jdbcTemplate.queryForRowSet( deSql );

                while ( deRowSet.next() )
                {
                    dataElementUidToIdentifierCache.put( deRowSet.getString( "uid" ), deRowSet.getString( "value" ) );
                }
            }
        }
    }

    public void delete( final List<Event> events )
    {
        if ( isNotEmpty( events ) )
        {
            final List<String> psiUids = events.stream().map( Event::getEvent ).collect( toList() );
            final String uids = "'" + Joiner.on( "," ).join( psiUids ) + "'";

            jdbcTemplate.execute( "DELETE FROM programstageinstancecomments where programstageinstanceid in "
                + "(select programstageinstanceid from programstageinstance where uid in (" + uids + ") )" );

            // remove link between comment and psi

            jdbcTemplate.execute( "DELETE FROM trackedentitycomment t "
                + "    where t.trackedentitycommentid in (SELECT psic.trackedentitycommentid "
                + "                FROM programstageinstancecomments psic "
                + "                WHERE psic.programstageinstanceid in "
                + "                (select programstageinstanceid from programstageinstance where uid in (" + uids
                + ")))" );

            jdbcTemplate.execute( "DELETE FROM programstageinstance where uid in ( " + uids + ")" );

        }
    }

    private void setAccessiblePrograms( User user, EventSearchParams params )
    {
        if ( !isSuper( user ) )
        {
            params.setAccessiblePrograms(
                    manager.getDataReadAll( Program.class ).stream().map( Program::getUid ).collect( Collectors.toSet() ) );

            params.setAccessibleProgramStages( manager.getDataReadAll( ProgramStage.class ).stream()
                    .map( ProgramStage::getUid ).collect( Collectors.toSet() ) );
        }
    }

    private Timestamp toTimestamp( Date date )
    {
        return date != null ? new Timestamp( date.getTime() ) : null;
    }

    private PGgeometry toGeometry( Geometry geometry )
            throws SQLException
    {
        return geometry != null ? new PGgeometry( geometry.toText() ) : null;
    }

}<|MERGE_RESOLUTION|>--- conflicted
+++ resolved
@@ -37,11 +37,6 @@
 import static org.hisp.dhis.commons.util.TextUtils.removeLastComma;
 import static org.hisp.dhis.commons.util.TextUtils.splitToArray;
 import static org.hisp.dhis.dxf2.events.event.AbstractEventService.STATIC_EVENT_COLUMNS;
-<<<<<<< HEAD
-import static org.hisp.dhis.dxf2.events.event.EventSearchParams.*;
-import static org.hisp.dhis.dxf2.events.event.EventUtils.eventDataValuesToJson;
-import static org.hisp.dhis.util.DateUtils.*;
-=======
 import static org.hisp.dhis.dxf2.events.event.EventSearchParams.EVENT_ATTRIBUTE_OPTION_COMBO_ID;
 import static org.hisp.dhis.dxf2.events.event.EventSearchParams.EVENT_COMPLETED_BY_ID;
 import static org.hisp.dhis.dxf2.events.event.EventSearchParams.EVENT_COMPLETED_DATE_ID;
@@ -63,16 +58,12 @@
 import static org.hisp.dhis.util.DateUtils.getDateAfterAddition;
 import static org.hisp.dhis.util.DateUtils.getLongGmtDateString;
 import static org.hisp.dhis.util.DateUtils.getMediumDateString;
->>>>>>> 02847cab
 
 import java.io.IOException;
 import java.sql.PreparedStatement;
 import java.sql.SQLException;
 import java.sql.Timestamp;
-<<<<<<< HEAD
-=======
 import java.sql.Types;
->>>>>>> 02847cab
 import java.util.ArrayList;
 import java.util.Collection;
 import java.util.Date;
@@ -81,7 +72,7 @@
 import java.util.List;
 import java.util.Map;
 import java.util.Set;
-<<<<<<< HEAD
+import java.util.concurrent.TimeUnit;
 import java.util.stream.Collectors;
 
 import com.fasterxml.jackson.core.type.TypeReference;
@@ -91,16 +82,10 @@
 import com.vividsolutions.jts.io.ParseException;
 import com.vividsolutions.jts.io.WKTReader;
 import lombok.extern.slf4j.Slf4j;
-import org.apache.commons.lang3.StringUtils;
-=======
-import java.util.concurrent.TimeUnit;
-import java.util.stream.Collectors;
-
 import org.apache.commons.lang.RandomStringUtils;
 import org.apache.commons.lang3.StringUtils;
 import org.cache2k.Cache;
 import org.cache2k.Cache2kBuilder;
->>>>>>> 02847cab
 import org.hisp.dhis.common.BaseIdentifiableObject;
 import org.hisp.dhis.common.IdScheme;
 import org.hisp.dhis.common.IdSchemes;
@@ -138,15 +123,10 @@
 import org.hisp.dhis.util.ObjectUtils;
 import org.postgis.PGgeometry;
 import org.springframework.beans.factory.annotation.Qualifier;
-<<<<<<< HEAD
-import org.springframework.dao.DataAccessException;
-import org.springframework.jdbc.core.JdbcTemplate;
-=======
 import org.springframework.core.env.Environment;
 import org.springframework.dao.DataAccessException;
 import org.springframework.jdbc.core.JdbcTemplate;
 import org.springframework.jdbc.core.PreparedStatementCallback;
->>>>>>> 02847cab
 import org.springframework.jdbc.core.namedparam.NamedParameterJdbcTemplate;
 import org.springframework.jdbc.support.GeneratedKeyHolder;
 import org.springframework.jdbc.support.KeyHolder;
@@ -154,21 +134,8 @@
 import org.springframework.stereotype.Repository;
 
 import com.fasterxml.jackson.core.JsonProcessingException;
-<<<<<<< HEAD
 import com.fasterxml.jackson.databind.ObjectMapper;
 import com.google.common.base.Joiner;
-=======
-import com.fasterxml.jackson.core.type.TypeReference;
-import com.fasterxml.jackson.databind.ObjectMapper;
-import com.fasterxml.jackson.databind.ObjectReader;
-import com.google.common.base.Joiner;
-import com.google.common.collect.ImmutableMap;
-import com.vividsolutions.jts.geom.Geometry;
-import com.vividsolutions.jts.io.ParseException;
-import com.vividsolutions.jts.io.WKTReader;
-
-import lombok.extern.slf4j.Slf4j;
->>>>>>> 02847cab
 
 /**
  * @author Morten Olav Hansen <mortenoh@gmail.com>
@@ -177,15 +144,12 @@
 @Repository( "org.hisp.dhis.dxf2.events.event.EventStore" )
 public class JdbcEventStore implements EventStore
 {
-<<<<<<< HEAD
     private static final String PSI_STATUS_EQ = " psi.status = '";
 
     private static final String PSI_LASTUPDATED_GT = " psi.lastupdated >= '";
 
     private static final String DOT_NAME = ".name)";
 
-=======
->>>>>>> 02847cab
     private static final Map<String, String> QUERY_PARAM_COL_MAP = ImmutableMap.<String, String> builder()
         .put( "event", "psi_uid" ).put( "program", "p_uid" ).put( "programStage", "ps_uid" )
         .put( "enrollment", "pi_uid" ).put( "enrollmentStatus", "pi_status" ).put( "orgUnit", "ou_uid" )
@@ -194,12 +158,8 @@
         .put( "dueDate", "psi_duedate" ).put( "storedBy", "psi_storedby" ).put( "created", "psi_created" )
         .put( "lastUpdated", "psi_lastupdated" ).put( "completedBy", "psi_completedby" )
         .put( "attributeOptionCombo", "psi_aoc" ).put( "completedDate", "psi_completeddate" )
-<<<<<<< HEAD
         .put( "deleted", "psi_deleted" ).put( "assignedUser", "user_assigned_username" )
         .put( "assignedUserDisplayName", "user_assigned_name" ).build();
-=======
-        .put( "deleted", "psi_deleted" ).put( "assignedUser", "user_assigned_username" ).build();
->>>>>>> 02847cab
 
     // -------------------------------------------------------------------------
     // Dependencies
@@ -207,13 +167,7 @@
 
     // Cannot use DefaultRenderService mapper. Does not work properly - DHIS2-6102
     private static final ObjectReader eventDataValueJsonReader = JsonEventDataValueSetBinaryType.MAPPER
-<<<<<<< HEAD
         .readerFor( new TypeReference<Map<String, EventDataValue>>() {} );
-=======
-        .readerFor( new TypeReference<Map<String, EventDataValue>>()
-        {
-        } );
->>>>>>> 02847cab
 
     private final StatementBuilder statementBuilder;
 
@@ -228,11 +182,6 @@
 
     private final ObjectMapper jsonMapper;
 
-<<<<<<< HEAD
-    public JdbcEventStore( StatementBuilder statementBuilder, JdbcTemplate jdbcTemplate,
-        @Qualifier( "dataValueJsonMapper" ) ObjectMapper jsonMapper, CurrentUserService currentUserService,
-        IdentifiableObjectManager identifiableObjectManager )
-=======
     private final Environment env;
 
     private final Cache<String, String> teiUpdateCache = new Cache2kBuilder<String, String>() {}
@@ -243,17 +192,13 @@
     public JdbcEventStore( StatementBuilder statementBuilder, JdbcTemplate jdbcTemplate,
         @Qualifier( "dataValueJsonMapper" ) ObjectMapper jsonMapper, CurrentUserService currentUserService,
         IdentifiableObjectManager identifiableObjectManager, Environment env )
->>>>>>> 02847cab
     {
         checkNotNull( statementBuilder );
         checkNotNull( jdbcTemplate );
         checkNotNull( currentUserService );
         checkNotNull( identifiableObjectManager );
         checkNotNull( jsonMapper );
-<<<<<<< HEAD
-=======
         checkNotNull( env );
->>>>>>> 02847cab
 
         this.statementBuilder = statementBuilder;
         this.jdbcTemplate = jdbcTemplate;
@@ -261,11 +206,8 @@
         this.manager = identifiableObjectManager;
         this.jsonMapper = jsonMapper;
         this.namedParameterJdbcTemplate = new NamedParameterJdbcTemplate( jdbcTemplate.getDataSource() );
-<<<<<<< HEAD
-=======
         this.env = env;
         
->>>>>>> 02847cab
     }
 
     // -------------------------------------------------------------------------
@@ -697,7 +639,6 @@
     {
         StringBuilder sqlBuilder = new StringBuilder();
 
-<<<<<<< HEAD
         sqlBuilder.append( getIdSqlBasedOnIdScheme( idSchemes.getOrgUnitIdScheme(),
             "ou.uid as ou_identifier, ",
             "ou.attributevalues #>> '{%s, value}' as ou_identifier, ",
@@ -717,19 +658,6 @@
             "coc.uid as coc_identifier, ",
             "coc.attributevalues #>> '{%s, value}' as coc_identifier, ",
             "coc.code as coc_identifier, " ) );
-=======
-        sql += getIdSqlBasedOnIdScheme( idSchemes.getOrgUnitIdScheme(), "ou.uid as ou_identifier, ",
-            "ou.attributevalues #>> '{%s, value}' as ou_identifier, ", "ou.code as ou_identifier, " );
-
-        sql += getIdSqlBasedOnIdScheme( idSchemes.getProgramIdScheme(), "p.uid as p_identifier, ",
-            "p.attributevalues #>> '{%s, value}' as p_identifier, ", "p.code as p_identifier, " );
-
-        sql += getIdSqlBasedOnIdScheme( idSchemes.getProgramStageIdScheme(), "ps.uid as ps_identifier, ",
-            "ps.attributevalues #>> '{%s, value}' as ps_identifier, ", "ps.code as ps_identifier, " );
-
-        sql += getIdSqlBasedOnIdScheme( idSchemes.getCategoryOptionComboIdScheme(), "coc.uid as coc_identifier, ",
-            "coc.attributevalues #>> '{%s, value}' as coc_identifier, ", "coc.code as coc_identifier, " );
->>>>>>> 02847cab
 
         return sqlBuilder.toString();
     }
@@ -785,7 +713,6 @@
 
         StringBuilder sqlBuilder = new StringBuilder().append( "select psi.uid as " + EVENT_ID + ", " + "psi.created as " + EVENT_CREATED_ID + ", "
             + "psi.lastupdated as " + EVENT_LAST_UPDATED_ID + ", " + "psi.storedby as " + EVENT_STORED_BY_ID + ", "
-<<<<<<< HEAD
             + "psi.completedby as " + EVENT_COMPLETED_BY_ID + ", " + "psi.completeddate as " + EVENT_COMPLETED_DATE_ID + ", "
             + "psi.duedate as " + EVENT_DUE_DATE_ID + ", " + "psi.executiondate as " + EVENT_EXECUTION_DATE_ID + ", "
             + "ou.uid as " + EVENT_ORG_UNIT_ID + ", " + "ou.name as " + EVENT_ORG_UNIT_NAME + ", "
@@ -794,15 +721,6 @@
             + "ps.uid as " + EVENT_PROGRAM_STAGE_ID + ", " + "p.uid as "
             + EVENT_PROGRAM_ID + ", " + "coc.uid as " + EVENT_ATTRIBUTE_OPTION_COMBO_ID + ", " + "psi.deleted as " + EVENT_DELETED + ", "
             + "psi.geometry as " + EVENT_GEOMETRY + ", " );
-=======
-            + "psi.completedby as " + EVENT_COMPLETED_BY_ID + ", " + "psi.completeddate as " + EVENT_COMPLETED_DATE_ID
-            + ", " + "psi.duedate as " + EVENT_DUE_DATE_ID + ", " + "psi.executiondate as " + EVENT_EXECUTION_DATE_ID
-            + ", " + "ou.uid as " + EVENT_ORG_UNIT_ID + ", " + "ou.name as " + EVENT_ORG_UNIT_NAME + ", "
-            + "psi.status as " + EVENT_STATUS_ID + ", " + "pi.uid as " + EVENT_ENROLLMENT_ID + ", " + "ps.uid as "
-            + EVENT_PROGRAM_STAGE_ID + ", " + "p.uid as " + EVENT_PROGRAM_ID + ", " + "coc.uid as "
-            + EVENT_ATTRIBUTE_OPTION_COMBO_ID + ", " + "psi.deleted as " + EVENT_DELETED + ", " + "psi.geometry as "
-            + EVENT_GEOMETRY + ", ";
->>>>>>> 02847cab
 
         for ( QueryItem item : params.getDataElementsAndFilters() )
         {
@@ -934,13 +852,8 @@
             {
                 if (item.hasOptionSet() && item.hasFilter()) 
                 {
-<<<<<<< HEAD
                     sqlBuilder.append("inner join optionvalue as " + optCol + " on lower(" + optCol + ".code) = " +
                     "lower(" + dataValueValueSql + ") and " + optCol + ".optionsetid = " + item.getOptionSet().getId() + " ");
-=======
-                    sql += "inner join optionvalue as " + optCol + " on lower(" + optCol + ".code) = " + "lower("
-                        + dataValueValueSql + ") and " + optCol + ".optionsetid = " + item.getOptionSet().getId() + " ";
->>>>>>> 02847cab
                 }
 
                 joinedColumns.add(col);
@@ -962,7 +875,6 @@
                             eventDataValuesWhereSql += " and ";
                         }
 
-<<<<<<< HEAD
                         if ( QueryOperator.LIKE.getValue().equalsIgnoreCase( filter.getSqlOperator() ) )
                         {
                             eventDataValuesWhereSql += " " + queryCol + " " + filter.getSqlOperator() + " "
@@ -994,26 +906,6 @@
                             + StringUtils.lowerCase( StringUtils.isNumeric( encodedFilter ) ? encodedFilter
                                 : filter.getSqlFilter( encodedFilter ) )
                             + " " );
-=======
-                        eventDataValuesWhereSql += " " + queryCol + " " + filter.getSqlOperator() + " "
-                            + StringUtils.lowerCase( StringUtils.isNumeric( encodedFilter ) ? encodedFilter
-                                : filter.getSqlFilter( encodedFilter ) )
-                            + " ";
-                    }
-                    else if ( QueryOperator.IN.getValue().equalsIgnoreCase( filter.getSqlOperator() ) )
-                    {
-                        sql += "and " + queryCol + " " + filter.getSqlOperator() + " "
-                            + StringUtils.lowerCase( StringUtils.isNumeric( encodedFilter ) ? encodedFilter
-                                : filter.getSqlFilter( encodedFilter ) )
-                            + " ";
-                    }
-                    else
-                    {
-                        sql += "and lower(" + optCol + ".name)" + " " + filter.getSqlOperator() + " "
-                            + StringUtils.lowerCase( StringUtils.isNumeric( encodedFilter ) ? encodedFilter
-                                : filter.getSqlFilter( encodedFilter ) )
-                            + " ";
->>>>>>> 02847cab
                     }
                 }
             }
@@ -1119,12 +1011,7 @@
 
         if ( params.hasAssignedUsers() )
         {
-<<<<<<< HEAD
             sqlBuilder.append( hlp.whereAnd() + " (au.uid in (" + getQuotedCommaDelimitedString( params.getAssignedUsers() ) + ")) " );
-=======
-            sql += hlp.whereAnd() + " (au.uid in (" + getQuotedCommaDelimitedString( params.getAssignedUsers() )
-                + ")) ";
->>>>>>> 02847cab
         }
         
         if ( params.isIncludeOnlyUnassignedEvents() )
@@ -1144,17 +1031,10 @@
 
         if ( params.hasSecurityFilter() )
         {
-<<<<<<< HEAD
             sqlBuilder.append( hlp.whereAnd() + " (p.uid in ("
                 + getQuotedCommaDelimitedString( params.getAccessiblePrograms() ) + ")) " );
             sqlBuilder.append( hlp.whereAnd() + " (ps.uid in ("
                 + getQuotedCommaDelimitedString( params.getAccessibleProgramStages() ) + ")) " );
-=======
-            sql += hlp.whereAnd() + " (p.uid in (" + getQuotedCommaDelimitedString( params.getAccessiblePrograms() )
-                + ")) ";
-            sql += hlp.whereAnd() + " (ps.uid in ("
-                + getQuotedCommaDelimitedString( params.getAccessibleProgramStages() ) + ")) ";
->>>>>>> 02847cab
         }
 
         if ( params.isSynchronizationQuery() )
@@ -1195,13 +1075,8 @@
             {
                 if ( item.hasOptionSet() && item.hasFilter() )
                 {
-<<<<<<< HEAD
                     sqlBuilder.append( "inner join optionvalue as " + optCol + " on lower(" + optCol + ".code) = " +
                         "lower(" + dataValueValueSql + ") and " + optCol + ".optionsetid = " + item.getOptionSet().getId() + " " );
-=======
-                    sql += "inner join optionvalue as " + optCol + " on lower(" + optCol + ".code) = " + "lower("
-                        + dataValueValueSql + ") and " + optCol + ".optionsetid = " + item.getOptionSet().getId() + " ";
->>>>>>> 02847cab
                 }
 
                 joinedColumns.add( col );
@@ -1332,13 +1207,8 @@
 
         if ( params.hasAssignedUsers() )
         {
-<<<<<<< HEAD
             sqlBuilder.append(
                 hlp.whereAnd() + " (au.uid in (" + getQuotedCommaDelimitedString( params.getAssignedUsers() ) + ")) " );
-=======
-            sql += hlp.whereAnd() + " (au.uid in (" + getQuotedCommaDelimitedString( params.getAssignedUsers() )
-                + ")) ";
->>>>>>> 02847cab
         }
 
         if ( params.isIncludeOnlyUnassignedEvents() )
@@ -1376,13 +1246,8 @@
                 if ( useDateAfterEndDate )
                 {
                     Date dateAfterEndDate = getDateAfterAddition( params.getLastUpdatedEndDate(), 1 );
-<<<<<<< HEAD
                     sqlBuilder.append( hlp.whereAnd() + " psi.lastupdated < '"
                         + DateUtils.getLongDateString( dateAfterEndDate ) + "' " );
-=======
-                    sql += hlp.whereAnd() + " psi.lastupdated < '" + DateUtils.getLongDateString( dateAfterEndDate )
-                        + "' ";
->>>>>>> 02847cab
                 }
                 else
                 {
@@ -1401,26 +1266,18 @@
 
         StringBuilder sqlBuilder = new StringBuilder().append( " left join ( " );
 
-<<<<<<< HEAD
         sqlBuilder.append( "select categoryoptioncomboid, count(categoryoptioncomboid) as option_size from categoryoptioncombos_categoryoptions group by categoryoptioncomboid) "
             + "as cocount on coc.categoryoptioncomboid = cocount.categoryoptioncomboid "
             + "left join ("
-=======
-        sql += "select categoryoptioncomboid, count(categoryoptioncomboid) as option_size from categoryoptioncombos_categoryoptions group by categoryoptioncomboid) "
-            + "as cocount on coc.categoryoptioncomboid = cocount.categoryoptioncomboid " + "left join ("
->>>>>>> 02847cab
             + "select deco.categoryoptionid as deco_id, deco.uid as deco_uid, deco.publicaccess AS deco_publicaccess, "
             + "couga.usergroupaccessid as uga_id, coua.useraccessid as ua_id, uga.access as uga_access, uga.usergroupid AS usrgrp_id, "
-            + "ua.access as ua_access, ua.userid as usr_id " + "from dataelementcategoryoption deco "
+            + "ua.access as ua_access, ua.userid as usr_id "
+            + "from dataelementcategoryoption deco "
             + "left join dataelementcategoryoptionusergroupaccesses couga on deco.categoryoptionid = couga.categoryoptionid "
             + "left join dataelementcategoryoptionuseraccesses coua on deco.categoryoptionid = coua.categoryoptionid "
             + "left join usergroupaccess uga on couga.usergroupaccessid = uga.usergroupaccessid "
-<<<<<<< HEAD
             + "left join useraccess ua on coua.useraccessid = ua.useraccessid "
             + "where ua.userid = " + user.getId() );
-=======
-            + "left join useraccess ua on coua.useraccessid = ua.useraccessid " + "where ua.userid = " + user.getId();
->>>>>>> 02847cab
 
         if ( userGroupIds != null && !userGroupIds.isEmpty() )
         {
@@ -1741,14 +1598,6 @@
         }
         try
         {
-<<<<<<< HEAD
-            Map<String, Object> params = new HashMap<>();
-            params.put( "uids", teiUids );
-            params.put( "lastUpdated", toTimestamp( new Date() ) );
-            // The user can be null
-            params.put( "lastUpdatedBy", user != null ? user.getId() : null  );
-            namedParameterJdbcTemplate.update( UPDATE_TEI_SQL, params );
-=======
             List<String> updatableTeiUid = new ArrayList<>();
             for ( String uid : teiUids )
             {
@@ -1782,7 +1631,6 @@
                     return psc.execute();
                 } );
             }
->>>>>>> 02847cab
         }
         catch ( DataAccessException e )
         {
@@ -1791,8 +1639,6 @@
         }
     }
 
-<<<<<<< HEAD
-=======
     /**
      * Awful hack required for the H2-based tests to pass. H2 does not support the
      * "SKIP LOCKED" clause, therefore we need to remove it from the SQL statement
@@ -1805,7 +1651,6 @@
         return String.format( UPDATE_TEI_SQL, SystemUtils.isTestRun( env.getActiveProfiles() ) ? "" : "SKIP LOCKED" );
     }
 
->>>>>>> 02847cab
     private void bindEventParamsForInsert( PreparedStatement ps, ProgramStageInstance event )
         throws SQLException,
         JsonProcessingException
