package org.hisp.dhis.dxf2.events.event;

/*
 * Copyright (c) 2004-2019, University of Oslo
 * All rights reserved.
 *
 * Redistribution and use in source and binary forms, with or without
 * modification, are permitted provided that the following conditions are met:
 * Redistributions of source code must retain the above copyright notice, this
 * list of conditions and the following disclaimer.
 *
 * Redistributions in binary form must reproduce the above copyright notice,
 * this list of conditions and the following disclaimer in the documentation
 * and/or other materials provided with the distribution.
 * Neither the name of the HISP project nor the names of its contributors may
 * be used to endorse or promote products derived from this software without
 * specific prior written permission.
 *
 * THIS SOFTWARE IS PROVIDED BY THE COPYRIGHT HOLDERS AND CONTRIBUTORS "AS IS" AND
 * ANY EXPRESS OR IMPLIED WARRANTIES, INCLUDING, BUT NOT LIMITED TO, THE IMPLIED
 * WARRANTIES OF MERCHANTABILITY AND FITNESS FOR A PARTICULAR PURPOSE ARE
 * DISCLAIMED. IN NO EVENT SHALL THE COPYRIGHT OWNER OR CONTRIBUTORS BE LIABLE FOR
 * ANY DIRECT, INDIRECT, INCIDENTAL, SPECIAL, EXEMPLARY, OR CONSEQUENTIAL DAMAGES
 * (INCLUDING, BUT NOT LIMITED TO, PROCUREMENT OF SUBSTITUTE GOODS OR SERVICES;
 * LOSS OF USE, DATA, OR PROFITS; OR BUSINESS INTERRUPTION) HOWEVER CAUSED AND ON
 * ANY THEORY OF LIABILITY, WHETHER IN CONTRACT, STRICT LIABILITY, OR TORT
 * (INCLUDING NEGLIGENCE OR OTHERWISE) ARISING IN ANY WAY OUT OF THE USE OF THIS
 * SOFTWARE, EVEN IF ADVISED OF THE POSSIBILITY OF SUCH DAMAGE.
 */

import com.fasterxml.jackson.core.type.TypeReference;
import com.fasterxml.jackson.databind.ObjectReader;
import com.google.common.collect.ImmutableMap;
import com.vividsolutions.jts.geom.Geometry;
import com.vividsolutions.jts.io.ParseException;
import com.vividsolutions.jts.io.WKTReader;
import org.apache.commons.lang3.StringUtils;
import org.apache.commons.logging.Log;
import org.apache.commons.logging.LogFactory;
import org.hisp.dhis.common.IdScheme;
import org.hisp.dhis.common.IdSchemes;
import org.hisp.dhis.common.IdentifiableObjectManager;
import org.hisp.dhis.common.QueryFilter;
import org.hisp.dhis.common.QueryItem;
import org.hisp.dhis.common.QueryOperator;
import org.hisp.dhis.common.ValueType;
import org.hisp.dhis.commons.util.SqlHelper;
import org.hisp.dhis.commons.util.TextUtils;
import org.hisp.dhis.dataelement.DataElement;
import org.hisp.dhis.dxf2.events.enrollment.EnrollmentStatus;
import org.hisp.dhis.dxf2.events.report.EventRow;
import org.hisp.dhis.dxf2.events.trackedentity.Attribute;
import org.hisp.dhis.event.EventStatus;
import org.hisp.dhis.eventdatavalue.EventDataValue;
import org.hisp.dhis.hibernate.jsonb.type.JsonEventDataValueSetBinaryType;
import org.hisp.dhis.jdbc.StatementBuilder;
import org.hisp.dhis.organisationunit.OrganisationUnit;
import org.hisp.dhis.program.Program;
import org.hisp.dhis.program.ProgramStage;
import org.hisp.dhis.program.ProgramStatus;
import org.hisp.dhis.program.ProgramType;
import org.hisp.dhis.query.Order;
import org.hisp.dhis.security.acl.AccessStringHelper;
import org.hisp.dhis.user.CurrentUserService;
import org.hisp.dhis.user.User;
import org.hisp.dhis.util.DateUtils;
import org.hisp.dhis.util.ObjectUtils;
import org.springframework.beans.factory.annotation.Qualifier;
import org.springframework.jdbc.core.JdbcTemplate;
import org.springframework.jdbc.support.rowset.SqlRowSet;
import org.springframework.stereotype.Repository;

import java.io.IOException;
import java.util.ArrayList;
import java.util.Collections;
import java.util.Date;
import java.util.HashMap;
import java.util.HashSet;
import java.util.List;
import java.util.Map;
import java.util.Set;
import java.util.stream.Collectors;

import static com.google.common.base.Preconditions.checkNotNull;
import static org.hisp.dhis.common.IdentifiableObjectUtils.getIdentifiers;
import static org.hisp.dhis.commons.util.TextUtils.*;
import static org.hisp.dhis.dxf2.events.event.AbstractEventService.STATIC_EVENT_COLUMNS;
import static org.hisp.dhis.dxf2.events.event.EventSearchParams.*;
import static org.hisp.dhis.util.DateUtils.*;

/**
 * @author Morten Olav Hansen <mortenoh@gmail.com>
 */
@Repository( "org.hisp.dhis.dxf2.events.event.EventStore" )
public class JdbcEventStore
        implements EventStore
{
    private static final Log log = LogFactory.getLog( JdbcEventStore.class );

    private static final Map<String, String> QUERY_PARAM_COL_MAP = ImmutableMap.<String, String>builder()
        .put( "event", "psi_uid" ).put( "program", "p_uid" ).put( "programStage", "ps_uid" )
        .put( "enrollment", "pi_uid" ).put( "enrollmentStatus", "pi_status" ).put( "orgUnit", "ou_uid" )
        .put( "orgUnitName", "ou_name" ).put( "trackedEntityInstance", "tei_uid" )
        .put( "eventDate", "psi_executiondate" ).put( "followup", "pi_followup" ).put( "status", "psi_status" )
        .put( "dueDate", "psi_duedate" ).put( "storedBy", "psi_storedby" ).put( "created", "psi_created" )
        .put( "lastUpdated", "psi_lastupdated" ).put( "completedBy", "psi_completedby" )
        .put( "attributeOptionCombo", "psi_aoc" ).put( "completedDate", "psi_completeddate" )
        .put( "deleted", "psi_deleted" ).build();

    // -------------------------------------------------------------------------
    // Dependencies
    // -------------------------------------------------------------------------

    //Cannot use DefaultRenderService mapper. Does not work properly - DHIS2-6102
    private static final ObjectReader eventDataValueJsonReader =
            JsonEventDataValueSetBinaryType.MAPPER.readerFor( new TypeReference<Map<String, EventDataValue>>() {} );

    private final StatementBuilder statementBuilder;

    private final JdbcTemplate jdbcTemplate;

    private final CurrentUserService currentUserService;

    private final IdentifiableObjectManager manager;

    public JdbcEventStore( StatementBuilder statementBuilder, @Qualifier( "readOnlyJdbcTemplate" ) JdbcTemplate jdbcTemplate,
        CurrentUserService currentUserService, IdentifiableObjectManager identifiableObjectManager )
    {
        checkNotNull( statementBuilder );
        checkNotNull( jdbcTemplate );
        checkNotNull( currentUserService );
        checkNotNull( identifiableObjectManager );

        this.statementBuilder = statementBuilder;
        this.jdbcTemplate = jdbcTemplate;
        this.currentUserService = currentUserService;
        this.manager = identifiableObjectManager;
    }

    // -------------------------------------------------------------------------
    // EventStore implementation
    // -------------------------------------------------------------------------

    @Override
    public List<Event> getEvents( EventSearchParams params, List<OrganisationUnit> organisationUnits, Map<String, Set<String>> psdesWithSkipSyncTrue )
    {
        User user = currentUserService.getCurrentUser();

        boolean isSuperUser = isSuper( user );

        if ( !isSuperUser )
        {
            params.setAccessiblePrograms( manager.getDataReadAll( Program.class )
                    .stream().map( Program::getUid ).collect( Collectors.toSet() ) );

            params.setAccessibleProgramStages( manager.getDataReadAll( ProgramStage.class )
                    .stream().map( ProgramStage::getUid ).collect( Collectors.toSet() ) );
        }

        Map<String, Event> eventUidToEventMap = new HashMap<>( params.getPageSizeWithDefault() );
        List<Event> events = new ArrayList<>();

        String sql = buildSql( params, organisationUnits, user );

        SqlRowSet rowSet = jdbcTemplate.queryForRowSet( sql );

        log.debug( "Event query SQL: " + sql );

        Set<String> notes = new HashSet<>();

        IdSchemes idSchemes = ObjectUtils.firstNonNull( params.getIdSchemes(), new IdSchemes() );

        while ( rowSet.next() )
        {
            if ( rowSet.getString( "psi_uid" ) == null || (params.getCategoryOptionCombo() == null && !isSuperUser && !userHasAccess( rowSet )) )
            {
                continue;
            }

            String psiUid = rowSet.getString( "psi_uid" );

            Event event;

            if ( !eventUidToEventMap.containsKey( psiUid ) )
            {
                event = new Event();
                eventUidToEventMap.put( psiUid, event );

                event.setUid( psiUid );

                event.setEvent( IdSchemes.getValue( rowSet.getString( "psi_uid" ), rowSet.getString( "psi_code" ),
                    idSchemes.getProgramStageInstanceIdScheme() ) );
                event.setTrackedEntityInstance( rowSet.getString( "tei_uid" ) );
                event.setStatus( EventStatus.valueOf( rowSet.getString( "psi_status" ) ) );

                event.setProgram( IdSchemes.getValue( rowSet.getString( "p_uid" ), rowSet.getString( "p_code" ),
                    idSchemes.getProgramIdScheme() ) );
                event.setProgramStage( IdSchemes.getValue( rowSet.getString( "ps_uid" ), rowSet.getString( "ps_code" ),
                    idSchemes.getProgramStageIdScheme() ) );
                event.setOrgUnit( IdSchemes.getValue( rowSet.getString( "ou_uid" ), rowSet.getString( "ou_code" ),
                    idSchemes.getOrgUnitIdScheme() ) );
                event.setDeleted( rowSet.getBoolean( "psi_deleted" ) );

                ProgramType programType = ProgramType.fromValue( rowSet.getString( "p_type" ) );

                if ( programType != ProgramType.WITHOUT_REGISTRATION )
                {
                    event.setEnrollment( rowSet.getString( "pi_uid" ) );
                    event.setEnrollmentStatus( EnrollmentStatus
                            .fromProgramStatus( ProgramStatus.valueOf( rowSet.getString( "pi_status" ) ) ) );
                    event.setFollowup( rowSet.getBoolean( "pi_followup" ) );
                }

                if ( params.getCategoryOptionCombo() == null && !isSuper( user ) )
                {
                    event.setOptionSize( rowSet.getInt( "option_size" ) );
                }

                event.setAttributeOptionCombo( rowSet.getString( "coc_categoryoptioncombouid" ) );
                event.setAttributeCategoryOptions( rowSet.getString( "deco_uid" ) );
                event.setTrackedEntityInstance( rowSet.getString( "tei_uid" ) );

                event.setStoredBy( rowSet.getString( "psi_storedby" ) );
                event.setOrgUnitName( rowSet.getString( "ou_name" ) );
                event.setDueDate( DateUtils.getIso8601NoTz( rowSet.getDate( "psi_duedate" ) ) );
                event.setEventDate( DateUtils.getIso8601NoTz( rowSet.getDate( "psi_executiondate" ) ) );
                event.setCreated( DateUtils.getIso8601NoTz( rowSet.getDate( "psi_created" ) ) );
                event.setLastUpdated( DateUtils.getIso8601NoTz( rowSet.getDate( "psi_lastupdated" ) ) );

                event.setCompletedBy( rowSet.getString( "psi_completedby" ) );
                event.setCompletedDate( DateUtils.getIso8601NoTz( rowSet.getDate( "psi_completeddate" ) ) );

                if ( rowSet.getObject( "psi_geometry" ) != null )
                {
                    try
                    {
                        Geometry geom = new WKTReader().read( rowSet.getString( "psi_geometry" ) );

                        event.setGeometry( geom );
                        event.setCoordinate( new Coordinate( geom.getCoordinate().x, geom.getCoordinate().y ) );
                    }
                    catch ( ParseException e )
                    {
                        log.error( "Unable to read geometry for event '" + event.getUid() + "': ", e );
                    }
                }

                if ( rowSet.getObject( "user_assigned" ) != null )
                {
                    event.setAssignedUser( rowSet.getString( "user_assigned" ) );
                    event.setAssignedUserUsername( rowSet.getString( "user_assigned_username" ) );
                }

                events.add( event );
            }
            else
            {
                event = eventUidToEventMap.get( psiUid );
                String attributeCategoryCombination = event.getAttributeCategoryOptions();
                String currentAttributeCategoryCombination = rowSet.getString( "deco_uid" );

                if ( !attributeCategoryCombination.contains( currentAttributeCategoryCombination ) )
                {
                    event.setAttributeCategoryOptions(
                            attributeCategoryCombination + ";" + currentAttributeCategoryCombination );
                }
            }

            if ( !org.springframework.util.StringUtils.isEmpty( rowSet.getString( "psi_eventdatavalues" ) ) )
            {
                Set<EventDataValue> eventDataValues = convertEventDataValueJsonIntoSet( rowSet.getString( "psi_eventdatavalues" ) );
                Map<String, String> dataElementsUidToCode =
                    getDataElementsUidToCode( eventDataValues, idSchemes.getDataElementIdScheme() );

                for( EventDataValue dv : eventDataValues )
                {
                    DataValue dataValue = convertEventDataValueIntoDtoDataValue( dv, dataElementsUidToCode,
                        idSchemes.getDataElementIdScheme() );

                    if ( params.isSynchronizationQuery() )
                    {
                        if ( psdesWithSkipSyncTrue.containsKey( rowSet.getString( "ps_uid" ) ) &&
                                psdesWithSkipSyncTrue.get( rowSet.getString( "ps_uid" ) ).contains( dv.getDataElement() ) )
                        {
                            dataValue.setSkipSynchronization( true );
                        }
                        else
                        {
                            dataValue.setSkipSynchronization( false );
                        }
                    }

                    event.getDataValues().add( dataValue );
                }
            }

            if ( rowSet.getString( "psinote_value" ) != null && !notes.contains( rowSet.getString( "psinote_id" ) ) )
            {
                Note note = new Note();
                note.setNote( rowSet.getString( "psinote_uid" ) );
                note.setValue( rowSet.getString( "psinote_value" ) );
                note.setStoredDate( DateUtils.getIso8601NoTz( rowSet.getDate( "psinote_storeddate" ) ) );
                note.setStoredBy( rowSet.getString( "psinote_storedby" ) );

                event.getNotes().add( note );
                notes.add( rowSet.getString( "psinote_id" ) );
            }
        }

        if ( params.getCategoryOptionCombo() == null && !isSuper( user ) )
        {
            return events.stream().filter( ev -> ev.getAttributeCategoryOptions() != null && splitToArray( ev.getAttributeCategoryOptions(), TextUtils.SEMICOLON ).size() == ev.getOptionSize() ).collect( Collectors.toList() );
        }

        return events;
    }

    @Override
    public List<Map<String, String>> getEventsGrid( EventSearchParams params, List<OrganisationUnit> organisationUnits )
    {
        String sql = buildGridSql( params, organisationUnits );

        SqlRowSet rowSet = jdbcTemplate.queryForRowSet( sql );

        log.debug( "Event query SQL: " + sql );

        List<Map<String, String>> list = new ArrayList<>();

        while ( rowSet.next() )
        {
            final Map<String, String> map = new HashMap<>();

            for ( String col : STATIC_EVENT_COLUMNS )
            {
                map.put( col, rowSet.getString( col ) );
            }

            for ( QueryItem item : params.getDataElements() )
            {
                map.put( item.getItemId(), rowSet.getString( item.getItemId() ) );
            }

            list.add( map );
        }

        return list;
    }

    @Override
    public List<EventRow> getEventRows( EventSearchParams params, List<OrganisationUnit> organisationUnits )
    {
        User user = currentUserService.getCurrentUser();

        boolean isSuperUser = isSuper( user );

        if ( !isSuperUser )
        {
            params.setAccessiblePrograms( manager.getDataReadAll( Program.class )
                    .stream().map( Program::getUid ).collect( Collectors.toSet() ) );

            params.setAccessibleProgramStages( manager.getDataReadAll( ProgramStage.class )
                    .stream().map( ProgramStage::getUid ).collect( Collectors.toSet() ) );
        }

        List<EventRow> eventRows = new ArrayList<>();

        String sql = buildSql( params, organisationUnits, user );

        SqlRowSet rowSet = jdbcTemplate.queryForRowSet( sql );

        log.debug( "Event query SQL: " + sql );

        EventRow eventRow = new EventRow();

        eventRow.setEvent( "not_valid" );

        Set<String> notes = new HashSet<>();

        IdSchemes idSchemes = ObjectUtils.firstNonNull( params.getIdSchemes(), new IdSchemes() );

        Map<String, List<DataValue>> processedDataValues = new HashMap<>();

        while ( rowSet.next() )
        {
            if ( rowSet.getString( "psi_uid" ) == null || ( params.getCategoryOptionCombo() == null && !isSuperUser && !userHasAccess( rowSet ) ) )
            {
                continue;
            }

            if ( eventRow.getUid() == null || !eventRow.getUid().equals( rowSet.getString( "psi_uid" ) ) )
            {
                eventRow = new EventRow();

                eventRow.setUid( rowSet.getString( "psi_uid" ) );

                eventRow.setEvent( IdSchemes.getValue( rowSet.getString( "psi_uid" ), rowSet.getString( "psi_code" ), idSchemes.getProgramStageInstanceIdScheme() ) );
                eventRow.setTrackedEntityInstance( rowSet.getString( "tei_uid" ) );
                eventRow.setTrackedEntityInstanceOrgUnit( rowSet.getString( "tei_ou" ) );
                eventRow.setTrackedEntityInstanceOrgUnitName( rowSet.getString( "tei_ou_name" ) );
                eventRow.setTrackedEntityInstanceCreated( rowSet.getString( "tei_created" ) );
                eventRow.setTrackedEntityInstanceInactive( rowSet.getBoolean( "tei_inactive" ) );
                eventRow.setDeleted( rowSet.getBoolean( "psi_deleted" ) );

                eventRow.setProgram( IdSchemes.getValue( rowSet.getString( "p_uid" ), rowSet.getString( "p_code" ),
                    idSchemes.getProgramIdScheme() ) );
                eventRow.setProgramStage( IdSchemes.getValue( rowSet.getString( "ps_uid" ),
                    rowSet.getString( "ps_code" ), idSchemes.getProgramStageIdScheme() ) );
                eventRow.setOrgUnit( IdSchemes.getValue( rowSet.getString( "ou_uid" ), rowSet.getString( "ou_code" ),
                    idSchemes.getOrgUnitIdScheme() ) );

                ProgramType programType = ProgramType.fromValue( rowSet.getString( "p_type" ) );

                if ( programType == ProgramType.WITHOUT_REGISTRATION )
                {
                    eventRow.setEnrollment( rowSet.getString( "pi_uid" ) );
                    eventRow.setFollowup( rowSet.getBoolean( "pi_followup" ) );
                }

                eventRow.setTrackedEntityInstance( rowSet.getString( "tei_uid" ) );
                eventRow.setOrgUnitName( rowSet.getString( "ou_name" ) );
                eventRow.setDueDate( DateUtils.getIso8601NoTz( rowSet.getDate( "psi_duedate" ) ) );
                eventRow.setEventDate( DateUtils.getIso8601NoTz( rowSet.getDate( "psi_executiondate" ) ) );

                eventRows.add( eventRow );
            }

            if ( rowSet.getString( "pav_value" ) != null && rowSet.getString( "ta_uid" ) != null )
            {
                String valueType = rowSet.getString( "ta_valuetype" );

                Attribute attribute = new Attribute();
                attribute.setCreated( DateUtils.getIso8601NoTz( rowSet.getDate( "pav_created" ) ) );
                attribute.setLastUpdated( DateUtils.getIso8601NoTz( rowSet.getDate( "pav_lastupdated" ) ) );
                attribute.setValue( rowSet.getString( "pav_value" ) );
                attribute.setDisplayName( rowSet.getString( "ta_name" ) );
                attribute.setValueType( valueType != null ? ValueType.valueOf( valueType.toUpperCase() ) : null );
                attribute.setAttribute( rowSet.getString( "ta_uid" ) );

                eventRow.getAttributes().add( attribute );
            }

            if ( !org.springframework.util.StringUtils.isEmpty( rowSet.getString( "psi_eventdatavalues" ) )
                    && !processedDataValues.containsKey( rowSet.getString( "psi_uid" ) ) )
            {
                List<DataValue> dataValues = new ArrayList<>();
                Set<EventDataValue> eventDataValues = convertEventDataValueJsonIntoSet( rowSet.getString( "psi_eventdatavalues" ) );
                Map<String, String> dataElementsUidToCode =
                    getDataElementsUidToCode( eventDataValues, idSchemes.getDataElementIdScheme() );

                for( EventDataValue dv : eventDataValues )
                {
                    dataValues.add( convertEventDataValueIntoDtoDataValue( dv, dataElementsUidToCode,
                        idSchemes.getDataElementIdScheme() ) );
                }
                processedDataValues.put(rowSet.getString( "psi_uid"), dataValues);
            }

            if ( rowSet.getString( "psinote_value" ) != null && !notes.contains( rowSet.getString( "psinote_id" ) ) )
            {
                Note note = new Note();
                note.setNote( rowSet.getString( "psinote_uid" ) );
                note.setValue( rowSet.getString( "psinote_value" ) );
                note.setStoredDate( DateUtils.getIso8601NoTz( rowSet.getDate( "psinote_storeddate" ) ) );
                note.setStoredBy( rowSet.getString( "psinote_storedby" ) );

                eventRow.getNotes().add( note );
                notes.add( rowSet.getString( "psinote_id" ) );
            }
        }
        eventRows.forEach(e -> e.setDataValues( processedDataValues.get( e.getUid())));
        return eventRows;
    }

    private Map<String, String> getDataElementsUidToCode( Set<EventDataValue> eventDataValues, IdScheme idScheme )
    {
        //Get mapping only when needed
        if ( idScheme != IdScheme.ID && idScheme != IdScheme.UID )
        {
            Map<String, String> dataElementsUidToCode = new HashMap<>();

            List<String> dataElementUids = eventDataValues.stream()
                .map( EventDataValue::getDataElement )
                .collect( Collectors.toList() );

            List<DataElement> dataElements = manager.getByUid( DataElement.class, dataElementUids );

            dataElements.forEach( de -> {
                dataElementsUidToCode.put( de.getUid(), de.getCode() );
            } );

            return dataElementsUidToCode;
        }

        return Collections.emptyMap();
    }

    @Override
    public int getEventCount( EventSearchParams params, List<OrganisationUnit> organisationUnits )
    {
        User user = currentUserService.getCurrentUser();

        boolean isSuperUser = isSuper( user );

        if ( !isSuperUser )
        {
            params.setAccessiblePrograms( manager.getDataReadAll( Program.class )
                    .stream().map( Program::getUid ).collect( Collectors.toSet() ) );

            params.setAccessibleProgramStages( manager.getDataReadAll( ProgramStage.class )
                    .stream().map( ProgramStage::getUid ).collect( Collectors.toSet() ) );
        }

        String sql;

        if ( params.hasFilters() )
        {
            sql = buildGridSql( params, organisationUnits );
        }
        else
        {
            sql = getEventSelectQuery( params, organisationUnits, user );
        }

        sql = sql.replaceFirst( "select .*? from", "select count(*) from" );

        sql = sql.replaceFirst( "order .*? (desc|asc)", "" );

        sql = sql.replaceFirst( "limit \\d+ offset \\d+", "" );

        log.debug( "Event query count SQL: " + sql );

        return jdbcTemplate.queryForObject( sql, Integer.class );
    }

    private DataValue convertEventDataValueIntoDtoDataValue( EventDataValue eventDataValue,
        Map<String, String> dataElementsUidToCode, IdScheme idScheme )
    {
        DataValue dataValue = new DataValue();
        dataValue.setCreated( DateUtils.getIso8601NoTz( eventDataValue.getCreated() ) );
        dataValue.setLastUpdated( DateUtils.getIso8601NoTz( eventDataValue.getLastUpdated() ) );
        dataValue.setValue( eventDataValue.getValue() );
        dataValue.setProvidedElsewhere( eventDataValue.getProvidedElsewhere() );
        dataValue.setStoredBy( eventDataValue.getStoredBy() );

        String deUid = eventDataValue.getDataElement();
        dataValue.setDataElement( IdSchemes.getValue( deUid, dataElementsUidToCode.get( deUid ), idScheme ) );

        return dataValue;
    }

    private String buildGridSql( EventSearchParams params, List<OrganisationUnit> organisationUnits )
    {
        SqlHelper hlp = new SqlHelper();

        // ---------------------------------------------------------------------
        // Select clause
        // ---------------------------------------------------------------------

        String sql = "select psi.uid as " + EVENT_ID + ", " + "psi.created as " + EVENT_CREATED_ID + ", "
                + "psi.lastupdated as " + EVENT_LAST_UPDATED_ID + ", " + "psi.storedby as " + EVENT_STORED_BY_ID + ", "
                + "psi.completedby as " + EVENT_COMPLETED_BY_ID + ", " + "psi.completeddate as " + EVENT_COMPLETED_DATE_ID
                + ", " + "psi.duedate as " + EVENT_DUE_DATE_ID + ", " + "psi.executiondate as " + EVENT_EXECUTION_DATE_ID
                + ", " + "ou.uid as " + EVENT_ORG_UNIT_ID + ", " + "ou.name as " + EVENT_ORG_UNIT_NAME + ", "
                + "psi.status as " + EVENT_STATUS_ID + ", "
                + "pi.uid as " + EVENT_ENROLLMENT_ID + ", "
                + "ps.uid as " + EVENT_PROGRAM_STAGE_ID + ", " + "p.uid as "
                + EVENT_PROGRAM_ID + ", " + "coc.uid as " + EVENT_ATTRIBUTE_OPTION_COMBO_ID + ", " + "psi.deleted as " + EVENT_DELETED + ", "
                + "psi.geometry as " + EVENT_GEOMETRY + ", ";

        for ( QueryItem item : params.getDataElementsAndFilters() )
        {
            final String col = item.getItemId();
            final String dataValueValueSql = "psi.eventdatavalues #>> '{" + col + ", value}'";

            String queryCol = item.isNumeric() ? "CAST( " + dataValueValueSql + " AS NUMERIC ) " : dataValueValueSql;
            queryCol += " as " + col + ", ";

            sql += queryCol;
        }

        sql = removeLastComma( sql ) + " ";

        // ---------------------------------------------------------------------
        // From and where clause
        // ---------------------------------------------------------------------

        sql += getFromWhereClause( params, hlp, organisationUnits );

        // ---------------------------------------------------------------------
        // Order clause
        // ---------------------------------------------------------------------

        sql += getGridOrderQuery( params );

        // ---------------------------------------------------------------------
        // Paging clause
        // ---------------------------------------------------------------------

        sql += getEventPagingQuery( params );

        return sql;
    }

    /**
     * Query is based on three sub queries on event, data value and comment,
     * which are joined using program stage instance id. The purpose of the
     * separate queries is to be able to page properly on events.
     */
    private String buildSql( EventSearchParams params, List<OrganisationUnit> organisationUnits, User user )
    {
        String sql = "select * from (";

        sql += getEventSelectQuery( params, organisationUnits, user );

        sql += getOrderQuery( params );

        sql += getEventPagingQuery( params );

        sql += ") as event left join (";

        if ( params.isIncludeAttributes() )
        {
            sql += getAttributeValueQuery();

            sql += ") as att on event.tei_id=att.pav_id left join (";
        }

        sql += getCommentQuery();

        sql += ") as cm on event.psi_id=cm.psic_id ";

        sql += getOrderQuery( params );

        return sql;
    }

    private String getEventSelectQuery( EventSearchParams params, List<OrganisationUnit> organisationUnits, User user )
    {
        List<Long> orgUnitIds = getIdentifiers( organisationUnits );

        SqlHelper hlp = new SqlHelper();

        String sql = "select psi.programstageinstanceid as psi_id, psi.uid as psi_uid, psi.code as psi_code, psi.status as psi_status, psi.executiondate as psi_executiondate, "
            + "psi.eventdatavalues as psi_eventdatavalues, psi.duedate as psi_duedate, psi.completedby as psi_completedby, psi.storedby as psi_storedby, "
            + "psi.created as psi_created, psi.lastupdated as psi_lastupdated, psi.completeddate as psi_completeddate, psi.deleted as psi_deleted, "
            + "ST_AsText( psi.geometry ) as psi_geometry, au.uid as user_assigned, auc.username as user_assigned_username, "
            + "coc.categoryoptioncomboid AS coc_categoryoptioncomboid, coc.code AS coc_categoryoptioncombocode, coc.uid AS coc_categoryoptioncombouid, cocco.categoryoptionid AS cocco_categoryoptionid, deco.uid AS deco_uid, ";

        if ( (params.getCategoryOptionCombo() == null || params.getCategoryOptionCombo().isDefault()) && !isSuper( user ) )
        {
            sql += "deco.publicaccess AS deco_publicaccess, decoa.uga_access AS uga_access, decoa.ua_access AS ua_access, cocount.option_size AS option_size, ";
        }

        for ( QueryItem item : params.getDataElementsAndFilters() )
        {
            final String col = item.getItemId();
            final String dataValueValueSql = "psi.eventdatavalues #>> '{" + col + ", value}'";

            String queryCol = item.isNumeric() ? " CAST( " + dataValueValueSql + " AS NUMERIC)" : "lower(" + dataValueValueSql + ")";
            queryCol += " as " + col + ", ";

            sql += queryCol;
        }

        sql += "pi.uid as pi_uid, pi.status as pi_status, pi.followup as pi_followup, p.uid as p_uid, p.code as p_code, "
            + "coc.categoryoptioncomboid AS coc_categoryoptioncomboid, coc.code AS coc_categoryoptioncombocode, coc.uid AS coc_categoryoptioncombouid, cocco.categoryoptionid AS cocco_categoryoptionid, "
            + "deco.uid AS deco_uid, pi.uid as pi_uid, pi.status as pi_status, pi.followup as pi_followup, p.uid as p_uid, p.code as p_code, "
            + "p.type as p_type, ps.uid as ps_uid, ps.code as ps_code, "
            + "ou.uid as ou_uid, ou.code as ou_code, ou.name as ou_name, "
            + "tei.trackedentityinstanceid as tei_id, tei.uid as tei_uid, teiou.uid as tei_ou, teiou.name as tei_ou_name, tei.created as tei_created, tei.inactive as tei_inactive "
            + "from programstageinstance psi "
            + "inner join programinstance pi on pi.programinstanceid=psi.programinstanceid "
            + "inner join program p on p.programid=pi.programid "
            + "inner join programstage ps on ps.programstageid=psi.programstageid "
            + "inner join categoryoptioncombo coc on coc.categoryoptioncomboid=psi.attributeoptioncomboid "
            + "inner join categoryoptioncombos_categoryoptions cocco on psi.attributeoptioncomboid=cocco.categoryoptioncomboid "
            + "inner join dataelementcategoryoption deco on cocco.categoryoptionid=deco.categoryoptionid "
            + "left join trackedentityinstance tei on tei.trackedentityinstanceid=pi.trackedentityinstanceid "
            + "left join organisationunit ou on (psi.organisationunitid=ou.organisationunitid) "
            + "left join organisationunit teiou on (tei.organisationunitid=teiou.organisationunitid) "
            + "left join users auc on (psi.assigneduserid=auc.userid) "
            + "left join userinfo au on (auc.userid=au.userinfoid) ";

        Set<String> joinedColumns = new HashSet<>();

        String eventDataValuesWhereSql = "";

        for ( QueryItem item : params.getDataElementsAndFilters() )
        {
            final String col = item.getItemId();
            final String optCol = item.getItemId() + "opt";
            final String dataValueValueSql = "psi.eventdatavalues #>> '{" + col + ", value}'";

            if ( !joinedColumns.contains( col ) )
            {
                if ( item.hasOptionSet() && item.hasFilter() )
                {
                    sql += "inner join optionvalue as " + optCol + " on lower(" + optCol + ".code) = " +
                        "lower(" + dataValueValueSql + ") and " + optCol + ".optionsetid = " + item.getOptionSet().getId() + " ";
                }

                joinedColumns.add( col );
            }

            if ( item.hasFilter() )
            {
                for ( QueryFilter filter : item.getFilters() )
                {
                    final String encodedFilter = statementBuilder.encode( filter.getFilter(), false );

                    final String queryCol = item.isNumeric() ? " CAST( " + dataValueValueSql + " AS NUMERIC)" : "lower( " + dataValueValueSql + " )";

                    if ( !item.hasOptionSet() )
                    {
                        if ( !eventDataValuesWhereSql.isEmpty() )
                        {
                            eventDataValuesWhereSql += " and ";
                        }

                        eventDataValuesWhereSql += " " + queryCol + " " + filter.getSqlOperator() + " "
                            + StringUtils.lowerCase( StringUtils.isNumeric( encodedFilter ) ? encodedFilter :
                                filter.getSqlFilter( encodedFilter ) ) + " ";
                    }
                    else if ( QueryOperator.IN.getValue().equalsIgnoreCase( filter.getSqlOperator() ) )
                    {
                        sql += "and " + queryCol + " " + filter.getSqlOperator() + " "
                            + StringUtils.lowerCase( StringUtils.isNumeric( encodedFilter ) ? encodedFilter :
                                filter.getSqlFilter( encodedFilter ) ) + " ";
                    }
                    else
                    {
                        sql += "and lower(" + optCol + ".name)" + " " + filter.getSqlOperator() + " "
                            + StringUtils.lowerCase( StringUtils.isNumeric( encodedFilter ) ? encodedFilter :
                                filter.getSqlFilter( encodedFilter ) ) + " ";
                    }
                }
            }
        }

        if ( (params.getCategoryOptionCombo() == null || params.getCategoryOptionCombo().isDefault()) && !isSuper( user ) )
        {
            sql += getCategoryOptionSharingForUser( user );
        }

        if ( !eventDataValuesWhereSql.isEmpty() )
        {
            sql += hlp.whereAnd() + eventDataValuesWhereSql + " ";
        }

        if ( params.getTrackedEntityInstance() != null )
        {
            sql += hlp.whereAnd() + " tei.trackedentityinstanceid=" + params.getTrackedEntityInstance().getId() + " ";
        }

        if ( params.getProgram() != null )
        {
            sql += hlp.whereAnd() + " p.programid = " + params.getProgram().getId() + " ";
        }

        if ( params.getProgramStage() != null )
        {
            sql += hlp.whereAnd() + " ps.programstageid = " + params.getProgramStage().getId() + " ";
        }

        if ( params.getProgramStatus() != null )
        {
            sql += hlp.whereAnd() + " pi.status = '" + params.getProgramStatus() + "' ";
        }

        if ( params.getFollowUp() != null )
        {
            sql += hlp.whereAnd() + " pi.followup is " + (params.getFollowUp() ? "true" : "false") + " ";
        }

        sql += addLastUpdatedFilters( params, hlp, true );

        //Comparing milliseconds instead of always creating new Date( 0 );
        if ( params.getSkipChangedBefore() != null && params.getSkipChangedBefore().getTime() > 0 )
        {
            String skipChangedBefore = DateUtils.getLongDateString( params.getSkipChangedBefore() );
            sql += hlp.whereAnd() + " psi.lastupdated >= '" + skipChangedBefore + "' ";
        }

        if ( params.getCategoryOptionCombo() != null )
        {
            sql += hlp.whereAnd() + " psi.attributeoptioncomboid = " + params.getCategoryOptionCombo().getId() + " ";
        }

        if ( orgUnitIds != null && !orgUnitIds.isEmpty() )
        {
            sql += hlp.whereAnd() + " psi.organisationunitid in (" + getCommaDelimitedString( orgUnitIds ) + ") ";
        }

        if ( params.getStartDate() != null )
        {
            sql += hlp.whereAnd() + " (psi.executiondate >= '" + getMediumDateString( params.getStartDate() ) + "' "
                + "or (psi.executiondate is null and psi.duedate >= '" + getMediumDateString( params.getStartDate() )
                + "')) ";
        }

        if ( params.getEndDate() != null )
        {
            Date dateAfterEndDate = getDateAfterAddition( params.getEndDate(), 1 );
            sql += hlp.whereAnd() + " (psi.executiondate < '" + getMediumDateString( dateAfterEndDate ) + "' "
                + "or (psi.executiondate is null and psi.duedate < '" + getMediumDateString( dateAfterEndDate )
                + "')) ";
        }

        if ( params.getProgramType() != null )
        {
            sql += hlp.whereAnd() + " p.type = '" + params.getProgramType() + "' ";
        }

        if ( params.getEventStatus() != null )
        {
            if ( params.getEventStatus() == EventStatus.VISITED )
            {
                sql += hlp.whereAnd() + " psi.status = '" + EventStatus.ACTIVE.name()
                    + "' and psi.executiondate is not null ";
            }
            else if ( params.getEventStatus() == EventStatus.OVERDUE )
            {
                sql += hlp.whereAnd() + " date(now()) > date(psi.duedate) and psi.status = '"
                    + EventStatus.SCHEDULE.name() + "' ";
            }
            else
            {
                sql += hlp.whereAnd() + " psi.status = '" + params.getEventStatus().name() + "' ";
            }
        }

        if ( params.getEvents() != null && !params.getEvents().isEmpty() && !params.hasFilters() )
        {
            sql += hlp.whereAnd() + " (psi.uid in (" + getQuotedCommaDelimitedString( params.getEvents() ) + ")) ";
        }

        if ( params.hasAssignedUsers() )
        {
            sql += hlp.whereAnd() + " (au.uid in (" + getQuotedCommaDelimitedString( params.getAssignedUsers() ) + ")) ";
        }

        if ( params.isIncludeOnlyUnassignedEvents() )
        {
            sql += hlp.whereAnd() + " (au.uid is null) ";
        }

        if ( params.isIncludeOnlyAssignedEvents() )
        {
            sql += hlp.whereAnd() + " (au.uid is not null) ";
        }

        if ( !params.isIncludeDeleted() )
        {
            sql += hlp.whereAnd() + " psi.deleted is false ";
        }

        if ( params.hasSecurityFilter() )
        {
            sql += hlp.whereAnd() + " (p.uid in (" + getQuotedCommaDelimitedString( params.getAccessiblePrograms() ) + ")) ";
            sql += hlp.whereAnd() + " (ps.uid in (" + getQuotedCommaDelimitedString( params.getAccessibleProgramStages() ) + ")) ";
        }

        if ( params.isSynchronizationQuery() )
        {
            sql += hlp.whereAnd() + " psi.lastupdated > psi.lastsynchronized ";
        }

        return sql;
    }

    /**
     * From, join and where clause. For dataElement params, restriction is set
     * in inner join. For query params, restriction is set in where clause.
     */
    private String getFromWhereClause( EventSearchParams params, SqlHelper hlp,
                                       List<OrganisationUnit> organisationUnits )
    {
        String sql = "from programstageinstance psi "
            + "inner join programinstance pi on pi.programinstanceid = psi.programinstanceid "
            + "inner join program p on p.programid = pi.programid "
            + "inner join programstage ps on ps.programstageid = psi.programstageid "
            + "inner join categoryoptioncombo coc on coc.categoryoptioncomboid = psi.attributeoptioncomboid "
            + "inner join organisationunit ou on psi.organisationunitid = ou.organisationunitid "
            + "left join users auc on (psi.assigneduserid=auc.userid) "
            + "left join userinfo au on (auc.userid=au.userinfoid) ";

        Set<String> joinedColumns = new HashSet<>();

        String eventDataValuesWhereSql = "";

        for ( QueryItem item : params.getDataElementsAndFilters() )
        {
            final String col = item.getItemId();
            final String optCol = item.getItemId() + "opt";
            final String dataValueValueSql = "psi.eventdatavalues #>> '{" + col + ", value}'";

            if ( !joinedColumns.contains( col ) )
            {
                if ( item.hasOptionSet() && item.hasFilter() )
                {
                    sql += "inner join optionvalue as " + optCol + " on lower(" + optCol + ".code) = " +
                            "lower(" + dataValueValueSql + ") and " + optCol + ".optionsetid = " + item.getOptionSet().getId() + " ";
                }

                joinedColumns.add( col );
            }

            if ( item.hasFilter() )
            {
                for ( QueryFilter filter : item.getFilters() )
                {
                    final String encodedFilter = statementBuilder.encode( filter.getFilter(), false );

                    final String queryCol = item.isNumeric() ? " CAST( " + dataValueValueSql + " AS NUMERIC)" : "lower(" + dataValueValueSql + ")";

                    if ( !item.hasOptionSet() )
                    {
                        if ( !eventDataValuesWhereSql.isEmpty() )
                        {
                            eventDataValuesWhereSql += " and ";
                        }

                        eventDataValuesWhereSql += " " + queryCol + " " + filter.getSqlOperator() + " "
                                + StringUtils.lowerCase( filter.getSqlFilter( encodedFilter ) ) + " ";
                    }
                    else if ( QueryOperator.IN.getValue().equalsIgnoreCase( filter.getSqlOperator() ) )
                    {
                        sql += "and " + queryCol + " " + filter.getSqlOperator() + " "
                            + StringUtils.lowerCase( filter.getSqlFilter( encodedFilter ) ) + " ";
                    }
                    else
                    {
                        sql += "and lower( " + optCol + ".name)" + " " + filter.getSqlOperator() + " "
                            + StringUtils.lowerCase( filter.getSqlFilter( encodedFilter ) ) + " ";
                    }
                }
            }
        }

        if ( !eventDataValuesWhereSql.isEmpty() )
        {
            sql += hlp.whereAnd() + eventDataValuesWhereSql + " ";
        }

        if ( organisationUnits != null && !organisationUnits.isEmpty() )
        {
            sql += hlp.whereAnd() + " psi.organisationunitid in ("
                    + getCommaDelimitedString( getIdentifiers( organisationUnits ) ) + ") ";
        }

        if ( params.getProgramStage() != null )
        {
            sql += hlp.whereAnd() + " ps.programstageid = " + params.getProgramStage().getId() + " ";
        }

        if ( params.getCategoryOptionCombo() != null )
        {
            sql += hlp.whereAnd() + " psi.attributeoptioncomboid = " + params.getCategoryOptionCombo().getId() + " ";
        }

        if ( params.getStartDate() != null )
        {
            sql += hlp.whereAnd() + " (psi.executiondate >= '" + getMediumDateString( params.getStartDate() ) + "' "
                + "or (psi.executiondate is null and psi.duedate >= '" + getMediumDateString( params.getStartDate() )
                + "')) ";
        }

        if ( params.getEndDate() != null )
        {
            sql += hlp.whereAnd() + " (psi.executiondate <= '" + getMediumDateString( params.getEndDate() ) + "' "
                + "or (psi.executiondate is null and psi.duedate <= '" + getMediumDateString( params.getEndDate() )
                + "')) ";
        }

<<<<<<< HEAD
        if ( params.getLastUpdatedStartDate() != null )
        {
            sql += hlp.whereAnd() + " psi.lastupdated >= '"
                + DateUtils.getLongDateString( params.getLastUpdatedStartDate() ) + "' ";
        }

        if ( params.getLastUpdatedEndDate() != null )
        {
            sql += hlp.whereAnd() + " psi.lastupdated <= '"
                + DateUtils.getLongDateString( params.getLastUpdatedEndDate() ) + "' ";
        }
=======
        sql += addLastUpdatedFilters( params, hlp, false );
>>>>>>> 9a7d9e99

        if ( params.isSynchronizationQuery() )
        {
            sql += hlp.whereAnd() + " psi.lastupdated > psi.lastsynchronized ";
        }

        // Comparing milliseconds instead of always creating new Date( 0 )

        if ( params.getSkipChangedBefore() != null && params.getSkipChangedBefore().getTime() > 0 )
        {
            String skipChangedBefore = DateUtils.getLongDateString( params.getSkipChangedBefore() );
            sql += hlp.whereAnd() + " psi.lastupdated >= '" + skipChangedBefore + "' ";
        }

        if ( params.getDueDateStart() != null )
        {
            sql += hlp.whereAnd() + " psi.duedate is not null and psi.duedate >= '"
                + DateUtils.getLongDateString( params.getDueDateStart() ) + "' ";
        }

        if ( params.getDueDateEnd() != null )
        {
            sql += hlp.whereAnd() + " psi.duedate is not null and psi.duedate <= '"
                + DateUtils.getLongDateString( params.getDueDateEnd() ) + "' ";
        }

        if ( !params.isIncludeDeleted() )
        {
            sql += hlp.whereAnd() + " psi.deleted is false ";
        }

        if ( params.getEventStatus() != null )
        {
            if ( params.getEventStatus() == EventStatus.VISITED )
            {
                sql += hlp.whereAnd() + " psi.status = '" + EventStatus.ACTIVE.name()
                    + "' and psi.executiondate is not null ";
            }
            else if ( params.getEventStatus() == EventStatus.OVERDUE )
            {
                sql += hlp.whereAnd() + " date(now()) > date(psi.duedate) and psi.status = '"
                    + EventStatus.SCHEDULE.name() + "' ";
            }
            else
            {
                sql += hlp.whereAnd() + " psi.status = '" + params.getEventStatus().name() + "' ";
            }
        }

        if ( params.getEvents() != null && !params.getEvents().isEmpty() && !params.hasFilters() )
        {
            sql += hlp.whereAnd() + " (psi.uid in (" + getQuotedCommaDelimitedString( params.getEvents() ) + ")) ";
        }

        if ( params.hasAssignedUsers() )
        {
            sql += hlp.whereAnd() + " (au.uid in (" + getQuotedCommaDelimitedString( params.getAssignedUsers() ) + ")) ";
        }

        if ( params.isIncludeOnlyUnassignedEvents() )
        {
            sql += hlp.whereAnd() + " (au.uid is null) ";
        }

        if ( params.isIncludeOnlyAssignedEvents() )
        {
            sql += hlp.whereAnd() + " (au.uid is not null) ";
        }

        return sql;
    }

    private String addLastUpdatedFilters( EventSearchParams params, SqlHelper hlp, boolean useDateAfterEndDate )
    {
        String sql = "";

        if ( params.hasLastUpdatedDuration() )
        {
            sql += hlp.whereAnd() + " psi.lastupdated >= '"
                + getLongGmtDateString( DateUtils.nowMinusDuration( params.getLastUpdatedDuration() ) ) + "' ";
        }
        else
        {
            if ( params.hasLastUpdatedStartDate() )
            {
                sql += hlp.whereAnd() + " psi.lastupdated >= '"
                    + DateUtils.getLongDateString( params.getLastUpdatedStartDate() ) + "' ";
            }

            if ( params.hasLastUpdatedEndDate() )
            {
                if ( useDateAfterEndDate )
                {
                    Date dateAfterEndDate = getDateAfterAddition( params.getLastUpdatedEndDate(), 1 );
                    sql += hlp.whereAnd() + " psi.lastupdated < '"
                        + DateUtils.getLongDateString( dateAfterEndDate ) + "' ";
                }
                else
                {
                    sql += hlp.whereAnd() + " psi.lastupdated <= '"
                        + DateUtils.getLongDateString( params.getLastUpdatedEndDate() ) + "' ";
                }
            }
        }

        return sql;
    }

    private String getCategoryOptionSharingForUser( User user )
    {
        List<Long> userGroupIds = getIdentifiers( user.getGroups() );

        String sql = " left join ( ";

        sql += "select categoryoptioncomboid, count(categoryoptioncomboid) as option_size from categoryoptioncombos_categoryoptions group by categoryoptioncomboid) "
            + "as cocount on coc.categoryoptioncomboid = cocount.categoryoptioncomboid "
            + "left join ("
            + "select deco.categoryoptionid as deco_id, deco.uid as deco_uid, deco.publicaccess AS deco_publicaccess, "
            + "couga.usergroupaccessid as uga_id, coua.useraccessid as ua_id, uga.access as uga_access, uga.usergroupid AS usrgrp_id, "
            + "ua.access as ua_access, ua.userid as usr_id from dataelementcategoryoption deco "
            + "left join dataelementcategoryoptionusergroupaccesses couga on deco.categoryoptionid = couga.categoryoptionid "
            + "left join dataelementcategoryoptionuseraccesses coua on deco.categoryoptionid = coua.categoryoptionid "
            + "left join usergroupaccess uga on couga.usergroupaccessid = uga.usergroupaccessid "
            + "left join useraccess ua on coua.useraccessid = ua.useraccessid "
            + "where ua.userid=" + user.getId();

        if ( userGroupIds != null && !userGroupIds.isEmpty() )
        {
            sql += " or uga.usergroupid in (" + getCommaDelimitedString( userGroupIds ) + ") ";
        }

        sql += " ) as decoa on cocco.categoryoptionid = decoa.deco_id ";

        return sql;
    }


    private String getEventPagingQuery( EventSearchParams params )
    {
        String sql = " ";

        if ( params.isPaging() )
        {
            sql += "limit " + params.getPageSizeWithDefault() + " offset " + params.getOffset() + " ";
        }

        return sql;
    }

    private String getCommentQuery()
    {
        String sql = "select psic.programstageinstanceid as psic_id, psinote.trackedentitycommentid as psinote_id, psinote.commenttext as psinote_value, "
            + "psinote.created as psinote_storeddate, psinote.creator as psinote_storedby, psinote.uid as psinote_uid "
            + "from programstageinstancecomments psic "
            + "inner join trackedentitycomment psinote on psic.trackedentitycommentid=psinote.trackedentitycommentid ";

        return sql;
    }

    private String getGridOrderQuery( EventSearchParams params )
    {

        if ( params.getGridOrders() != null && params.getDataElements() != null && !params.getDataElements().isEmpty()
                && STATIC_EVENT_COLUMNS != null && !STATIC_EVENT_COLUMNS.isEmpty() )
        {
            List<String> orderFields = new ArrayList<>();

            for ( String order : params.getGridOrders() )
            {
                String[] prop = order.split( ":" );

                if ( prop.length == 2 && (prop[1].equals( "desc" ) || prop[1].equals( "asc" )) )
                {
                    if ( STATIC_EVENT_COLUMNS.contains( prop[0] ) )
                    {
                        orderFields.add( prop[0] + " " + prop[1] );
                    }
                    else
                    {
                        Set<QueryItem> queryItems = params.getDataElements();

                        for ( QueryItem item : queryItems )
                        {
                            if ( prop[0].equals( item.getItemId() ) )
                            {
                                orderFields.add( prop[0] + " " + prop[1] );
                                break;
                            }
                        }
                    }
                }
            }

            if ( !orderFields.isEmpty() )
            {
                return "order by " + StringUtils.join( orderFields, ',' );
            }
        }

        return "order by lastUpdated desc ";
    }

    private String getOrderQuery( EventSearchParams params )
    {
        ArrayList<String> orderFields = new ArrayList<String>();

        if ( params.getGridOrders() != null )
        {
            for ( String order : params.getGridOrders() )
            {
                String[] prop = order.split( ":" );

                if ( prop.length == 2 && (prop[1].equals( "desc" ) || prop[1].equals( "asc" )) )
                {
                    Set<QueryItem> items = params.getDataElements();

                    for ( QueryItem item : items )
                    {
                        if ( prop[0].equals( item.getItemId() ) )
                        {
                            orderFields.add( prop[0] + " " + prop[1] );
                            break;
                        }
                    }
                }
            }
        }

        if ( params.getOrders() != null )
        {
            for ( Order order : params.getOrders() )
            {
                if ( QUERY_PARAM_COL_MAP.containsKey( order.getProperty().getName() ) )
                {
                    String orderText = QUERY_PARAM_COL_MAP.get( order.getProperty().getName() );
                    orderText += order.isAscending() ? " asc" : " desc";
                    orderFields.add( orderText );
                }
            }
        }

        if ( !orderFields.isEmpty() )
        {
            return "order by " + StringUtils.join( orderFields, ',' ) + " ";
        }
        else
        {
            return "order by psi_lastupdated desc ";
        }
    }

    private String getAttributeValueQuery()
    {
        String sql = "select pav.trackedentityinstanceid as pav_id, pav.created as pav_created, pav.lastupdated as pav_lastupdated, "
            + "pav.value as pav_value, ta.uid as ta_uid, ta.name as ta_name, ta.valuetype as ta_valuetype "
            + "from trackedentityattributevalue pav "
            + "inner join trackedentityattribute ta on pav.trackedentityattributeid=ta.trackedentityattributeid ";

        return sql;
    }

    private boolean isSuper( User user )
    {
        return user == null || user.isSuper();
    }

    private boolean userHasAccess( SqlRowSet rowSet )
    {
        if ( rowSet.wasNull() )
        {
            return true;
        }

        if ( rowSet.getString( "uga_access" ) == null && rowSet.getString( "ua_access" ) == null && rowSet.getString( "deco_publicaccess" ) == null )
        {
            return false;
        }

        return AccessStringHelper.isEnabled( rowSet.getString( "deco_publicaccess" ), AccessStringHelper.Permission.DATA_READ );
    }

    private Set<EventDataValue> convertEventDataValueJsonIntoSet( String jsonString )
    {
        try
        {
            Map<String, EventDataValue> data = eventDataValueJsonReader.readValue( jsonString );
            return JsonEventDataValueSetBinaryType.convertEventDataValuesMapIntoSet( data );
        }
        catch ( IOException e )
        {
            log.error( "Parsing EventDataValues json string failed. String value: " + jsonString );
            throw new IllegalArgumentException( e );
        }
    }
}<|MERGE_RESOLUTION|>--- conflicted
+++ resolved
@@ -972,21 +972,7 @@
                 + "')) ";
         }
 
-<<<<<<< HEAD
-        if ( params.getLastUpdatedStartDate() != null )
-        {
-            sql += hlp.whereAnd() + " psi.lastupdated >= '"
-                + DateUtils.getLongDateString( params.getLastUpdatedStartDate() ) + "' ";
-        }
-
-        if ( params.getLastUpdatedEndDate() != null )
-        {
-            sql += hlp.whereAnd() + " psi.lastupdated <= '"
-                + DateUtils.getLongDateString( params.getLastUpdatedEndDate() ) + "' ";
-        }
-=======
         sql += addLastUpdatedFilters( params, hlp, false );
->>>>>>> 9a7d9e99
 
         if ( params.isSynchronizationQuery() )
         {
