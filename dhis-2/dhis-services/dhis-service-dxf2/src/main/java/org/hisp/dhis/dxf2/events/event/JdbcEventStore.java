--- conflicted
+++ resolved
@@ -28,7 +28,6 @@
  * SOFTWARE, EVEN IF ADVISED OF THE POSSIBILITY OF SUCH DAMAGE.
  */
 
-<<<<<<< HEAD
 import static com.google.common.base.Preconditions.checkNotNull;
 import static java.util.stream.Collectors.toList;
 import static org.apache.commons.collections4.CollectionUtils.isNotEmpty;
@@ -53,9 +52,6 @@
 import java.util.Set;
 import java.util.stream.Collectors;
 
-import org.apache.commons.lang3.StringUtils;
-import org.hisp.dhis.common.BaseIdentifiableObject;
-=======
 import com.fasterxml.jackson.core.type.TypeReference;
 import com.fasterxml.jackson.databind.ObjectReader;
 import com.google.common.collect.ImmutableMap;
@@ -64,7 +60,7 @@
 import com.vividsolutions.jts.io.WKTReader;
 import lombok.extern.slf4j.Slf4j;
 import org.apache.commons.lang3.StringUtils;
->>>>>>> cfdc0aaa
+import org.hisp.dhis.common.BaseIdentifiableObject;
 import org.hisp.dhis.common.IdScheme;
 import org.hisp.dhis.common.IdSchemes;
 import org.hisp.dhis.common.IdentifiableObjectManager;
@@ -108,35 +104,9 @@
 import org.springframework.jdbc.support.rowset.SqlRowSet;
 import org.springframework.stereotype.Repository;
 
-<<<<<<< HEAD
 import com.fasterxml.jackson.core.JsonProcessingException;
-import com.fasterxml.jackson.core.type.TypeReference;
 import com.fasterxml.jackson.databind.ObjectMapper;
-import com.fasterxml.jackson.databind.ObjectReader;
 import com.google.common.base.Joiner;
-import com.google.common.collect.ImmutableMap;
-import com.vividsolutions.jts.geom.Geometry;
-import com.vividsolutions.jts.io.ParseException;
-import com.vividsolutions.jts.io.WKTReader;
-=======
-import java.io.IOException;
-import java.util.ArrayList;
-import java.util.Collection;
-import java.util.Date;
-import java.util.HashMap;
-import java.util.HashSet;
-import java.util.List;
-import java.util.Map;
-import java.util.Set;
-import java.util.stream.Collectors;
->>>>>>> cfdc0aaa
-
-import static com.google.common.base.Preconditions.checkNotNull;
-import static org.hisp.dhis.common.IdentifiableObjectUtils.getIdentifiers;
-import static org.hisp.dhis.commons.util.TextUtils.*;
-import static org.hisp.dhis.dxf2.events.event.AbstractEventService.STATIC_EVENT_COLUMNS;
-import static org.hisp.dhis.dxf2.events.event.EventSearchParams.*;
-import static org.hisp.dhis.util.DateUtils.*;
 
 /**
  * @author Morten Olav Hansen <mortenoh@gmail.com>
@@ -145,17 +115,13 @@
 @Repository( "org.hisp.dhis.dxf2.events.event.EventStore" )
 public class JdbcEventStore implements EventStore
 {
-<<<<<<< HEAD
+    private static final String PSI_STATUS_EQ = " psi.status = '";
+
+    private static final String PSI_LASTUPDATED_GT = " psi.lastupdated >= '";
+
+    private static final String DOT_NAME = ".name)";
+
     private static final Map<String, String> QUERY_PARAM_COL_MAP = ImmutableMap.<String, String> builder()
-=======
-    private static final String PSI_STATUS_EQ = " psi.status = '";
-
-    private static final String PSI_LASTUPDATED_GT = " psi.lastupdated >= '";
-
-    private static final String DOT_NAME = ".name)";
-
-    private static final Map<String, String> QUERY_PARAM_COL_MAP = ImmutableMap.<String, String>builder()
->>>>>>> cfdc0aaa
         .put( "event", "psi_uid" ).put( "program", "p_uid" ).put( "programStage", "ps_uid" )
         .put( "enrollment", "pi_uid" ).put( "enrollmentStatus", "pi_status" ).put( "orgUnit", "ou_uid" )
         .put( "orgUnitName", "ou_name" ).put( "trackedEntityInstance", "tei_uid" )
@@ -163,28 +129,16 @@
         .put( "dueDate", "psi_duedate" ).put( "storedBy", "psi_storedby" ).put( "created", "psi_created" )
         .put( "lastUpdated", "psi_lastupdated" ).put( "completedBy", "psi_completedby" )
         .put( "attributeOptionCombo", "psi_aoc" ).put( "completedDate", "psi_completeddate" )
-<<<<<<< HEAD
-        .put( "deleted", "psi_deleted" ).put( "assignedUser", "user_assigned_username" ).build();
-=======
         .put( "deleted", "psi_deleted" ).put( "assignedUser", "user_assigned_username" )
         .put( "assignedUserDisplayName", "user_assigned_name" ).build();
->>>>>>> cfdc0aaa
 
     // -------------------------------------------------------------------------
     // Dependencies
     // -------------------------------------------------------------------------
 
-<<<<<<< HEAD
     // Cannot use DefaultRenderService mapper. Does not work properly - DHIS2-6102
     private static final ObjectReader eventDataValueJsonReader = JsonEventDataValueSetBinaryType.MAPPER
-        .readerFor( new TypeReference<Map<String, EventDataValue>>()
-=======
-    //Cannot use DefaultRenderService mapper. Does not work properly - DHIS2-6102
-    private static final ObjectReader eventDataValueJsonReader =
-        JsonEventDataValueSetBinaryType.MAPPER.readerFor( new TypeReference<Map<String, EventDataValue>>()
->>>>>>> cfdc0aaa
-        {
-        } );
+        .readerFor( new TypeReference<Map<String, EventDataValue>>() {} );
 
     private final StatementBuilder statementBuilder;
 
@@ -495,12 +449,8 @@
 
         while ( rowSet.next() )
         {
-<<<<<<< HEAD
             if ( rowSet.getString( "psi_uid" ) == null
                 || (params.getCategoryOptionCombo() == null && !isSuper( user ) && !userHasAccess( rowSet )) )
-=======
-            if ( rowSet.getString( "psi_uid" ) == null || (params.getCategoryOptionCombo() == null && !isSuperUser && !userHasAccess( rowSet )) )
->>>>>>> cfdc0aaa
             {
                 continue;
             }
@@ -650,19 +600,6 @@
     {
         StringBuilder sqlBuilder = new StringBuilder();
 
-<<<<<<< HEAD
-        sql += getIdSqlBasedOnIdScheme( idSchemes.getOrgUnitIdScheme(), "ou.uid as ou_identifier, ",
-            "ou.attributevalues #>> '{%s, value}' as ou_identifier, ", "ou.code as ou_identifier, " );
-
-        sql += getIdSqlBasedOnIdScheme( idSchemes.getProgramIdScheme(), "p.uid as p_identifier, ",
-            "p.attributevalues #>> '{%s, value}' as p_identifier, ", "p.code as p_identifier, " );
-
-        sql += getIdSqlBasedOnIdScheme( idSchemes.getProgramStageIdScheme(), "ps.uid as ps_identifier, ",
-            "ps.attributevalues #>> '{%s, value}' as ps_identifier, ", "ps.code as ps_identifier, " );
-
-        sql += getIdSqlBasedOnIdScheme( idSchemes.getCategoryOptionComboIdScheme(), "coc.uid as coc_identifier, ",
-            "coc.attributevalues #>> '{%s, value}' as coc_identifier, ", "coc.code as coc_identifier, " );
-=======
         sqlBuilder.append( getIdSqlBasedOnIdScheme( idSchemes.getOrgUnitIdScheme(),
             "ou.uid as ou_identifier, ",
             "ou.attributevalues #>> '{%s, value}' as ou_identifier, ",
@@ -682,7 +619,6 @@
             "coc.uid as coc_identifier, ",
             "coc.attributevalues #>> '{%s, value}' as coc_identifier, ",
             "coc.code as coc_identifier, " ) );
->>>>>>> cfdc0aaa
 
         return sqlBuilder.toString();
     }
@@ -738,15 +674,6 @@
 
         StringBuilder sqlBuilder = new StringBuilder().append( "select psi.uid as " + EVENT_ID + ", " + "psi.created as " + EVENT_CREATED_ID + ", "
             + "psi.lastupdated as " + EVENT_LAST_UPDATED_ID + ", " + "psi.storedby as " + EVENT_STORED_BY_ID + ", "
-<<<<<<< HEAD
-            + "psi.completedby as " + EVENT_COMPLETED_BY_ID + ", " + "psi.completeddate as " + EVENT_COMPLETED_DATE_ID
-            + ", " + "psi.duedate as " + EVENT_DUE_DATE_ID + ", " + "psi.executiondate as " + EVENT_EXECUTION_DATE_ID
-            + ", " + "ou.uid as " + EVENT_ORG_UNIT_ID + ", " + "ou.name as " + EVENT_ORG_UNIT_NAME + ", "
-            + "psi.status as " + EVENT_STATUS_ID + ", " + "pi.uid as " + EVENT_ENROLLMENT_ID + ", " + "ps.uid as "
-            + EVENT_PROGRAM_STAGE_ID + ", " + "p.uid as " + EVENT_PROGRAM_ID + ", " + "coc.uid as "
-            + EVENT_ATTRIBUTE_OPTION_COMBO_ID + ", " + "psi.deleted as " + EVENT_DELETED + ", " + "psi.geometry as "
-            + EVENT_GEOMETRY + ", ";
-=======
             + "psi.completedby as " + EVENT_COMPLETED_BY_ID + ", " + "psi.completeddate as " + EVENT_COMPLETED_DATE_ID + ", "
             + "psi.duedate as " + EVENT_DUE_DATE_ID + ", " + "psi.executiondate as " + EVENT_EXECUTION_DATE_ID + ", "
             + "ou.uid as " + EVENT_ORG_UNIT_ID + ", " + "ou.name as " + EVENT_ORG_UNIT_NAME + ", "
@@ -755,7 +682,6 @@
             + "ps.uid as " + EVENT_PROGRAM_STAGE_ID + ", " + "p.uid as "
             + EVENT_PROGRAM_ID + ", " + "coc.uid as " + EVENT_ATTRIBUTE_OPTION_COMBO_ID + ", " + "psi.deleted as " + EVENT_DELETED + ", "
             + "psi.geometry as " + EVENT_GEOMETRY + ", " );
->>>>>>> cfdc0aaa
 
         for ( QueryItem item : params.getDataElementsAndFilters() )
         {
@@ -883,20 +809,15 @@
             final String optCol = item.getItemId() + "opt";
             final String dataValueValueSql = "psi.eventdatavalues #>> '{" + col + ", value}'";
 
-            if ( !joinedColumns.contains( col ) )
-            {
-                if ( item.hasOptionSet() && item.hasFilter() )
-                {
-<<<<<<< HEAD
-                    sql += "inner join optionvalue as " + optCol + " on lower(" + optCol + ".code) = " + "lower("
-                        + dataValueValueSql + ") and " + optCol + ".optionsetid = " + item.getOptionSet().getId() + " ";
-=======
-                    sqlBuilder.append( "inner join optionvalue as " + optCol + " on lower(" + optCol + ".code) = " +
-                        "lower(" + dataValueValueSql + ") and " + optCol + ".optionsetid = " + item.getOptionSet().getId() + " " );
->>>>>>> cfdc0aaa
-                }
-
-                joinedColumns.add( col );
+            if ( !joinedColumns.contains( col ) ) 
+            {
+                if (item.hasOptionSet() && item.hasFilter()) 
+                {
+                    sqlBuilder.append("inner join optionvalue as " + optCol + " on lower(" + optCol + ".code) = " +
+                    "lower(" + dataValueValueSql + ") and " + optCol + ".optionsetid = " + item.getOptionSet().getId() + " ");
+                }
+
+                joinedColumns.add(col);
             }
 
             if ( item.hasFilter() )
@@ -915,26 +836,6 @@
                             eventDataValuesWhereSql += " and ";
                         }
 
-<<<<<<< HEAD
-                        eventDataValuesWhereSql += " " + queryCol + " " + filter.getSqlOperator() + " "
-                            + StringUtils.lowerCase( StringUtils.isNumeric( encodedFilter ) ? encodedFilter
-                                : filter.getSqlFilter( encodedFilter ) )
-                            + " ";
-                    }
-                    else if ( QueryOperator.IN.getValue().equalsIgnoreCase( filter.getSqlOperator() ) )
-                    {
-                        sql += "and " + queryCol + " " + filter.getSqlOperator() + " "
-                            + StringUtils.lowerCase( StringUtils.isNumeric( encodedFilter ) ? encodedFilter
-                                : filter.getSqlFilter( encodedFilter ) )
-                            + " ";
-                    }
-                    else
-                    {
-                        sql += "and lower(" + optCol + ".name)" + " " + filter.getSqlOperator() + " "
-                            + StringUtils.lowerCase( StringUtils.isNumeric( encodedFilter ) ? encodedFilter
-                                : filter.getSqlFilter( encodedFilter ) )
-                            + " ";
-=======
                         if ( QueryOperator.LIKE.getValue().equalsIgnoreCase( filter.getSqlOperator() ) )
                         {
                             eventDataValuesWhereSql += " " + queryCol + " " + filter.getSqlOperator() + " "
@@ -943,15 +844,17 @@
                         else
                         {
                             eventDataValuesWhereSql += " " + queryCol + " " + filter.getSqlOperator() + " "
-                                + StringUtils.lowerCase( StringUtils.isNumeric( encodedFilter ) ? encodedFilter :
-                                filter.getSqlFilter( encodedFilter ) ) + " ";
+                                + StringUtils.lowerCase( StringUtils.isNumeric( encodedFilter ) ? encodedFilter
+                                    : filter.getSqlFilter( encodedFilter ) )
+                                + " ";
                         }
                     }
                     else if ( QueryOperator.IN.getValue().equalsIgnoreCase( filter.getSqlOperator() ) )
                     {
                         sqlBuilder.append( "and " + queryCol + " " + filter.getSqlOperator() + " "
-                            + StringUtils.lowerCase( StringUtils.isNumeric( encodedFilter ) ? encodedFilter :
-                            filter.getSqlFilter( encodedFilter ) ) + " " );
+                            + StringUtils.lowerCase( StringUtils.isNumeric( encodedFilter ) ? encodedFilter
+                                : filter.getSqlFilter( encodedFilter ) )
+                            + " " );
                     }
                     else if ( QueryOperator.LIKE.getValue().equalsIgnoreCase( filter.getSqlOperator() ) )
                     {
@@ -961,9 +864,9 @@
                     else
                     {
                         sqlBuilder.append( "and lower(" + optCol + DOT_NAME + " " + filter.getSqlOperator() + " "
-                            + StringUtils.lowerCase( StringUtils.isNumeric( encodedFilter ) ? encodedFilter :
-                            filter.getSqlFilter( encodedFilter ) ) + " " );
->>>>>>> cfdc0aaa
+                            + StringUtils.lowerCase( StringUtils.isNumeric( encodedFilter ) ? encodedFilter
+                                : filter.getSqlFilter( encodedFilter ) )
+                            + " " );
                     }
                 }
             }
@@ -1069,14 +972,9 @@
 
         if ( params.hasAssignedUsers() )
         {
-<<<<<<< HEAD
-            sql += hlp.whereAnd() + " (au.uid in (" + getQuotedCommaDelimitedString( params.getAssignedUsers() )
-                + ")) ";
-=======
             sqlBuilder.append( hlp.whereAnd() + " (au.uid in (" + getQuotedCommaDelimitedString( params.getAssignedUsers() ) + ")) " );
->>>>>>> cfdc0aaa
-        }
-
+        }
+        
         if ( params.isIncludeOnlyUnassignedEvents() )
         {
             sqlBuilder.append( hlp.whereAnd() + " (au.uid is null) " );
@@ -1094,15 +992,10 @@
 
         if ( params.hasSecurityFilter() )
         {
-<<<<<<< HEAD
-            sql += hlp.whereAnd() + " (p.uid in (" + getQuotedCommaDelimitedString( params.getAccessiblePrograms() )
-                + ")) ";
-            sql += hlp.whereAnd() + " (ps.uid in ("
-                + getQuotedCommaDelimitedString( params.getAccessibleProgramStages() ) + ")) ";
-=======
-            sqlBuilder.append( hlp.whereAnd() + " (p.uid in (" + getQuotedCommaDelimitedString( params.getAccessiblePrograms() ) + ")) " );
-            sqlBuilder.append( hlp.whereAnd() + " (ps.uid in (" + getQuotedCommaDelimitedString( params.getAccessibleProgramStages() ) + ")) " );
->>>>>>> cfdc0aaa
+            sqlBuilder.append( hlp.whereAnd() + " (p.uid in ("
+                + getQuotedCommaDelimitedString( params.getAccessiblePrograms() ) + ")) " );
+            sqlBuilder.append( hlp.whereAnd() + " (ps.uid in ("
+                + getQuotedCommaDelimitedString( params.getAccessibleProgramStages() ) + ")) " );
         }
 
         if ( params.isSynchronizationQuery() )
@@ -1143,13 +1036,8 @@
             {
                 if ( item.hasOptionSet() && item.hasFilter() )
                 {
-<<<<<<< HEAD
-                    sql += "inner join optionvalue as " + optCol + " on lower(" + optCol + ".code) = " + "lower("
-                        + dataValueValueSql + ") and " + optCol + ".optionsetid = " + item.getOptionSet().getId() + " ";
-=======
                     sqlBuilder.append( "inner join optionvalue as " + optCol + " on lower(" + optCol + ".code) = " +
                         "lower(" + dataValueValueSql + ") and " + optCol + ".optionsetid = " + item.getOptionSet().getId() + " " );
->>>>>>> cfdc0aaa
                 }
 
                 joinedColumns.add( col );
@@ -1280,12 +1168,8 @@
 
         if ( params.hasAssignedUsers() )
         {
-<<<<<<< HEAD
-            sql += hlp.whereAnd() + " (au.uid in (" + getQuotedCommaDelimitedString( params.getAssignedUsers() )
-                + ")) ";
-=======
-            sqlBuilder.append( hlp.whereAnd() + " (au.uid in (" + getQuotedCommaDelimitedString( params.getAssignedUsers() ) + ")) " );
->>>>>>> cfdc0aaa
+            sqlBuilder.append(
+                hlp.whereAnd() + " (au.uid in (" + getQuotedCommaDelimitedString( params.getAssignedUsers() ) + ")) " );
         }
 
         if ( params.isIncludeOnlyUnassignedEvents() )
@@ -1323,13 +1207,8 @@
                 if ( useDateAfterEndDate )
                 {
                     Date dateAfterEndDate = getDateAfterAddition( params.getLastUpdatedEndDate(), 1 );
-<<<<<<< HEAD
-                    sql += hlp.whereAnd() + " psi.lastupdated < '" + DateUtils.getLongDateString( dateAfterEndDate )
-                        + "' ";
-=======
                     sqlBuilder.append( hlp.whereAnd() + " psi.lastupdated < '"
                         + DateUtils.getLongDateString( dateAfterEndDate ) + "' " );
->>>>>>> cfdc0aaa
                 }
                 else
                 {
@@ -1348,26 +1227,18 @@
 
         StringBuilder sqlBuilder = new StringBuilder().append( " left join ( " );
 
-<<<<<<< HEAD
-        sql += "select categoryoptioncomboid, count(categoryoptioncomboid) as option_size from categoryoptioncombos_categoryoptions group by categoryoptioncomboid) "
-            + "as cocount on coc.categoryoptioncomboid = cocount.categoryoptioncomboid " + "left join ("
-=======
         sqlBuilder.append( "select categoryoptioncomboid, count(categoryoptioncomboid) as option_size from categoryoptioncombos_categoryoptions group by categoryoptioncomboid) "
             + "as cocount on coc.categoryoptioncomboid = cocount.categoryoptioncomboid "
             + "left join ("
->>>>>>> cfdc0aaa
             + "select deco.categoryoptionid as deco_id, deco.uid as deco_uid, deco.publicaccess AS deco_publicaccess, "
             + "couga.usergroupaccessid as uga_id, coua.useraccessid as ua_id, uga.access as uga_access, uga.usergroupid AS usrgrp_id, "
-            + "ua.access as ua_access, ua.userid as usr_id " + "from dataelementcategoryoption deco "
+            + "ua.access as ua_access, ua.userid as usr_id "
+            + "from dataelementcategoryoption deco "
             + "left join dataelementcategoryoptionusergroupaccesses couga on deco.categoryoptionid = couga.categoryoptionid "
             + "left join dataelementcategoryoptionuseraccesses coua on deco.categoryoptionid = coua.categoryoptionid "
             + "left join usergroupaccess uga on couga.usergroupaccessid = uga.usergroupaccessid "
-<<<<<<< HEAD
-            + "left join useraccess ua on coua.useraccessid = ua.useraccessid " + "where ua.userid = " + user.getId();
-=======
             + "left join useraccess ua on coua.useraccessid = ua.useraccessid "
             + "where ua.userid = " + user.getId() );
->>>>>>> cfdc0aaa
 
         if ( userGroupIds != null && !userGroupIds.isEmpty() )
         {
