--- conflicted
+++ resolved
@@ -545,29 +545,8 @@
         SqlHelper hlp = new SqlHelper();
 
         String sql = "select psi.programstageinstanceid as psi_id, psi.uid as psi_uid, psi.code as psi_code, psi.status as psi_status, psi.executiondate as psi_executiondate, "
-<<<<<<< HEAD
             + "psi.duedate as psi_duedate, psi.completedby as psi_completedby, psi.storedby as psi_storedby, "
-            + "psi.created as psi_created, psi.lastupdated as psi_lastupdated, psi.completeddate as psi_completeddate, psi.deleted as psi_deleted, "
-            + "ST_AsText( psi.geometry ) as psi_geometry, "
-            + "coc.categoryoptioncomboid AS coc_categoryoptioncomboid, coc.code AS coc_categoryoptioncombocode, coc.uid AS coc_categoryoptioncombouid, cocco.categoryoptionid AS cocco_categoryoptionid, "
-            + "deco.uid AS deco_uid, pi.uid as pi_uid, pi.status as pi_status, pi.followup as pi_followup, p.uid as p_uid, p.code as p_code, "
-            + "p.type as p_type, ps.uid as ps_uid, ps.code as ps_code, ps.capturecoordinates as ps_capturecoordinates, "
-            + "ou.uid as ou_uid, ou.code as ou_code, ou.name as ou_name, "
-            + "tei.trackedentityinstanceid as tei_id, tei.uid as tei_uid, teiou.uid as tei_ou, teiou.name as tei_ou_name, tei.created as tei_created, tei.inactive as tei_inactive "
-            + "from programstageinstance psi "
-            + "inner join programinstance pi on pi.programinstanceid=psi.programinstanceid "
-            + "inner join program p on p.programid=pi.programid "
-            + "inner join programstage ps on ps.programstageid=psi.programstageid "
-            + "inner join categoryoptioncombo coc on coc.categoryoptioncomboid=psi.attributeoptioncomboid "
-            + "inner join categoryoptioncombos_categoryoptions cocco on psi.attributeoptioncomboid=cocco.categoryoptioncomboid "
-            + "inner join dataelementcategoryoption deco on cocco.categoryoptionid=deco.categoryoptionid "
-            + "left join trackedentityinstance tei on tei.trackedentityinstanceid=pi.trackedentityinstanceid "
-            + "left join organisationunit ou on (psi.organisationunitid=ou.organisationunitid) "
-            + "left join organisationunit teiou on (tei.organisationunitid=teiou.organisationunitid) ";
-
-=======
-            + "psi.duedate as psi_duedate, psi.completedby as psi_completedby, psi.storedby as psi_storedby, psi.longitude as psi_longitude, "
-            + "psi.latitude as psi_latitude, psi.created as psi_created, psi.lastupdated as psi_lastupdated, psi.completeddate as psi_completeddate, psi.deleted as psi_deleted, "
+            + "ST_AsText( psi.geometry ) as psi_geometry, psi.created as psi_created, psi.lastupdated as psi_lastupdated, psi.completeddate as psi_completeddate, psi.deleted as psi_deleted, "
             + "coc.categoryoptioncomboid AS coc_categoryoptioncomboid, coc.code AS coc_categoryoptioncombocode, coc.uid AS coc_categoryoptioncombouid, cocco.categoryoptionid AS cocco_categoryoptionid, deco.uid AS deco_uid, ";            
             
         if ( ( params.getCategoryOptionCombo() == null || params.getCategoryOptionCombo().isDefault()) && !isSuper( user ) )
@@ -595,7 +574,6 @@
             sql += getCategoryOptionSharingForUser( user );
         }
         
->>>>>>> 9210d709
         if ( params.getTrackedEntityInstance() != null )
         {
             sql += hlp.whereAnd() + " tei.trackedentityinstanceid=" + params.getTrackedEntityInstance().getId() + " ";
