--- conflicted
+++ resolved
@@ -787,12 +787,8 @@
                         {
                             eventDataValuesWhereSql += " " + queryCol + " " + filter.getSqlOperator() + " "
                             + StringUtils.lowerCase( StringUtils.isNumeric( encodedFilter ) ? encodedFilter :
-<<<<<<< HEAD
-                            filter.getSqlFilter( encodedFilter ) ) + " ";
-=======
                                 filter.getSqlFilter( encodedFilter ) ) + " ";
                         }
->>>>>>> e2e2c041
                     }
                     else if ( QueryOperator.IN.getValue().equalsIgnoreCase( filter.getSqlOperator() ) )
                     {
