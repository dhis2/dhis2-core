/*
 * Copyright (c) 2004-2021, University of Oslo
 * All rights reserved.
 *
 * Redistribution and use in source and binary forms, with or without
 * modification, are permitted provided that the following conditions are met:
 * Redistributions of source code must retain the above copyright notice, this
 * list of conditions and the following disclaimer.
 *
 * Redistributions in binary form must reproduce the above copyright notice,
 * this list of conditions and the following disclaimer in the documentation
 * and/or other materials provided with the distribution.
 * Neither the name of the HISP project nor the names of its contributors may
 * be used to endorse or promote products derived from this software without
 * specific prior written permission.
 *
 * THIS SOFTWARE IS PROVIDED BY THE COPYRIGHT HOLDERS AND CONTRIBUTORS "AS IS" AND
 * ANY EXPRESS OR IMPLIED WARRANTIES, INCLUDING, BUT NOT LIMITED TO, THE IMPLIED
 * WARRANTIES OF MERCHANTABILITY AND FITNESS FOR A PARTICULAR PURPOSE ARE
 * DISCLAIMED. IN NO EVENT SHALL THE COPYRIGHT OWNER OR CONTRIBUTORS BE LIABLE FOR
 * ANY DIRECT, INDIRECT, INCIDENTAL, SPECIAL, EXEMPLARY, OR CONSEQUENTIAL DAMAGES
 * (INCLUDING, BUT NOT LIMITED TO, PROCUREMENT OF SUBSTITUTE GOODS OR SERVICES;
 * LOSS OF USE, DATA, OR PROFITS; OR BUSINESS INTERRUPTION) HOWEVER CAUSED AND ON
 * ANY THEORY OF LIABILITY, WHETHER IN CONTRACT, STRICT LIABILITY, OR TORT
 * (INCLUDING NEGLIGENCE OR OTHERWISE) ARISING IN ANY WAY OUT OF THE USE OF THIS
 * SOFTWARE, EVEN IF ADVISED OF THE POSSIBILITY OF SUCH DAMAGE.
 */
package org.hisp.dhis.dxf2.events.event;

import static com.google.common.base.Preconditions.checkNotNull;
import static java.util.stream.Collectors.toList;
import static org.apache.commons.collections4.CollectionUtils.isNotEmpty;
import static org.apache.commons.lang.StringEscapeUtils.escapeSql;
import static org.hisp.dhis.common.IdentifiableObjectUtils.getIdentifiers;
import static org.hisp.dhis.commons.util.TextUtils.getCommaDelimitedString;
import static org.hisp.dhis.commons.util.TextUtils.getQuotedCommaDelimitedString;
import static org.hisp.dhis.commons.util.TextUtils.removeLastComma;
import static org.hisp.dhis.commons.util.TextUtils.splitToArray;
import static org.hisp.dhis.dxf2.events.event.AbstractEventService.STATIC_EVENT_COLUMNS;
import static org.hisp.dhis.dxf2.events.event.EventSearchParams.EVENT_ATTRIBUTE_OPTION_COMBO_ID;
import static org.hisp.dhis.dxf2.events.event.EventSearchParams.EVENT_COMPLETED_BY_ID;
import static org.hisp.dhis.dxf2.events.event.EventSearchParams.EVENT_COMPLETED_DATE_ID;
import static org.hisp.dhis.dxf2.events.event.EventSearchParams.EVENT_CREATED_BY_USER_INFO_ID;
import static org.hisp.dhis.dxf2.events.event.EventSearchParams.EVENT_CREATED_ID;
import static org.hisp.dhis.dxf2.events.event.EventSearchParams.EVENT_DELETED;
import static org.hisp.dhis.dxf2.events.event.EventSearchParams.EVENT_DUE_DATE_ID;
import static org.hisp.dhis.dxf2.events.event.EventSearchParams.EVENT_ENROLLMENT_ID;
import static org.hisp.dhis.dxf2.events.event.EventSearchParams.EVENT_EXECUTION_DATE_ID;
import static org.hisp.dhis.dxf2.events.event.EventSearchParams.EVENT_GEOMETRY;
import static org.hisp.dhis.dxf2.events.event.EventSearchParams.EVENT_ID;
import static org.hisp.dhis.dxf2.events.event.EventSearchParams.EVENT_LAST_UPDATED_BY_USER_INFO_ID;
import static org.hisp.dhis.dxf2.events.event.EventSearchParams.EVENT_LAST_UPDATED_ID;
import static org.hisp.dhis.dxf2.events.event.EventSearchParams.EVENT_ORG_UNIT_ID;
import static org.hisp.dhis.dxf2.events.event.EventSearchParams.EVENT_ORG_UNIT_NAME;
import static org.hisp.dhis.dxf2.events.event.EventSearchParams.EVENT_PROGRAM_ID;
import static org.hisp.dhis.dxf2.events.event.EventSearchParams.EVENT_PROGRAM_STAGE_ID;
import static org.hisp.dhis.dxf2.events.event.EventSearchParams.EVENT_STATUS_ID;
import static org.hisp.dhis.dxf2.events.event.EventSearchParams.EVENT_STORED_BY_ID;
import static org.hisp.dhis.dxf2.events.event.EventUtils.eventDataValuesToJson;
import static org.hisp.dhis.dxf2.events.event.EventUtils.jsonToUserInfo;
import static org.hisp.dhis.dxf2.events.event.EventUtils.userInfoToJson;
import static org.hisp.dhis.system.util.SqlUtils.castToNumber;
import static org.hisp.dhis.system.util.SqlUtils.lower;
import static org.hisp.dhis.util.DateUtils.getDateAfterAddition;
import static org.hisp.dhis.util.DateUtils.getLongGmtDateString;
import static org.hisp.dhis.util.DateUtils.getMediumDateString;

import java.io.IOException;
import java.sql.PreparedStatement;
import java.sql.SQLException;
import java.sql.Timestamp;
import java.util.ArrayList;
import java.util.Collection;
import java.util.Comparator;
import java.util.Date;
import java.util.HashMap;
import java.util.HashSet;
import java.util.List;
import java.util.Map;
import java.util.Optional;
import java.util.Set;
import java.util.stream.Collectors;

import lombok.extern.slf4j.Slf4j;

import org.apache.commons.lang3.StringUtils;
import org.hisp.dhis.common.BaseIdentifiableObject;
import org.hisp.dhis.common.IdScheme;
import org.hisp.dhis.common.IdSchemes;
import org.hisp.dhis.common.IdentifiableObjectManager;
import org.hisp.dhis.common.OrganisationUnitSelectionMode;
import org.hisp.dhis.common.QueryFilter;
import org.hisp.dhis.common.QueryItem;
import org.hisp.dhis.common.QueryOperator;
import org.hisp.dhis.common.ValueType;
import org.hisp.dhis.commons.collection.CachingMap;
import org.hisp.dhis.commons.util.SqlHelper;
import org.hisp.dhis.commons.util.SystemUtils;
import org.hisp.dhis.commons.util.TextUtils;
import org.hisp.dhis.dataelement.DataElement;
import org.hisp.dhis.dxf2.events.enrollment.EnrollmentStatus;
import org.hisp.dhis.dxf2.events.report.EventRow;
import org.hisp.dhis.dxf2.events.trackedentity.Attribute;
import org.hisp.dhis.dxf2.events.trackedentity.Relationship;
import org.hisp.dhis.event.EventStatus;
import org.hisp.dhis.eventdatavalue.EventDataValue;
import org.hisp.dhis.hibernate.jsonb.type.JsonEventDataValueSetBinaryType;
import org.hisp.dhis.jdbc.BatchPreparedStatementSetterWithKeyHolder;
import org.hisp.dhis.jdbc.JdbcUtils;
import org.hisp.dhis.jdbc.StatementBuilder;
import org.hisp.dhis.organisationunit.OrganisationUnit;
import org.hisp.dhis.program.Program;
import org.hisp.dhis.program.ProgramStage;
import org.hisp.dhis.program.ProgramStageInstance;
import org.hisp.dhis.program.ProgramStatus;
import org.hisp.dhis.program.ProgramType;
import org.hisp.dhis.program.UserInfoSnapshot;
import org.hisp.dhis.query.Order;
import org.hisp.dhis.security.acl.AccessStringHelper;
import org.hisp.dhis.user.CurrentUserService;
import org.hisp.dhis.user.User;
import org.hisp.dhis.util.DateUtils;
import org.hisp.dhis.util.ObjectUtils;
import org.postgresql.util.PGobject;
import org.springframework.beans.factory.annotation.Qualifier;
import org.springframework.core.env.Environment;
import org.springframework.dao.DataAccessException;
import org.springframework.jdbc.core.JdbcTemplate;
import org.springframework.jdbc.support.rowset.SqlRowSet;
import org.springframework.stereotype.Repository;

import com.fasterxml.jackson.core.JsonProcessingException;
import com.fasterxml.jackson.core.type.TypeReference;
import com.fasterxml.jackson.databind.ObjectMapper;
import com.fasterxml.jackson.databind.ObjectReader;
import com.google.common.base.Joiner;
import com.google.common.collect.ImmutableMap;
import com.google.common.collect.Lists;
import com.google.common.collect.Multimap;
import com.google.gson.Gson;
import com.vividsolutions.jts.geom.Geometry;
import com.vividsolutions.jts.io.ParseException;
import com.vividsolutions.jts.io.WKTReader;

/**
 * @author Morten Olav Hansen <mortenoh@gmail.com>
 */
@Slf4j
@Repository( "org.hisp.dhis.dxf2.events.event.EventStore" )
public class JdbcEventStore implements EventStore
{
    private static final String RELATIONSHIP_IDS_QUERY = " left join (select ri.programstageinstanceid as ri_psi_id, json_agg(ri.relationshipid) as psi_rl FROM relationshipitem ri"
        + " GROUP by ri_psi_id)  as fgh on fgh.ri_psi_id=event.psi_id ";

    private static final String PSI_EVENT_COMMENT_QUERY = "select psic.programstageinstanceid    as psic_id," +
        " psinote.trackedentitycommentid as psinote_id," +
        " psinote.commenttext            as psinote_value," +
        " psinote.created                as psinote_storeddate," +
        " psinote.creator                as psinote_storedby," +
        " psinote.uid                    as psinote_uid," +
        " psinote.lastupdated            as psinote_lastupdated," +
        " usernote.userid                as usernote_id," +
        " usernote.code                  as usernote_code," +
        " usernote.uid                   as usernote_uid," +
        " usernote.username              as usernote_username," +
        " userinfo.firstname             as userinfo_firstname," +
        " userinfo.surname               as userinfo_surname" +
        " from programstageinstancecomments psic" +
        " inner join trackedentitycomment psinote" +
        " on psic.trackedentitycommentid = psinote.trackedentitycommentid" +
        " left join users usernote on psinote.lastupdatedby = usernote.userid" +
        " left join userinfo on usernote.userid = userinfo.userinfoid";

    private static final String PSI_STATUS_EQ = " psi.status = '";

    private static final String PSI_LASTUPDATED_GT = " psi.lastupdated >= '";

    private static final String DOT_NAME = ".name)";

    private static final Map<String, String> QUERY_PARAM_COL_MAP = ImmutableMap.<String, String> builder()
        .put( "event", "psi_uid" ).put( "program", "p_uid" ).put( "programStage", "ps_uid" )
        .put( "enrollment", "pi_uid" ).put( "enrollmentStatus", "pi_status" ).put( "orgUnit", "ou_uid" )
        .put( "orgUnitName", "ou_name" ).put( "trackedEntityInstance", "tei_uid" )
        .put( "eventDate", "psi_executiondate" ).put( "followup", "pi_followup" ).put( "status", "psi_status" )
        .put( "dueDate", "psi_duedate" ).put( "storedBy", "psi_storedby" )
        .put( "lastUpdatedByUserInfo", "psi_lastupdatedbyuserinfo" ).put( "createdByUserInfo", "psi_createdbyuserinfo" )
        .put( "created", "psi_created" )
        .put( "lastUpdated", "psi_lastupdated" ).put( "completedBy", "psi_completedby" )
        .put( "attributeOptionCombo", "psi_aoc" ).put( "completedDate", "psi_completeddate" )
        .put( "deleted", "psi_deleted" ).put( "assignedUser", "user_assigned_username" )
        .put( "assignedUserDisplayName", "user_assigned_name" ).build();

    // SQL QUERIES

    private final static String INSERT_EVENT_SQL = "insert into programstageinstance (" +
    // @formatter:off
        "programstageinstanceid, " +    // 0
        "programinstanceid, " +         // 1
        "programstageid, " +            // 2
        "duedate, " +                   // 3
        "executiondate, " +             // 4
        "organisationunitid, " +        // 5
        "status, " +                    // 6
        "completeddate, " +             // 7
        "uid, " +                       // 8
        "created, " +                   // 9
        "lastupdated, " +               // 10
        "attributeoptioncomboid, " +    // 11
        "storedby, " +                  // 12
        "createdbyuserinfo, " +         // 13
        "lastupdatedbyuserinfo, " +     // 14
        "completedby, " +               // 15
        "deleted, " +                   // 16
        "code, " +                      // 17
        "createdatclient, " +           // 18
        "lastupdatedatclient, " +       // 19
        "geometry, " +                  // 20
        "assigneduserid, " +            // 21
        "eventdatavalues) " +           // 22
        // @formatter:on
        "values ( nextval('programstageinstance_sequence'), ?, ?, ?, ?, ?, ?, ?, ?, ?, ?, ?, ?, ?, ?, ?, ?, ?, ?, ?, ?, ?, ? )";

    private final static String UPDATE_EVENT_SQL = "update programstageinstance set " +
    // @formatter:off
        "programinstanceid = ?, " +         // 1
        "programstageid = ?, " +            // 2
        "duedate = ?, " +                   // 3
        "executiondate = ?, " +             // 4
        "organisationunitid = ?, " +        // 5
        "status = ?, " +                    // 6
        "completeddate = ?, " +             // 7
        "lastupdated = ?, " +               // 8
        "attributeoptioncomboid = ?, " +    // 9
        "storedby = ?, " +                  // 10
        "lastupdatedbyuserinfo = ?, " +     // 11
        "completedby = ?, " +               // 12
        "deleted = ?, " +                   // 13
        "code = ?, " +                      // 14
        "createdatclient = ?, " +           // 15
        "lastupdatedatclient = ?, " +       // 16
        "geometry = ?, " +                  // 17
        "assigneduserid = ?, " +            // 18
        "eventdatavalues = ? " +            // 19
        "where uid = ?;";                   // 20
    // @formatter:on

    /**
     * Updates Tracked Entity Instance after an event update. In order to
     * prevent deadlocks, SELECT ... FOR UPDATE SKIP LOCKED is used before the
     * actual UPDATE statement. This prevents deadlocks when Postgres tries to
     * update the same TEI.
     */
    private static final String UPDATE_TEI_SQL = "SELECT * FROM trackedentityinstance where uid in (%s) FOR UPDATE %s;"
        +
        "update trackedentityinstance set lastupdated = %s, lastupdatedby = %s where uid in (%s)";

    private static final String NULL = "null";

    // -------------------------------------------------------------------------
    // Dependencies
    // -------------------------------------------------------------------------

    // Cannot use DefaultRenderService mapper. Does not work properly -
    // DHIS2-6102
    private static final ObjectReader eventDataValueJsonReader = JsonEventDataValueSetBinaryType.MAPPER
        .readerFor( new TypeReference<Map<String, EventDataValue>>()
        {
        } );

    private final StatementBuilder statementBuilder;

    private final JdbcTemplate jdbcTemplate;

    private final CurrentUserService currentUserService;

    private final IdentifiableObjectManager manager;

    private final ObjectMapper jsonMapper;

    private final Environment env;

    private final org.hisp.dhis.dxf2.events.trackedentity.store.EventStore eventStore;

    public JdbcEventStore( StatementBuilder statementBuilder, JdbcTemplate jdbcTemplate,
        @Qualifier( "dataValueJsonMapper" ) ObjectMapper jsonMapper,
        CurrentUserService currentUserService, IdentifiableObjectManager identifiableObjectManager, Environment env,
        org.hisp.dhis.dxf2.events.trackedentity.store.EventStore eventStore )
    {
        checkNotNull( statementBuilder );
        checkNotNull( jdbcTemplate );
        checkNotNull( currentUserService );
        checkNotNull( identifiableObjectManager );
        checkNotNull( jsonMapper );
        checkNotNull( env );
        checkNotNull( eventStore );

        this.statementBuilder = statementBuilder;
        this.jdbcTemplate = jdbcTemplate;
        this.currentUserService = currentUserService;
        this.manager = identifiableObjectManager;
        this.jsonMapper = jsonMapper;
        this.env = env;
        this.eventStore = eventStore;

    }

    // -------------------------------------------------------------------------
    // EventStore implementation
    // -------------------------------------------------------------------------

    @Override
    public List<Event> getEvents( EventSearchParams params, List<OrganisationUnit> organisationUnits,
        Map<String, Set<String>> psdesWithSkipSyncTrue )
    {
        User user = currentUserService.getCurrentUser();

        setAccessiblePrograms( user, params );

        Map<String, Event> eventUidToEventMap = new HashMap<>( params.getPageSizeWithDefault() );
        List<Event> events = new ArrayList<>();
        List<Long> relationshipIds = new ArrayList<>();

        final Gson gson = new Gson();

        String sql = buildSql( params, organisationUnits, user );
        SqlRowSet rowSet = jdbcTemplate.queryForRowSet( sql );

        log.debug( "Event query SQL: " + sql );

        Set<String> notes = new HashSet<>();

        while ( rowSet.next() )
        {
            if ( rowSet.getString( "psi_uid" ) == null
                || (params.getCategoryOptionCombo() == null && !isSuper( user ) && !userHasAccess( rowSet )) )
            {
                continue;
            }

            String psiUid = rowSet.getString( "psi_uid" );

            Event event;

            if ( !eventUidToEventMap.containsKey( psiUid ) )
            {
                validateIdentifiersPresence( rowSet, params.getIdSchemes(), true );

                event = new Event();
                eventUidToEventMap.put( psiUid, event );

                if ( !params.isSkipEventId() )
                {
                    event.setUid( psiUid );
                    event.setEvent( psiUid );
                }

                event.setTrackedEntityInstance( rowSet.getString( "tei_uid" ) );
                event.setStatus( EventStatus.valueOf( rowSet.getString( "psi_status" ) ) );

                ProgramType programType = ProgramType.fromValue( rowSet.getString( "p_type" ) );

                event.setProgram( rowSet.getString( "p_identifier" ) );
                event.setProgramType( programType );
                event.setProgramStage( rowSet.getString( "ps_identifier" ) );
                event.setOrgUnit( rowSet.getString( "ou_identifier" ) );
                event.setDeleted( rowSet.getBoolean( "psi_deleted" ) );

                if ( programType != ProgramType.WITHOUT_REGISTRATION )
                {
                    event.setEnrollment( rowSet.getString( "pi_uid" ) );
                    event.setEnrollmentStatus( EnrollmentStatus
                        .fromProgramStatus( ProgramStatus.valueOf( rowSet.getString( "pi_status" ) ) ) );
                    event.setFollowup( rowSet.getBoolean( "pi_followup" ) );
                }

                if ( params.getCategoryOptionCombo() == null && !isSuper( user ) )
                {
                    event.setOptionSize( rowSet.getInt( "option_size" ) );
                }

                event.setAttributeOptionCombo( rowSet.getString( "coc_identifier" ) );
                event.setAttributeCategoryOptions( rowSet.getString( "deco_uid" ) );
                event.setTrackedEntityInstance( rowSet.getString( "tei_uid" ) );

                event.setStoredBy( rowSet.getString( "psi_storedby" ) );
                event.setOrgUnitName( rowSet.getString( "ou_name" ) );
                event.setDueDate( DateUtils.getIso8601NoTz( rowSet.getDate( "psi_duedate" ) ) );
                event.setEventDate( DateUtils.getIso8601NoTz( rowSet.getDate( "psi_executiondate" ) ) );
                event.setCreated( DateUtils.getIso8601NoTz( rowSet.getDate( "psi_created" ) ) );
                event.setCreatedByUserInfo( jsonToUserInfo( rowSet.getString( "psi_createdbyuserinfo" ), jsonMapper ) );
                event.setLastUpdated( DateUtils.getIso8601NoTz( rowSet.getDate( "psi_lastupdated" ) ) );
                event.setLastUpdatedByUserInfo(
                    jsonToUserInfo( rowSet.getString( "psi_lastupdatedbyuserinfo" ), jsonMapper ) );

                event.setCompletedBy( rowSet.getString( "psi_completedby" ) );
                event.setCompletedDate( DateUtils.getIso8601NoTz( rowSet.getDate( "psi_completeddate" ) ) );

                if ( rowSet.getObject( "psi_geometry" ) != null )
                {
                    try
                    {
                        Geometry geom = new WKTReader().read( rowSet.getString( "psi_geometry" ) );

                        event.setGeometry( geom );
                        event.setCoordinate( new Coordinate( geom.getCoordinate().x, geom.getCoordinate().y ) );
                    }
                    catch ( ParseException e )
                    {
                        log.error( "Unable to read geometry for event '" + event.getUid() + "': ", e );
                    }
                }

                if ( rowSet.getObject( "user_assigned" ) != null )
                {
                    event.setAssignedUser( rowSet.getString( "user_assigned" ) );
                    event.setAssignedUserUsername( rowSet.getString( "user_assigned_username" ) );
                    event.setAssignedUserDisplayName( rowSet.getString( "user_assigned_name" ) );
                }

                events.add( event );
            }
            else
            {
                event = eventUidToEventMap.get( psiUid );
                String attributeCategoryCombination = event.getAttributeCategoryOptions();
                String currentAttributeCategoryCombination = rowSet.getString( "deco_uid" );

                if ( !attributeCategoryCombination.contains( currentAttributeCategoryCombination ) )
                {
                    event.setAttributeCategoryOptions(
                        attributeCategoryCombination + ";" + currentAttributeCategoryCombination );
                }
            }

            if ( !org.springframework.util.StringUtils.isEmpty( rowSet.getString( "psi_eventdatavalues" ) ) )
            {
                Set<EventDataValue> eventDataValues = convertEventDataValueJsonIntoSet(
                    rowSet.getString( "psi_eventdatavalues" ) );

                for ( EventDataValue dv : eventDataValues )
                {
                    DataValue dataValue = convertEventDataValueIntoDtoDataValue( dv );

                    if ( params.isSynchronizationQuery() )
                    {
                        if ( psdesWithSkipSyncTrue.containsKey( rowSet.getString( "ps_uid" ) ) && psdesWithSkipSyncTrue
                            .get( rowSet.getString( "ps_uid" ) ).contains( dv.getDataElement() ) )
                        {
                            dataValue.setSkipSynchronization( true );
                        }
                        else
                        {
                            dataValue.setSkipSynchronization( false );
                        }
                    }

                    event.getDataValues().add( dataValue );
                }
            }

            if ( rowSet.getString( "psinote_value" ) != null && !notes.contains( rowSet.getString( "psinote_id" ) ) )
            {
                Note note = new Note();
                note.setNote( rowSet.getString( "psinote_uid" ) );
                note.setValue( rowSet.getString( "psinote_value" ) );
                note.setStoredDate( DateUtils.getIso8601NoTz( rowSet.getDate( "psinote_storeddate" ) ) );
                note.setStoredBy( rowSet.getString( "psinote_storedby" ) );

                if ( rowSet.getObject( "usernote_id" ) != null )
                {

                    note.setLastUpdatedBy(
                        UserInfoSnapshot.of(
                            rowSet.getLong( "usernote_id" ),
                            rowSet.getString( "usernote_code" ),
                            rowSet.getString( "usernote_uid" ),
                            rowSet.getString( "usernote_username" ),
                            rowSet.getString( "userinfo_firstname" ),
                            rowSet.getString( "userinfo_surname" ) ) );
                }

                note.setLastUpdated( rowSet.getDate( "psinote_lastupdated" ) );

                event.getNotes().add( note );
                notes.add( rowSet.getString( "psinote_id" ) );
            }

            if ( params.isIncludeRelationships() && rowSet.getObject( "psi_rl" ) != null )
            {
                PGobject pGobject = (PGobject) rowSet.getObject( "psi_rl" );

                if ( pGobject != null )
                {
                    String value = pGobject.getValue();

                    relationshipIds.addAll( Lists.newArrayList( gson.fromJson( value, Long[].class ) ) );
                }
            }
        }

        final Multimap<String, Relationship> map = eventStore
            .getRelationshipsByIds( relationshipIds );

        if ( !map.isEmpty() )
        {
            events.forEach( e -> e.getRelationships().addAll( map.get( e.getEvent() ) ) );
        }

        IdSchemes idSchemes = ObjectUtils.firstNonNull( params.getIdSchemes(), new IdSchemes() );
        IdScheme dataElementIdScheme = idSchemes.getDataElementIdScheme();

        if ( dataElementIdScheme != IdScheme.ID && dataElementIdScheme != IdScheme.UID )
        {
            CachingMap<String, String> dataElementUidToIdentifierCache = new CachingMap<>();

            List<Collection<DataValue>> dataValuesList = events.stream().map( Event::getDataValues )
                .collect( Collectors.toList() );
            populateCache( dataElementIdScheme, dataValuesList, dataElementUidToIdentifierCache );
            convertDataValuesIdentifiers( dataElementIdScheme, dataValuesList, dataElementUidToIdentifierCache );
        }

        if ( params.getCategoryOptionCombo() == null && !isSuper( user ) )
        {
            return events.stream().filter( ev -> ev.getAttributeCategoryOptions() != null
                && splitToArray( ev.getAttributeCategoryOptions(), TextUtils.SEMICOLON ).size() == ev.getOptionSize() )
                .collect( Collectors.toList() );
        }

        return events;
    }

    @Override
    public List<ProgramStageInstance> saveEvents( List<ProgramStageInstance> events )
    {
        try
        {
            return saveAllEvents( events );
        }
        catch ( Exception e )
        {
            log.error( "An error occurred saving a batch", e );
            throw e;
        }
    }

    @Override
    public List<ProgramStageInstance> updateEvents( List<ProgramStageInstance> programStageInstances )
    {
        try
        {
            jdbcTemplate.batchUpdate( UPDATE_EVENT_SQL, sort( programStageInstances ), programStageInstances.size(),
                ( ps, programStageInstance ) -> {
                    try
                    {
                        bindEventParamsForUpdate( ps, programStageInstance );
                    }
                    catch ( JsonProcessingException | SQLException e )
                    {
                        log.warn( "PSI failed to update and will be ignored. PSI UID: " + programStageInstance.getUid(),
                            programStageInstance.getUid(), e );
                    }
                } );
        }
        catch ( DataAccessException e )
        {
            log.error( "Error updating events", e );
            throw e;
        }

        return programStageInstances;
    }

    @Override
    public List<Map<String, String>> getEventsGrid( EventSearchParams params, List<OrganisationUnit> organisationUnits )
    {
        User user = currentUserService.getCurrentUser();

        setAccessiblePrograms( user, params );

        String sql = buildGridSql( params, organisationUnits );

        SqlRowSet rowSet = jdbcTemplate.queryForRowSet( sql );

        log.debug( "Event query SQL: " + sql );

        List<Map<String, String>> list = new ArrayList<>();

        while ( rowSet.next() )
        {
            final Map<String, String> map = new HashMap<>();

            for ( String col : STATIC_EVENT_COLUMNS )
            {
                map.put( col, rowSet.getString( col ) );
            }

            for ( QueryItem item : params.getDataElements() )
            {
                map.put( item.getItemId(), rowSet.getString( item.getItemId() ) );
            }

            list.add( map );
        }

        return list;
    }

    @Override
    public List<EventRow> getEventRows( EventSearchParams params, List<OrganisationUnit> organisationUnits )
    {
        User user = currentUserService.getCurrentUser();

        setAccessiblePrograms( user, params );

        List<EventRow> eventRows = new ArrayList<>();

        String sql = buildSql( params, organisationUnits, user );

        SqlRowSet rowSet = jdbcTemplate.queryForRowSet( sql );

        log.debug( "Event query SQL: " + sql );

        EventRow eventRow = new EventRow();

        eventRow.setEvent( "not_valid" );

        Set<String> notes = new HashSet<>();

        Map<String, List<DataValue>> processedDataValues = new HashMap<>();

        while ( rowSet.next() )
        {
            if ( rowSet.getString( "psi_uid" ) == null
                || (params.getCategoryOptionCombo() == null && !isSuper( user ) && !userHasAccess( rowSet )) )
            {
                continue;
            }

            if ( eventRow.getUid() == null || !eventRow.getUid().equals( rowSet.getString( "psi_uid" ) ) )
            {
                validateIdentifiersPresence( rowSet, params.getIdSchemes(), false );

                eventRow = new EventRow();

                eventRow.setUid( rowSet.getString( "psi_uid" ) );

                eventRow.setEvent( rowSet.getString( "psi_uid" ) );
                eventRow.setTrackedEntityInstance( rowSet.getString( "tei_uid" ) );
                eventRow.setTrackedEntityInstanceOrgUnit( rowSet.getString( "tei_ou" ) );
                eventRow.setTrackedEntityInstanceOrgUnitName( rowSet.getString( "tei_ou_name" ) );
                eventRow.setTrackedEntityInstanceCreated( rowSet.getString( "tei_created" ) );
                eventRow.setTrackedEntityInstanceInactive( rowSet.getBoolean( "tei_inactive" ) );
                eventRow.setDeleted( rowSet.getBoolean( "psi_deleted" ) );

                eventRow.setProgram( rowSet.getString( "p_identifier" ) );
                eventRow.setProgramStage( rowSet.getString( "ps_identifier" ) );
                eventRow.setOrgUnit( rowSet.getString( "ou_identifier" ) );

                ProgramType programType = ProgramType.fromValue( rowSet.getString( "p_type" ) );

                if ( programType == ProgramType.WITHOUT_REGISTRATION )
                {
                    eventRow.setEnrollment( rowSet.getString( "pi_uid" ) );
                    eventRow.setFollowup( rowSet.getBoolean( "pi_followup" ) );
                }

                eventRow.setTrackedEntityInstance( rowSet.getString( "tei_uid" ) );
                eventRow.setOrgUnitName( rowSet.getString( "ou_name" ) );
                eventRow.setDueDate( DateUtils.getIso8601NoTz( rowSet.getDate( "psi_duedate" ) ) );
                eventRow.setEventDate( DateUtils.getIso8601NoTz( rowSet.getDate( "psi_executiondate" ) ) );

                eventRows.add( eventRow );
            }

            if ( rowSet.getString( "pav_value" ) != null && rowSet.getString( "ta_uid" ) != null )
            {
                String valueType = rowSet.getString( "ta_valuetype" );

                Attribute attribute = new Attribute();
                attribute.setCreated( DateUtils.getIso8601NoTz( rowSet.getDate( "pav_created" ) ) );
                attribute.setLastUpdated( DateUtils.getIso8601NoTz( rowSet.getDate( "pav_lastupdated" ) ) );
                attribute.setValue( rowSet.getString( "pav_value" ) );
                attribute.setDisplayName( rowSet.getString( "ta_name" ) );
                attribute.setValueType( valueType != null ? ValueType.valueOf( valueType.toUpperCase() ) : null );
                attribute.setAttribute( rowSet.getString( "ta_uid" ) );

                eventRow.getAttributes().add( attribute );
            }

            if ( !org.springframework.util.StringUtils.isEmpty( rowSet.getString( "psi_eventdatavalues" ) )
                && !processedDataValues.containsKey( rowSet.getString( "psi_uid" ) ) )
            {
                List<DataValue> dataValues = new ArrayList<>();
                Set<EventDataValue> eventDataValues = convertEventDataValueJsonIntoSet(
                    rowSet.getString( "psi_eventdatavalues" ) );

                for ( EventDataValue dv : eventDataValues )
                {
                    dataValues.add( convertEventDataValueIntoDtoDataValue( dv ) );
                }
                processedDataValues.put( rowSet.getString( "psi_uid" ), dataValues );
            }

            if ( rowSet.getString( "psinote_value" ) != null && !notes.contains( rowSet.getString( "psinote_id" ) ) )
            {
                Note note = new Note();
                note.setNote( rowSet.getString( "psinote_uid" ) );
                note.setValue( rowSet.getString( "psinote_value" ) );
                note.setStoredDate( DateUtils.getIso8601NoTz( rowSet.getDate( "psinote_storeddate" ) ) );
                note.setStoredBy( rowSet.getString( "psinote_storedby" ) );

                eventRow.getNotes().add( note );
                notes.add( rowSet.getString( "psinote_id" ) );
            }
        }
        eventRows.forEach( e -> e.setDataValues( processedDataValues.get( e.getUid() ) ) );

        IdSchemes idSchemes = ObjectUtils.firstNonNull( params.getIdSchemes(), new IdSchemes() );
        IdScheme dataElementIdScheme = idSchemes.getDataElementIdScheme();

        if ( dataElementIdScheme != IdScheme.ID && dataElementIdScheme != IdScheme.UID )
        {
            CachingMap<String, String> dataElementUidToIdentifierCache = new CachingMap<>();

            List<Collection<DataValue>> dataValuesList = eventRows.stream().map( EventRow::getDataValues )
                .collect( Collectors.toList() );
            populateCache( dataElementIdScheme, dataValuesList, dataElementUidToIdentifierCache );
            convertDataValuesIdentifiers( dataElementIdScheme, dataValuesList, dataElementUidToIdentifierCache );
        }

        return eventRows;
    }

    private String getIdSqlBasedOnIdScheme( IdScheme idScheme, String uidSql, String attributeSql, String codeSql )
    {
        if ( idScheme == IdScheme.ID || idScheme == IdScheme.UID )
        {
            return uidSql;
        }
        else if ( idScheme.isAttribute() )
        {
            return String.format( attributeSql, idScheme.getAttribute() );
        }
        else
        {
            return codeSql;
        }
    }

    private void validateIdentifiersPresence( SqlRowSet rowSet, IdSchemes idSchemes,
        boolean validateCategoryOptionCombo )
    {
        if ( StringUtils.isEmpty( rowSet.getString( "p_identifier" ) ) )
        {
            throw new IllegalStateException( String.format( "Program %s does not have a value assigned for idScheme %s",
                rowSet.getString( "p_uid" ), idSchemes.getProgramIdScheme().name() ) );
        }

        if ( StringUtils.isEmpty( rowSet.getString( "ps_identifier" ) ) )
        {
            throw new IllegalStateException(
                String.format( "ProgramStage %s does not have a value assigned for idScheme %s",
                    rowSet.getString( "ps_uid" ), idSchemes.getProgramStageIdScheme().name() ) );
        }

        if ( StringUtils.isEmpty( rowSet.getString( "ou_identifier" ) ) )
        {
            throw new IllegalStateException( String.format( "OrgUnit %s does not have a value assigned for idScheme %s",
                rowSet.getString( "ou_uid" ), idSchemes.getOrgUnitIdScheme().name() ) );
        }

        if ( validateCategoryOptionCombo && StringUtils.isEmpty( rowSet.getString( "coc_identifier" ) ) )
        {
            throw new IllegalStateException(
                String.format( "CategoryOptionCombo %s does not have a value assigned for idScheme %s",
                    rowSet.getString( "coc_uid" ), idSchemes.getCategoryOptionComboIdScheme().name() ) );
        }
    }

    private String getEventSelectIdentifiersByIdScheme( IdSchemes idSchemes )
    {
        StringBuilder sqlBuilder = new StringBuilder();

        sqlBuilder.append( getIdSqlBasedOnIdScheme( idSchemes.getOrgUnitIdScheme(),
            "ou.uid as ou_identifier, ",
            "ou.attributevalues #>> '{%s, value}' as ou_identifier, ",
            "ou.code as ou_identifier, " ) );

        sqlBuilder.append( getIdSqlBasedOnIdScheme( idSchemes.getProgramIdScheme(),
            "p.uid as p_identifier, ",
            "p.attributevalues #>> '{%s, value}' as p_identifier, ",
            "p.code as p_identifier, " ) );

        sqlBuilder.append( getIdSqlBasedOnIdScheme( idSchemes.getProgramStageIdScheme(),
            "ps.uid as ps_identifier, ",
            "ps.attributevalues #>> '{%s, value}' as ps_identifier, ",
            "ps.code as ps_identifier, " ) );

        sqlBuilder.append( getIdSqlBasedOnIdScheme( idSchemes.getCategoryOptionComboIdScheme(),
            "coc.uid as coc_identifier, ",
            "coc.attributevalues #>> '{%s, value}' as coc_identifier, ",
            "coc.code as coc_identifier, " ) );

        return sqlBuilder.toString();
    }

    @Override
    public int getEventCount( EventSearchParams params, List<OrganisationUnit> organisationUnits )
    {
        User user = currentUserService.getCurrentUser();
        setAccessiblePrograms( user, params );

        String sql;

        if ( params.hasFilters() )
        {
            sql = buildGridSql( params, organisationUnits );
        }
        else
        {
            sql = getEventSelectQuery( params, organisationUnits, user );
        }

        sql = sql.replaceFirst( "select .*? from", "select count(*) from" );

        sql = sql.replaceFirst( "order .*? (desc|asc)", "" );

        sql = sql.replaceFirst( "limit \\d+ offset \\d+", "" );

        log.debug( "Event query count SQL: " + sql );

        return jdbcTemplate.queryForObject( sql, Integer.class );
    }

    private DataValue convertEventDataValueIntoDtoDataValue( EventDataValue eventDataValue )
    {
        DataValue dataValue = new DataValue();
        dataValue.setCreated( DateUtils.getIso8601NoTz( eventDataValue.getCreated() ) );
        dataValue.setCreatedByUserInfo( eventDataValue.getCreatedByUserInfo() );
        dataValue.setLastUpdated( DateUtils.getIso8601NoTz( eventDataValue.getLastUpdated() ) );
        dataValue.setLastUpdatedByUserInfo( eventDataValue.getLastUpdatedByUserInfo() );
        dataValue.setDataElement( eventDataValue.getDataElement() );
        dataValue.setValue( eventDataValue.getValue() );
        dataValue.setProvidedElsewhere( eventDataValue.getProvidedElsewhere() );
        dataValue.setStoredBy( eventDataValue.getStoredBy() );

        return dataValue;
    }

    private String buildGridSql( EventSearchParams params, List<OrganisationUnit> organisationUnits )
    {
        SqlHelper hlp = new SqlHelper();

        // ---------------------------------------------------------------------
        // Select clause
        // ---------------------------------------------------------------------

        StringBuilder sqlBuilder = new StringBuilder().append( "select psi.uid as " + EVENT_ID + ", "
            + "psi.created as " + EVENT_CREATED_ID + ", "
            + "psi.lastupdated as " + EVENT_LAST_UPDATED_ID + ", " + "psi.storedby as " + EVENT_STORED_BY_ID + ", "
            + "psi.createdbyuserinfo as " + EVENT_CREATED_BY_USER_INFO_ID + ", " + "psi.lastupdatedbyuserinfo as "
            + EVENT_LAST_UPDATED_BY_USER_INFO_ID + ", "
            + "psi.completedby as " + EVENT_COMPLETED_BY_ID + ", " + "psi.completeddate as " + EVENT_COMPLETED_DATE_ID
            + ", "
            + "psi.duedate as " + EVENT_DUE_DATE_ID + ", " + "psi.executiondate as " + EVENT_EXECUTION_DATE_ID + ", "
            + "ou.uid as " + EVENT_ORG_UNIT_ID + ", " + "ou.name as " + EVENT_ORG_UNIT_NAME + ", "
            + "psi.status as " + EVENT_STATUS_ID + ", "
            + "pi.uid as " + EVENT_ENROLLMENT_ID + ", "
            + "ps.uid as " + EVENT_PROGRAM_STAGE_ID + ", " + "p.uid as "
            + EVENT_PROGRAM_ID + ", " + "coc.uid as " + EVENT_ATTRIBUTE_OPTION_COMBO_ID + ", " + "psi.deleted as "
            + EVENT_DELETED + ", "
            + "psi.geometry as " + EVENT_GEOMETRY + ", " );

        for ( QueryItem item : params.getDataElementsAndFilters() )
        {
            final String col = item.getItemId();
            final String dataValueValueSql = "psi.eventdatavalues #>> '{" + col + ", value}'";

            String queryCol = item.isNumeric() ? castToNumber( dataValueValueSql ) : dataValueValueSql;
            queryCol += " as " + col + ", ";

            sqlBuilder.append( queryCol );
        }

        String intermediateSql = sqlBuilder.toString();
        sqlBuilder = new StringBuilder().append( removeLastComma( intermediateSql ) ).append( " " );

        // ---------------------------------------------------------------------
        // From and where clause
        // ---------------------------------------------------------------------

        sqlBuilder.append( getFromWhereClause( params, hlp, organisationUnits ) );

        // ---------------------------------------------------------------------
        // Order clause
        // ---------------------------------------------------------------------

        sqlBuilder.append( getGridOrderQuery( params ) );

        // ---------------------------------------------------------------------
        // Paging clause
        // ---------------------------------------------------------------------

        sqlBuilder.append( getEventPagingQuery( params ) );

        return sqlBuilder.toString();
    }

    /**
     * Query is based on three sub queries on event, data value and comment,
     * which are joined using program stage instance id. The purpose of the
     * separate queries is to be able to page properly on events.
     */
    private String buildSql( EventSearchParams params, List<OrganisationUnit> organisationUnits, User user )
    {
        StringBuilder sqlBuilder = new StringBuilder().append( "select * from (" );

        sqlBuilder.append( getEventSelectQuery( params, organisationUnits, user ) );

        sqlBuilder.append( getOrderQuery( params ) );

        sqlBuilder.append( getEventPagingQuery( params ) );

        sqlBuilder.append( ") as event left join (" );

        if ( params.isIncludeAttributes() )
        {
            sqlBuilder.append( getAttributeValueQuery() );

            sqlBuilder.append( ") as att on event.tei_id=att.pav_id left join (" );
        }

        sqlBuilder.append( PSI_EVENT_COMMENT_QUERY );

        sqlBuilder.append( ") as cm on event.psi_id=cm.psic_id " );

        if ( params.isIncludeRelationships() )
        {
            sqlBuilder.append( RELATIONSHIP_IDS_QUERY );
        }

        sqlBuilder.append( getOrderQuery( params ) );

        return sqlBuilder.toString();
    }

    private String getEventSelectQuery( EventSearchParams params, List<OrganisationUnit> organisationUnits, User user )
    {
        SqlHelper hlp = new SqlHelper();

        StringBuilder sqlBuilder = new StringBuilder().append( "select "
            + getEventSelectIdentifiersByIdScheme( params.getIdSchemes() )
            + " psi.uid as psi_uid, "
            + "ou.uid as ou_uid, p.uid as p_uid, ps.uid as ps_uid, coc.uid as coc_uid, "
            + "psi.programstageinstanceid as psi_id, psi.status as psi_status, psi.executiondate as psi_executiondate, "
            + "psi.eventdatavalues as psi_eventdatavalues, psi.duedate as psi_duedate, psi.completedby as psi_completedby, psi.storedby as psi_storedby, "
            + "psi.created as psi_created, psi.createdbyuserinfo as psi_createdbyuserinfo, psi.lastupdated as psi_lastupdated, psi.lastupdatedbyuserinfo as psi_lastupdatedbyuserinfo, "
            + "psi.completeddate as psi_completeddate, psi.deleted as psi_deleted, "
            + "ST_AsText( psi.geometry ) as psi_geometry, au.uid as user_assigned, (au.firstName || ' ' || au.surName) as user_assigned_name,"
            + "auc.username as user_assigned_username, cocco.categoryoptionid AS cocco_categoryoptionid, deco.uid AS deco_uid, " );

        if ( (params.getCategoryOptionCombo() == null || params.getCategoryOptionCombo().isDefault())
            && !isSuper( user ) )
        {
            sqlBuilder.append(
                "deco.publicaccess AS deco_publicaccess, decoa.uga_access AS uga_access, decoa.ua_access AS ua_access, cocount.option_size AS option_size, " );
        }

        for ( QueryItem item : params.getDataElementsAndFilters() )
        {
            final String col = item.getItemId();
            final String dataValueValueSql = "psi.eventdatavalues #>> '{" + col + ", value}'";

            String queryCol = " " + (item.isNumeric() ? castToNumber( dataValueValueSql ) : lower( dataValueValueSql ));
            queryCol += " as " + col + ", ";

            sqlBuilder.append( queryCol );
        }

        sqlBuilder.append( "pi.uid as pi_uid, pi.status as pi_status, pi.followup as pi_followup, "
            + "p.type as p_type, ps.uid as ps_uid, ou.name as ou_name, "
            + "tei.trackedentityinstanceid as tei_id, tei.uid as tei_uid, teiou.uid as tei_ou, teiou.name as tei_ou_name, tei.created as tei_created, tei.inactive as tei_inactive "
            + "from programstageinstance psi "
            + "inner join programinstance pi on pi.programinstanceid=psi.programinstanceid "
            + "inner join program p on p.programid=pi.programid "
            + "inner join programstage ps on ps.programstageid=psi.programstageid "
            + "inner join categoryoptioncombo coc on coc.categoryoptioncomboid=psi.attributeoptioncomboid "
            + "inner join categoryoptioncombos_categoryoptions cocco on psi.attributeoptioncomboid=cocco.categoryoptioncomboid "
            + "inner join dataelementcategoryoption deco on cocco.categoryoptionid=deco.categoryoptionid "
<<<<<<< HEAD
            + "left join trackedentityprogramowner po on (pi.trackedentityinstanceid=po.trackedentityinstanceid) "
            + "inner join organisationunit ou on (coalesce(po.organisationunitid, psi.organisationunitid)=ou.organisationunitid) "
=======
            + "inner join organisationunit ou on (psi.organisationunitid=ou.organisationunitid) "
>>>>>>> ed1326fe
            + "left join trackedentityinstance tei on tei.trackedentityinstanceid=pi.trackedentityinstanceid "
            + "left join organisationunit teiou on (tei.organisationunitid=teiou.organisationunitid) "
            + "left join users auc on (psi.assigneduserid=auc.userid) "
            + "left join userinfo au on (auc.userid=au.userinfoid) " );

        Set<String> joinedColumns = new HashSet<>();

        String eventDataValuesWhereSql = "";

        for ( QueryItem item : params.getDataElementsAndFilters() )
        {
            final String col = item.getItemId();
            final String optCol = item.getItemId() + "opt";
            final String dataValueValueSql = "psi.eventdatavalues #>> '{" + col + ", value}'";

            if ( !joinedColumns.contains( col ) )
            {
                if ( item.hasOptionSet() && item.hasFilter() )
                {
                    sqlBuilder.append( "inner join optionvalue as " + optCol + " on lower(" + optCol + ".code) = " +
                        "lower(" + dataValueValueSql + ") and " + optCol + ".optionsetid = "
                        + item.getOptionSet().getId() + " " );
                }

                joinedColumns.add( col );
            }

            if ( item.hasFilter() )
            {
                for ( QueryFilter filter : item.getFilters() )
                {
                    final String encodedFilter = statementBuilder.encode( filter.getFilter(), false );

                    final String queryCol = item.isNumeric() ? " CAST( " + dataValueValueSql + " AS NUMERIC)"
                        : "lower( " + dataValueValueSql + " )";

                    if ( !item.hasOptionSet() )
                    {
                        if ( !eventDataValuesWhereSql.isEmpty() )
                        {
                            eventDataValuesWhereSql += " and ";
                        }

                        if ( QueryOperator.LIKE.getValue().equalsIgnoreCase( filter.getSqlOperator() ) )
                        {
                            eventDataValuesWhereSql += " " + queryCol + " " + filter.getSqlOperator() + " "
                                + StringUtils.lowerCase( filter.getSqlFilter( encodedFilter ) ) + " ";
                        }
                        else
                        {
                            eventDataValuesWhereSql += " " + queryCol + " " + filter.getSqlOperator() + " "
                                + StringUtils.lowerCase(
                                    item.isNumeric() ? encodedFilter : filter.getSqlFilter( encodedFilter ) )
                                + " ";
                        }
                    }
                    else if ( QueryOperator.IN.getValue().equalsIgnoreCase( filter.getSqlOperator() ) )
                    {
                        sqlBuilder.append( "and " + queryCol + " " + filter.getSqlOperator() + " "
                            + StringUtils.lowerCase(
                                item.isNumeric() ? encodedFilter : filter.getSqlFilter( encodedFilter ) )
                            + " " );
                    }
                    else if ( QueryOperator.LIKE.getValue().equalsIgnoreCase( filter.getSqlOperator() ) )
                    {
                        sqlBuilder.append( "and lower(" + optCol + DOT_NAME + " " + filter.getSqlOperator() + " "
                            + StringUtils.lowerCase( filter.getSqlFilter( encodedFilter ) ) + " " );
                    }
                    else
                    {
                        sqlBuilder.append( "and lower(" + optCol + DOT_NAME + " " + filter.getSqlOperator() + " "
                            + StringUtils.lowerCase(
                                item.isNumeric() ? encodedFilter : filter.getSqlFilter( encodedFilter ) )
                            + " " );
                    }
                }
            }
        }

        if ( (params.getCategoryOptionCombo() == null || params.getCategoryOptionCombo().isDefault())
            && !isSuper( user ) )
        {
            sqlBuilder.append( getCategoryOptionSharingForUser( user ) );
        }

        if ( !eventDataValuesWhereSql.isEmpty() )
        {
            sqlBuilder.append( hlp.whereAnd() + eventDataValuesWhereSql + " " );
        }

        if ( params.getTrackedEntityInstance() != null )
        {
            sqlBuilder.append(
                hlp.whereAnd() + " tei.trackedentityinstanceid=" + params.getTrackedEntityInstance().getId() + " " );
        }

        if ( params.getProgram() != null )
        {
            sqlBuilder.append( hlp.whereAnd() ).append( " p.programid = " ).append( params.getProgram().getId() )
                .append( " " );
        }

        if ( params.getProgramStage() != null )
        {
            sqlBuilder.append( hlp.whereAnd() ).append( " ps.programstageid = " )
                .append( params.getProgramStage().getId() ).append( " " );
        }

        if ( params.getProgramStatus() != null )
        {
            sqlBuilder.append( hlp.whereAnd() ).append( " pi.status = '" ).append( params.getProgramStatus() )
                .append( "' " );
        }

        if ( params.getFollowUp() != null )
        {
            sqlBuilder.append( hlp.whereAnd() ).append( " pi.followup is " )
                .append( params.getFollowUp() ? "true" : "false" ).append( " " );
        }

        sqlBuilder.append( addLastUpdatedFilters( params, hlp, true ) );

        // Comparing milliseconds instead of always creating new Date( 0 );
        if ( params.getSkipChangedBefore() != null && params.getSkipChangedBefore().getTime() > 0 )
        {
            String skipChangedBefore = DateUtils.getLongDateString( params.getSkipChangedBefore() );
            sqlBuilder.append( hlp.whereAnd() ).append( PSI_LASTUPDATED_GT ).append( skipChangedBefore ).append( "' " );
        }

        if ( params.getCategoryOptionCombo() != null )
        {
            sqlBuilder.append( hlp.whereAnd() ).append( " psi.attributeoptioncomboid = " )
                .append( params.getCategoryOptionCombo().getId() ).append( " " );
        }

        if ( !organisationUnits.isEmpty() || params.getOrgUnit() != null )
        {
            sqlBuilder.append( hlp.whereAnd() ).append( getOrgUnitSql( hlp, params, organisationUnits ) );
        }

        if ( params.getStartDate() != null )
        {
            sqlBuilder.append( hlp.whereAnd() ).append( " (psi.executiondate >= '" )
                .append( getMediumDateString( params.getStartDate() ) ).append( "' " )
                .append( "or (psi.executiondate is null and psi.duedate >= '" )
                .append( getMediumDateString( params.getStartDate() ) ).append( "')) " );
        }

        if ( params.getEndDate() != null )
        {
            Date dateAfterEndDate = getDateAfterAddition( params.getEndDate(), 1 );
            sqlBuilder.append( hlp.whereAnd() ).append( " (psi.executiondate < '" )
                .append( getMediumDateString( dateAfterEndDate ) ).append( "' " )
                .append( "or (psi.executiondate is null and psi.duedate < '" )
                .append( getMediumDateString( dateAfterEndDate ) ).append( "')) " );
        }

        if ( params.getProgramType() != null )
        {
            sqlBuilder.append( hlp.whereAnd() ).append( " p.type = '" ).append( params.getProgramType() )
                .append( "' " );
        }

        if ( params.getEventStatus() != null )
        {
            if ( params.getEventStatus() == EventStatus.VISITED )
            {
                sqlBuilder.append( hlp.whereAnd() ).append( PSI_STATUS_EQ ).append( EventStatus.ACTIVE.name() )
                    .append( "' and psi.executiondate is not null " );
            }
            else if ( params.getEventStatus() == EventStatus.OVERDUE )
            {
                sqlBuilder.append( hlp.whereAnd() ).append( " date(now()) > date(psi.duedate) and psi.status = '" )
                    .append( EventStatus.SCHEDULE.name() ).append( "' " );
            }
            else
            {
                sqlBuilder.append( hlp.whereAnd() ).append( PSI_STATUS_EQ ).append( params.getEventStatus().name() )
                    .append( "' " );
            }
        }

        if ( params.getEvents() != null && !params.getEvents().isEmpty() && !params.hasFilters() )
        {
            sqlBuilder.append( hlp.whereAnd() ).append( " (psi.uid in (" )
                .append( getQuotedCommaDelimitedString( params.getEvents() ) ).append( ")) " );
        }

        if ( params.hasAssignedUsers() )
        {
            sqlBuilder.append( hlp.whereAnd() ).append( " (au.uid in (" )
                .append( getQuotedCommaDelimitedString( params.getAssignedUsers() ) ).append( ")) " );
        }

        if ( params.isIncludeOnlyUnassignedEvents() )
        {
            sqlBuilder.append( hlp.whereAnd() ).append( " (au.uid is null) " );
        }

        if ( params.isIncludeOnlyAssignedEvents() )
        {
            sqlBuilder.append( hlp.whereAnd() ).append( " (au.uid is not null) " );
        }

        if ( !params.isIncludeDeleted() )
        {
            sqlBuilder.append( hlp.whereAnd() ).append( " psi.deleted is false " );
        }

        if ( params.hasSecurityFilter() )
        {
            sqlBuilder.append( hlp.whereAnd() + " (p.uid in ("
                + getQuotedCommaDelimitedString( params.getAccessiblePrograms() ) + ")) " );
            sqlBuilder.append( hlp.whereAnd() + " (ps.uid in ("
                + getQuotedCommaDelimitedString( params.getAccessibleProgramStages() ) + ")) " );
        }

        if ( params.isSynchronizationQuery() )
        {
            sqlBuilder.append( hlp.whereAnd() ).append( " psi.lastupdated > psi.lastsynchronized " );
        }

        return sqlBuilder.toString();
    }

    /**
     * From, join and where clause. For dataElement params, restriction is set
     * in inner join. For query params, restriction is set in where clause.
     */
    private String getFromWhereClause( EventSearchParams params, SqlHelper hlp,
        List<OrganisationUnit> organisationUnits )
    {
        StringBuilder sqlBuilder = new StringBuilder().append( "from programstageinstance psi "
            + "inner join programinstance pi on pi.programinstanceid = psi.programinstanceid "
            + "inner join program p on p.programid = pi.programid "
            + "inner join programstage ps on ps.programstageid = psi.programstageid "
            + "inner join categoryoptioncombo coc on coc.categoryoptioncomboid = psi.attributeoptioncomboid "
            + "left join trackedentityprogramowner po on (pi.trackedentityinstanceid=po.trackedentityinstanceid) "
            + "inner join organisationunit ou on (coalesce(po.organisationunitid, psi.organisationunitid)=ou.organisationunitid) "
            + "left join users auc on (psi.assigneduserid=auc.userid) "
            + "left join userinfo au on (auc.userid=au.userinfoid) " );

        Set<String> joinedColumns = new HashSet<>();

        String eventDataValuesWhereSql = "";

        for ( QueryItem item : params.getDataElementsAndFilters() )
        {
            final String col = item.getItemId();
            final String optCol = item.getItemId() + "opt";
            final String dataValueValueSql = "psi.eventdatavalues #>> '{" + col + ", value}'";

            if ( !joinedColumns.contains( col ) )
            {
                if ( item.hasOptionSet() && item.hasFilter() )
                {
                    sqlBuilder.append( "inner join optionvalue as " + optCol + " on lower(" + optCol + ".code) = " +
                        "lower(" + dataValueValueSql + ") and " + optCol + ".optionsetid = "
                        + item.getOptionSet().getId() + " " );
                }

                joinedColumns.add( col );
            }

            if ( item.hasFilter() )
            {
                for ( QueryFilter filter : item.getFilters() )
                {
                    final String encodedFilter = statementBuilder.encode( filter.getFilter(), false );

                    final String queryCol = " " + (item.isNumeric() ? castToNumber( dataValueValueSql )
                        : lower( dataValueValueSql ));

                    if ( !item.hasOptionSet() )
                    {
                        if ( !eventDataValuesWhereSql.isEmpty() )
                        {
                            eventDataValuesWhereSql += " and ";
                        }

                        eventDataValuesWhereSql += " " + queryCol + " " + filter.getSqlOperator() + " "
                            + StringUtils.lowerCase( filter.getSqlFilter( encodedFilter ) ) + " ";
                    }
                    else if ( QueryOperator.IN.getValue().equalsIgnoreCase( filter.getSqlOperator() ) )
                    {
                        sqlBuilder.append( "and " ).append( queryCol ).append( " " ).append( filter.getSqlOperator() )
                            .append( " " ).append( StringUtils.lowerCase( filter.getSqlFilter( encodedFilter ) ) )
                            .append( " " );
                    }
                    else
                    {
                        sqlBuilder.append( "and lower( " ).append( optCol ).append( DOT_NAME ).append( " " )
                            .append( filter.getSqlOperator() ).append( " " )
                            .append( StringUtils.lowerCase( filter.getSqlFilter( encodedFilter ) ) ).append( " " );
                    }
                }
            }
        }

        if ( !eventDataValuesWhereSql.isEmpty() )
        {
            sqlBuilder.append( hlp.whereAnd() ).append( eventDataValuesWhereSql ).append( " " );
        }

        if ( organisationUnits != null && !organisationUnits.isEmpty() )
        {
            sqlBuilder.append( hlp.whereAnd() ).append( " psi.organisationunitid in (" )
                .append( getCommaDelimitedString( getIdentifiers( organisationUnits ) ) ).append( ") " );
        }

        if ( params.getProgramStage() != null )
        {
            sqlBuilder.append( hlp.whereAnd() ).append( " ps.programstageid = " )
                .append( params.getProgramStage().getId() ).append( " " );
        }

        if ( params.getCategoryOptionCombo() != null )
        {
            sqlBuilder.append( hlp.whereAnd() ).append( " psi.attributeoptioncomboid = " )
                .append( params.getCategoryOptionCombo().getId() ).append( " " );
        }

        if ( params.getStartDate() != null )
        {
            sqlBuilder.append( hlp.whereAnd() ).append( " (psi.executiondate >= '" )
                .append( getMediumDateString( params.getStartDate() ) ).append( "' " )
                .append( "or (psi.executiondate is null and psi.duedate >= '" )
                .append( getMediumDateString( params.getStartDate() ) ).append( "')) " );
        }

        if ( params.getEndDate() != null )
        {
            sqlBuilder.append( hlp.whereAnd() ).append( " (psi.executiondate <= '" )
                .append( getMediumDateString( params.getEndDate() ) ).append( "' " )
                .append( "or (psi.executiondate is null and psi.duedate <= '" )
                .append( getMediumDateString( params.getEndDate() ) ).append( "')) " );
        }

        sqlBuilder.append( addLastUpdatedFilters( params, hlp, false ) );

        if ( params.isSynchronizationQuery() )
        {
            sqlBuilder.append( hlp.whereAnd() ).append( " psi.lastupdated > psi.lastsynchronized " );
        }

        // Comparing milliseconds instead of always creating new Date( 0 )

        if ( params.getSkipChangedBefore() != null && params.getSkipChangedBefore().getTime() > 0 )
        {
            String skipChangedBefore = DateUtils.getLongDateString( params.getSkipChangedBefore() );
            sqlBuilder.append( hlp.whereAnd() ).append( PSI_LASTUPDATED_GT ).append( skipChangedBefore ).append( "' " );
        }

        if ( params.getDueDateStart() != null )
        {
            sqlBuilder.append( hlp.whereAnd() ).append( " psi.duedate is not null and psi.duedate >= '" )
                .append( DateUtils.getLongDateString( params.getDueDateStart() ) ).append( "' " );
        }

        if ( params.getDueDateEnd() != null )
        {
            sqlBuilder.append( hlp.whereAnd() ).append( " psi.duedate is not null and psi.duedate <= '" )
                .append( DateUtils.getLongDateString( params.getDueDateEnd() ) ).append( "' " );
        }

        if ( !params.isIncludeDeleted() )
        {
            sqlBuilder.append( hlp.whereAnd() ).append( " psi.deleted is false " );
        }

        if ( params.getEventStatus() != null )
        {
            if ( params.getEventStatus() == EventStatus.VISITED )
            {
                sqlBuilder.append( hlp.whereAnd() ).append( PSI_STATUS_EQ ).append( EventStatus.ACTIVE.name() )
                    .append( "' and psi.executiondate is not null " );
            }
            else if ( params.getEventStatus() == EventStatus.OVERDUE )
            {
                sqlBuilder.append( hlp.whereAnd() ).append( " date(now()) > date(psi.duedate) and psi.status = '" )
                    .append( EventStatus.SCHEDULE.name() ).append( "' " );
            }
            else
            {
                sqlBuilder.append( hlp.whereAnd() ).append( PSI_STATUS_EQ ).append( params.getEventStatus().name() )
                    .append( "' " );
            }
        }

        if ( params.getEvents() != null && !params.getEvents().isEmpty() && !params.hasFilters() )
        {
            sqlBuilder.append( hlp.whereAnd() ).append( " (psi.uid in (" )
                .append( getQuotedCommaDelimitedString( params.getEvents() ) ).append( ")) " );
        }

        if ( params.hasAssignedUsers() )
        {
            sqlBuilder.append(
                hlp.whereAnd() + " (au.uid in (" + getQuotedCommaDelimitedString( params.getAssignedUsers() ) + ")) " );
        }

        if ( params.isIncludeOnlyUnassignedEvents() )
        {
            sqlBuilder.append( hlp.whereAnd() ).append( " (au.uid is null) " );
        }

        if ( params.isIncludeOnlyAssignedEvents() )
        {
            sqlBuilder.append( hlp.whereAnd() ).append( " (au.uid is not null) " );
        }

        return sqlBuilder.toString();
    }

    private String addLastUpdatedFilters( EventSearchParams params, SqlHelper hlp, boolean useDateAfterEndDate )
    {
        StringBuilder sqlBuilder = new StringBuilder();

        if ( params.hasLastUpdatedDuration() )
        {
            sqlBuilder.append( hlp.whereAnd() ).append( PSI_LASTUPDATED_GT )
                .append( getLongGmtDateString( DateUtils.nowMinusDuration( params.getLastUpdatedDuration() ) ) )
                .append( "' " );
        }
        else
        {
            if ( params.hasLastUpdatedStartDate() )
            {
                sqlBuilder.append( hlp.whereAnd() ).append( PSI_LASTUPDATED_GT )
                    .append( DateUtils.getLongDateString( params.getLastUpdatedStartDate() ) ).append( "' " );
            }

            if ( params.hasLastUpdatedEndDate() )
            {
                if ( useDateAfterEndDate )
                {
                    Date dateAfterEndDate = getDateAfterAddition( params.getLastUpdatedEndDate(), 1 );
                    sqlBuilder.append( hlp.whereAnd() ).append( " psi.lastupdated < '" )
                        .append( DateUtils.getLongDateString( dateAfterEndDate ) ).append( "' " );
                }
                else
                {
                    sqlBuilder.append( hlp.whereAnd() ).append( " psi.lastupdated <= '" )
                        .append( DateUtils.getLongDateString( params.getLastUpdatedEndDate() ) ).append( "' " );
                }
            }
        }

        return sqlBuilder.toString();
    }

    private String getCategoryOptionSharingForUser( User user )
    {
        List<Long> userGroupIds = getIdentifiers( user.getGroups() );

        StringBuilder sqlBuilder = new StringBuilder().append( " left join ( " );

        sqlBuilder.append(
            "select categoryoptioncomboid, count(categoryoptioncomboid) as option_size from categoryoptioncombos_categoryoptions group by categoryoptioncomboid) "
                + "as cocount on coc.categoryoptioncomboid = cocount.categoryoptioncomboid "
                + "left join ("
                + "select deco.categoryoptionid as deco_id, deco.uid as deco_uid, deco.publicaccess AS deco_publicaccess, "
                + "couga.usergroupaccessid as uga_id, coua.useraccessid as ua_id, uga.access as uga_access, uga.usergroupid AS usrgrp_id, "
                + "ua.access as ua_access, ua.userid as usr_id "
                + "from dataelementcategoryoption deco "
                + "left join dataelementcategoryoptionusergroupaccesses couga on deco.categoryoptionid = couga.categoryoptionid "
                + "left join dataelementcategoryoptionuseraccesses coua on deco.categoryoptionid = coua.categoryoptionid "
                + "left join usergroupaccess uga on couga.usergroupaccessid = uga.usergroupaccessid "
                + "left join useraccess ua on coua.useraccessid = ua.useraccessid "
                + "where ua.userid = " + user.getId() );

        if ( userGroupIds != null && !userGroupIds.isEmpty() )
        {
            sqlBuilder.append( " or uga.usergroupid in (" ).append( getCommaDelimitedString( userGroupIds ) )
                .append( ") " );
        }

        sqlBuilder.append( " ) as decoa on cocco.categoryoptionid = decoa.deco_id " );

        return sqlBuilder.toString();
    }

    private String getEventPagingQuery( EventSearchParams params )
    {
        StringBuilder sqlBuilder = new StringBuilder().append( " " );

        if ( params.isPaging() )
        {
            sqlBuilder.append( "limit " ).append( params.getPageSizeWithDefault() ).append( " offset " )
                .append( params.getOffset() ).append( " " );
        }

        return sqlBuilder.toString();
    }

    private String getGridOrderQuery( EventSearchParams params )
    {

        if ( params.getGridOrders() != null && params.getDataElements() != null && !params.getDataElements().isEmpty()
            && STATIC_EVENT_COLUMNS != null && !STATIC_EVENT_COLUMNS.isEmpty() )
        {
            List<String> orderFields = new ArrayList<>();

            for ( String order : params.getGridOrders() )
            {
                String[] prop = order.split( ":" );

                if ( prop.length == 2 && (prop[1].equals( "desc" ) || prop[1].equals( "asc" )) )
                {
                    if ( STATIC_EVENT_COLUMNS.contains( prop[0] ) )
                    {
                        orderFields.add( prop[0] + " " + prop[1] );
                    }
                    else
                    {
                        Set<QueryItem> queryItems = params.getDataElements();

                        for ( QueryItem item : queryItems )
                        {
                            if ( prop[0].equals( item.getItemId() ) )
                            {
                                orderFields.add( prop[0] + " " + prop[1] );
                                break;
                            }
                        }
                    }
                }
            }

            if ( !orderFields.isEmpty() )
            {
                return "order by " + StringUtils.join( orderFields, ',' );
            }
        }

        return "order by lastUpdated desc ";
    }

    private String getOrderQuery( EventSearchParams params )
    {
        ArrayList<String> orderFields = new ArrayList<String>();

        if ( params.getGridOrders() != null )
        {
            for ( String order : params.getGridOrders() )
            {
                String[] prop = order.split( ":" );

                if ( prop.length == 2 && (prop[1].equals( "desc" ) || prop[1].equals( "asc" )) )
                {
                    Set<QueryItem> items = params.getDataElements();

                    for ( QueryItem item : items )
                    {
                        if ( prop[0].equals( item.getItemId() ) )
                        {
                            orderFields.add( prop[0] + " " + prop[1] );
                            break;
                        }
                    }
                }
            }
        }

        if ( params.getOrders() != null )
        {
            for ( Order order : params.getOrders() )
            {
                if ( QUERY_PARAM_COL_MAP.containsKey( order.getProperty().getName() ) )
                {
                    String orderText = QUERY_PARAM_COL_MAP.get( order.getProperty().getName() );
                    orderText += order.isAscending() ? " asc" : " desc";
                    orderFields.add( orderText );
                }
            }
        }

        if ( !orderFields.isEmpty() )
        {
            return "order by " + StringUtils.join( orderFields, ',' ) + " ";
        }
        else
        {
            return "order by psi_lastupdated desc ";
        }
    }

    private String getAttributeValueQuery()
    {
        return "select pav.trackedentityinstanceid as pav_id, pav.created as pav_created, pav.lastupdated as pav_lastupdated, "
            + "pav.value as pav_value, ta.uid as ta_uid, ta.name as ta_name, ta.valuetype as ta_valuetype "
            + "from trackedentityattributevalue pav "
            + "inner join trackedentityattribute ta on pav.trackedentityattributeid=ta.trackedentityattributeid ";
    }

    private boolean isSuper( User user )
    {
        return user == null || user.isSuper();
    }

    /**
     * Saves a list of {@see ProgramStageInstance} using JDBC batch update.
     * <p>
     * Note that this method is using JdbcTemplate to execute the batch
     * operation, therefore it's able to participate in any Spring-initiated
     * transaction
     *
     * @param batch the list of {@see ProgramStageInstance}
     * @return the list of created {@see ProgramStageInstance} with primary keys
     *         assigned
     */
    private List<ProgramStageInstance> saveAllEvents( List<ProgramStageInstance> batch )
    {
        JdbcUtils.batchUpdateWithKeyHolder( jdbcTemplate, INSERT_EVENT_SQL,
            new BatchPreparedStatementSetterWithKeyHolder<ProgramStageInstance>( sort( batch ) )
            {
                @Override
                protected void setValues( PreparedStatement ps, ProgramStageInstance event )
                {
                    try
                    {
                        bindEventParamsForInsert( ps, event );
                    }
                    catch ( JsonProcessingException | SQLException e )
                    {
                        log.warn( "PSI failed to persist and will be ignored. PSI UID: " + event.getUid(),
                            event.getUid(), e );
                    }
                }

                @Override
                protected void setPrimaryKey( Map<String, Object> primaryKey, ProgramStageInstance event )
                {
                    event.setId( (Long) primaryKey.get( "programstageinstanceid" ) );
                }

            } );

        /*
         * Extract the primary keys from the created objects
         */
        List<Long> eventIds = batch.stream().map( BaseIdentifiableObject::getId ).collect( Collectors.toList() );

        /*
         * Assign the generated event PKs to the batch.
         *
         * If the generate event PKs size doesn't match the batch size, one or
         * more PSI were not persisted. Run an additional query to fetch the
         * persisted PSI and return only the PSI from the batch which are
         * persisted.
         *
         */
        if ( eventIds.size() != batch.size() )
        {
            /* a Map where [key] -> PSI UID , [value] -> PSI ID */
            Map<String, Long> persisted = jdbcTemplate
                .queryForList(
                    "SELECT uid, programstageinstanceid from programstageinstance where programstageinstanceid in ( "
                        + Joiner.on( ";" ).join( eventIds ) + ")" )
                .stream().collect(
                    Collectors.toMap( s -> (String) s.get( "uid" ), s -> (Long) s.get( "programstageinstanceid" ) ) );

            // @formatter:off
            return batch.stream()
                    .filter( psi -> persisted.containsKey( psi.getUid() ) )
                    .peek( psi -> psi.setId( persisted.get( psi.getUid() ) ) )
                    .collect( Collectors.toList() );
            // @formatter:on
        }
        else
        {
            for ( int i = 0; i < eventIds.size(); i++ )
            {
                batch.get( i ).setId( eventIds.get( i ) );
            }
            return batch;
        }
    }

    /**
     * Sort the list of {@see ProgramStageInstance} to prevent deadlocks
     */
    private List<ProgramStageInstance> sort( List<ProgramStageInstance> batch )
    {
        return batch.stream().sorted( Comparator.comparing( ProgramStageInstance::getUid ) ).collect( toList() );
    }

    @Override
    public void updateTrackedEntityInstances( List<String> teiUids, User user )
    {
        Optional.ofNullable( teiUids ).filter( s -> !s.isEmpty() )
            .ifPresent( teis -> updateTrackedEntityInstances( teis.stream()
                .sorted() // make sure the list is sorted, to prevent
                          // deadlocks
                .map( s -> "'" + s + "'" )
                .collect( Collectors.joining( ", " ) ), user ) );
    }

    private void updateTrackedEntityInstances( String teisInCondition, User user )
    {
        try
        {
            Timestamp timestamp = new Timestamp( System.currentTimeMillis() );

            String sql = String.format( UPDATE_TEI_SQL, teisInCondition, getSkipLocked(), "'" + timestamp + "'",
                user != null ? user.getId() : NULL, teisInCondition );

            jdbcTemplate.execute( sql );
        }
        catch ( DataAccessException e )
        {
            log.error( "An error occurred updating one or more Tracked Entity Instances", e );
            throw e;
        }
    }

    /**
     * Awful hack required for the H2-based tests to pass. H2 does not support
     * the "SKIP LOCKED" clause, therefore we need to remove it from the SQL
     * statement when executing the H2 tests.
     *
     * @return a SQL String containing Skip Locked statement
     */
    private String getSkipLocked()
    {
        return SystemUtils.isTestRun( env.getActiveProfiles() ) ? "" : "SKIP LOCKED";
    }

    private void bindEventParamsForInsert( PreparedStatement ps, ProgramStageInstance event )
        throws SQLException,
        JsonProcessingException
    {
        // @formatter:off
        ps.setLong(         1, event.getProgramInstance().getId() );
        ps.setLong(         2, event.getProgramStage().getId() );
        ps.setTimestamp(    3, JdbcEventSupport.toTimestamp( event.getDueDate() ) );
        ps.setTimestamp(    4, JdbcEventSupport.toTimestamp( event.getExecutionDate() ) );
        ps.setLong(         5, event.getOrganisationUnit().getId() );
        ps.setString(       6, event.getStatus().toString() );
        ps.setTimestamp(    7, JdbcEventSupport.toTimestamp( event.getCompletedDate() ) );
        ps.setString(       8, event.getUid() );
        ps.setTimestamp(    9, JdbcEventSupport.toTimestamp( new Date() ) );
        ps.setTimestamp(    10, JdbcEventSupport.toTimestamp( new Date() ) );
        ps.setLong(         11, event.getAttributeOptionCombo().getId() );
        ps.setString(       12, event.getStoredBy() );
        ps.setObject(       13, userInfoToJson( event.getCreatedByUserInfo(), jsonMapper ) );
        ps.setObject(       14, userInfoToJson( event.getLastUpdatedByUserInfo(), jsonMapper ) );
        ps.setString(       15, event.getCompletedBy() );
        ps.setBoolean(      16, false );
        ps.setString(       17, event.getCode() );
        ps.setTimestamp(    18, JdbcEventSupport.toTimestamp( event.getCreatedAtClient() ) );
        ps.setTimestamp(    19, JdbcEventSupport.toTimestamp( event.getLastUpdatedAtClient() ) );
        ps.setObject(       20, JdbcEventSupport.toGeometry( event.getGeometry() )  );
        if ( event.getAssignedUser() != null )
        {
            ps.setLong(     21, event.getAssignedUser().getId() );
        }
        else
        {
            ps.setObject(   21, null );
        }
        ps.setObject(       22, eventDataValuesToJson( event.getEventDataValues(), this.jsonMapper ) );
        // @formatter:on
    }

    private void bindEventParamsForUpdate( PreparedStatement ps, ProgramStageInstance programStageInstance )
        throws SQLException,
        JsonProcessingException
    {

        ps.setLong( 1, programStageInstance.getProgramInstance().getId() );
        ps.setLong( 2, programStageInstance.getProgramStage().getId() );
        ps.setTimestamp( 3, new Timestamp( programStageInstance.getDueDate().getTime() ) );
        if ( programStageInstance.getExecutionDate() != null )
        {
            ps.setTimestamp( 4, new Timestamp( programStageInstance.getExecutionDate().getTime() ) );
        }
        else
        {
            ps.setObject( 4, null );
        }
        ps.setLong( 5, programStageInstance.getOrganisationUnit().getId() );
        ps.setString( 6, programStageInstance.getStatus().toString() );
        ps.setTimestamp( 7, JdbcEventSupport.toTimestamp( programStageInstance.getCompletedDate() ) );
        ps.setTimestamp( 8, JdbcEventSupport.toTimestamp( new Date() ) );
        ps.setLong( 9, programStageInstance.getAttributeOptionCombo().getId() );
        ps.setString( 10, programStageInstance.getStoredBy() );
        ps.setObject( 11, userInfoToJson( programStageInstance.getLastUpdatedByUserInfo(), jsonMapper ) );
        ps.setString( 12, programStageInstance.getCompletedBy() );
        ps.setBoolean( 13, programStageInstance.isDeleted() );
        ps.setString( 14, programStageInstance.getCode() );
        ps.setTimestamp( 15, JdbcEventSupport.toTimestamp( programStageInstance.getCreatedAtClient() ) );
        ps.setTimestamp( 16, JdbcEventSupport.toTimestamp( programStageInstance.getLastUpdatedAtClient() ) );
        ps.setObject( 17, JdbcEventSupport.toGeometry( programStageInstance.getGeometry() ) );

        if ( programStageInstance.getAssignedUser() != null )
        {
            ps.setLong( 18, programStageInstance.getAssignedUser().getId() );
        }
        else
        {
            ps.setObject( 18, null );
        }

        ps.setObject( 19, eventDataValuesToJson( programStageInstance.getEventDataValues(), this.jsonMapper ) );
        ps.setString( 20, programStageInstance.getUid() );
    }

    private boolean userHasAccess( SqlRowSet rowSet )
    {
        if ( rowSet.wasNull() )
        {
            return true;
        }

        if ( rowSet.getString( "uga_access" ) == null && rowSet.getString( "ua_access" ) == null
            && rowSet.getString( "deco_publicaccess" ) == null )
        {
            return false;
        }

        return AccessStringHelper.isEnabled( rowSet.getString( "deco_publicaccess" ),
            AccessStringHelper.Permission.DATA_READ )
            || AccessStringHelper.isEnabled( rowSet.getString( "uga_access" ),
                AccessStringHelper.Permission.DATA_READ )
            || AccessStringHelper.isEnabled( rowSet.getString( "ua_access" ),
                AccessStringHelper.Permission.DATA_READ );
    }

    private Set<EventDataValue> convertEventDataValueJsonIntoSet( String jsonString )
    {
        try
        {
            Map<String, EventDataValue> data = eventDataValueJsonReader.readValue( jsonString );
            return JsonEventDataValueSetBinaryType.convertEventDataValuesMapIntoSet( data );
        }
        catch ( IOException e )
        {
            log.error( "Parsing EventDataValues json string failed. String value: " + jsonString );
            throw new IllegalArgumentException( e );
        }
    }

    private void convertDataValuesIdentifiers( IdScheme idScheme, List<Collection<DataValue>> dataValuesList,
        CachingMap<String, String> dataElementUidToIdentifierCache )
    {
        for ( Collection<DataValue> dataValues : dataValuesList )
        {
            for ( DataValue dv : dataValues )
            {
                String deUid = dv.getDataElement();
                String deIdentifier = dataElementUidToIdentifierCache.get( deUid );

                if ( StringUtils.isEmpty( deIdentifier ) )
                {
                    throw new IllegalStateException(
                        "DataElement: " + deUid + " does not have a value assigned for idScheme " + idScheme.name() );
                }

                dv.setDataElement( deIdentifier );
            }
        }
    }

    private void populateCache( IdScheme idScheme, List<Collection<DataValue>> dataValuesList,
        CachingMap<String, String> dataElementUidToIdentifierCache )
    {
        Set<String> deUids = new HashSet<>();

        for ( Collection<DataValue> dataValues : dataValuesList )
        {
            for ( DataValue dv : dataValues )
            {
                deUids.add( dv.getDataElement() );
            }
        }

        if ( !idScheme.isAttribute() )
        {
            List<DataElement> dataElements = manager.get( DataElement.class, deUids );
            dataElements.forEach( de -> dataElementUidToIdentifierCache.put( de.getUid(), de.getCode() ) );
        }
        else
        {
            if ( !deUids.isEmpty() )
            {
                String dataElementsUidsSqlString = getQuotedCommaDelimitedString( deUids );

                String deSql = "select de.uid, de.attributevalues #>> '{" + escapeSql( idScheme.getAttribute() )
                    + ", value}' as value from dataelement de where de.uid in (" + dataElementsUidsSqlString + ") "
                    + "and de.attributevalues ? '" + escapeSql( idScheme.getAttribute() ) + "'";

                SqlRowSet deRowSet = jdbcTemplate.queryForRowSet( deSql );

                while ( deRowSet.next() )
                {
                    dataElementUidToIdentifierCache.put( deRowSet.getString( "uid" ), deRowSet.getString( "value" ) );
                }
            }
        }
    }

    @Override
    public void delete( final List<Event> events )
    {
        if ( isNotEmpty( events ) )
        {
            final List<String> psiUids = events.stream().map( event -> "'" + event.getEvent() + "'" )
                .collect( toList() );
            final String uids = Joiner.on( "," ).join( psiUids );

            jdbcTemplate.execute( "UPDATE programstageinstance SET deleted = true where uid in ( " + uids + ")" );
        }
    }

    private void setAccessiblePrograms( User user, EventSearchParams params )
    {
        if ( !isSuper( user ) )
        {
            params.setAccessiblePrograms(
                manager.getDataReadAll( Program.class ).stream().map( Program::getUid ).collect( Collectors.toSet() ) );

            params.setAccessibleProgramStages( manager.getDataReadAll( ProgramStage.class ).stream()
                .map( ProgramStage::getUid ).collect( Collectors.toSet() ) );
        }
    }

    private String getOrgUnitSql( SqlHelper hlp, EventSearchParams params, List<OrganisationUnit> organisationUnits )
    {
        StringBuilder orgUnitSql = new StringBuilder();

        if ( params.getOrgUnit() != null && !params.isPathOrganisationUnitMode() )
        {
            orgUnitSql.append( " ou.organisationunitid = " + params.getOrgUnit().getId() + " " );
        }

        else
        {
            SqlHelper orHlp = new SqlHelper( true );
            String path = "ou.path LIKE '";
            for ( OrganisationUnit organisationUnit : organisationUnits )
            {
                if ( params.isOrganisationUnitMode( OrganisationUnitSelectionMode.DESCENDANTS ) )
                {
                    orgUnitSql.append( orHlp.or() ).append( path )
                        .append( organisationUnit.getPath() ).append( "%' " )
                        .append( hlp.whereAnd() ).append( " ou.hierarchylevel > " + organisationUnit.getLevel() );
                }
                else if ( params.isOrganisationUnitMode( OrganisationUnitSelectionMode.CHILDREN ) )
                {
                    orgUnitSql.append( orHlp.or() ).append( path )
                        .append( organisationUnit.getPath() ).append( "%' " )
                        .append( hlp.whereAnd() ).append( " ou.hierarchylevel = " + (organisationUnit.getLevel() + 1) );
                }
                else
                {
                    orgUnitSql.append( orHlp.or() ).append( path )
                        .append( organisationUnit.getPath() ).append( "%' " );
                }
            }

            if ( !organisationUnits.isEmpty() )
            {
                orgUnitSql.insert( 0, " (" );
                orgUnitSql.append( ") " );
            }
        }

        return orgUnitSql.toString();
    }
}<|MERGE_RESOLUTION|>--- conflicted
+++ resolved
@@ -987,12 +987,8 @@
             + "inner join categoryoptioncombo coc on coc.categoryoptioncomboid=psi.attributeoptioncomboid "
             + "inner join categoryoptioncombos_categoryoptions cocco on psi.attributeoptioncomboid=cocco.categoryoptioncomboid "
             + "inner join dataelementcategoryoption deco on cocco.categoryoptionid=deco.categoryoptionid "
-<<<<<<< HEAD
             + "left join trackedentityprogramowner po on (pi.trackedentityinstanceid=po.trackedentityinstanceid) "
             + "inner join organisationunit ou on (coalesce(po.organisationunitid, psi.organisationunitid)=ou.organisationunitid) "
-=======
-            + "inner join organisationunit ou on (psi.organisationunitid=ou.organisationunitid) "
->>>>>>> ed1326fe
             + "left join trackedentityinstance tei on tei.trackedentityinstanceid=pi.trackedentityinstanceid "
             + "left join organisationunit teiou on (tei.organisationunitid=teiou.organisationunitid) "
             + "left join users auc on (psi.assigneduserid=auc.userid) "
