/*
 * Copyright (c) 2004-2022, University of Oslo
 * All rights reserved.
 *
 * Redistribution and use in source and binary forms, with or without
 * modification, are permitted provided that the following conditions are met:
 * Redistributions of source code must retain the above copyright notice, this
 * list of conditions and the following disclaimer.
 *
 * Redistributions in binary form must reproduce the above copyright notice,
 * this list of conditions and the following disclaimer in the documentation
 * and/or other materials provided with the distribution.
 * Neither the name of the HISP project nor the names of its contributors may
 * be used to endorse or promote products derived from this software without
 * specific prior written permission.
 *
 * THIS SOFTWARE IS PROVIDED BY THE COPYRIGHT HOLDERS AND CONTRIBUTORS "AS IS" AND
 * ANY EXPRESS OR IMPLIED WARRANTIES, INCLUDING, BUT NOT LIMITED TO, THE IMPLIED
 * WARRANTIES OF MERCHANTABILITY AND FITNESS FOR A PARTICULAR PURPOSE ARE
 * DISCLAIMED. IN NO EVENT SHALL THE COPYRIGHT OWNER OR CONTRIBUTORS BE LIABLE FOR
 * ANY DIRECT, INDIRECT, INCIDENTAL, SPECIAL, EXEMPLARY, OR CONSEQUENTIAL DAMAGES
 * (INCLUDING, BUT NOT LIMITED TO, PROCUREMENT OF SUBSTITUTE GOODS OR SERVICES;
 * LOSS OF USE, DATA, OR PROFITS; OR BUSINESS INTERRUPTION) HOWEVER CAUSED AND ON
 * ANY THEORY OF LIABILITY, WHETHER IN CONTRACT, STRICT LIABILITY, OR TORT
 * (INCLUDING NEGLIGENCE OR OTHERWISE) ARISING IN ANY WAY OUT OF THE USE OF THIS
 * SOFTWARE, EVEN IF ADVISED OF THE POSSIBILITY OF SUCH DAMAGE.
 */
package org.hisp.dhis.dxf2.events.event;

import static java.util.stream.Collectors.toList;
import static org.apache.commons.collections4.CollectionUtils.isNotEmpty;
import static org.hisp.dhis.commons.util.TextUtils.splitToSet;
import static org.hisp.dhis.dxf2.events.event.AbstractEventService.STATIC_EVENT_COLUMNS;
import static org.hisp.dhis.dxf2.events.event.EventSearchParams.EVENT_ATTRIBUTE_OPTION_COMBO_ID;
import static org.hisp.dhis.dxf2.events.event.EventSearchParams.EVENT_COMPLETED_BY_ID;
import static org.hisp.dhis.dxf2.events.event.EventSearchParams.EVENT_COMPLETED_DATE_ID;
import static org.hisp.dhis.dxf2.events.event.EventSearchParams.EVENT_CREATED_BY_USER_INFO_ID;
import static org.hisp.dhis.dxf2.events.event.EventSearchParams.EVENT_CREATED_ID;
import static org.hisp.dhis.dxf2.events.event.EventSearchParams.EVENT_DELETED;
import static org.hisp.dhis.dxf2.events.event.EventSearchParams.EVENT_DUE_DATE_ID;
import static org.hisp.dhis.dxf2.events.event.EventSearchParams.EVENT_ENROLLMENT_ID;
import static org.hisp.dhis.dxf2.events.event.EventSearchParams.EVENT_EXECUTION_DATE_ID;
import static org.hisp.dhis.dxf2.events.event.EventSearchParams.EVENT_GEOMETRY;
import static org.hisp.dhis.dxf2.events.event.EventSearchParams.EVENT_ID;
import static org.hisp.dhis.dxf2.events.event.EventSearchParams.EVENT_LAST_UPDATED_BY_USER_INFO_ID;
import static org.hisp.dhis.dxf2.events.event.EventSearchParams.EVENT_LAST_UPDATED_ID;
import static org.hisp.dhis.dxf2.events.event.EventSearchParams.EVENT_ORG_UNIT_ID;
import static org.hisp.dhis.dxf2.events.event.EventSearchParams.EVENT_ORG_UNIT_NAME;
import static org.hisp.dhis.dxf2.events.event.EventSearchParams.EVENT_PROGRAM_ID;
import static org.hisp.dhis.dxf2.events.event.EventSearchParams.EVENT_PROGRAM_STAGE_ID;
import static org.hisp.dhis.dxf2.events.event.EventSearchParams.EVENT_STATUS_ID;
import static org.hisp.dhis.dxf2.events.event.EventSearchParams.EVENT_STORED_BY_ID;
import static org.hisp.dhis.dxf2.events.event.EventUtils.eventDataValuesToJson;
import static org.hisp.dhis.dxf2.events.event.EventUtils.jsonToUserInfo;
import static org.hisp.dhis.dxf2.events.event.EventUtils.userInfoToJson;
import static org.hisp.dhis.dxf2.events.trackedentity.store.query.EventQuery.COLUMNS.COMPLETEDBY;
import static org.hisp.dhis.dxf2.events.trackedentity.store.query.EventQuery.COLUMNS.COMPLETEDDATE;
import static org.hisp.dhis.dxf2.events.trackedentity.store.query.EventQuery.COLUMNS.CREATED;
import static org.hisp.dhis.dxf2.events.trackedentity.store.query.EventQuery.COLUMNS.CREATEDCLIENT;
import static org.hisp.dhis.dxf2.events.trackedentity.store.query.EventQuery.COLUMNS.DELETED;
import static org.hisp.dhis.dxf2.events.trackedentity.store.query.EventQuery.COLUMNS.DUE_DATE;
import static org.hisp.dhis.dxf2.events.trackedentity.store.query.EventQuery.COLUMNS.EXECUTION_DATE;
import static org.hisp.dhis.dxf2.events.trackedentity.store.query.EventQuery.COLUMNS.GEOMETRY;
import static org.hisp.dhis.dxf2.events.trackedentity.store.query.EventQuery.COLUMNS.ID;
import static org.hisp.dhis.dxf2.events.trackedentity.store.query.EventQuery.COLUMNS.STATUS;
import static org.hisp.dhis.dxf2.events.trackedentity.store.query.EventQuery.COLUMNS.STOREDBY;
import static org.hisp.dhis.dxf2.events.trackedentity.store.query.EventQuery.COLUMNS.UID;
import static org.hisp.dhis.dxf2.events.trackedentity.store.query.EventQuery.COLUMNS.UPDATED;
import static org.hisp.dhis.dxf2.events.trackedentity.store.query.EventQuery.COLUMNS.UPDATEDCLIENT;
import static org.hisp.dhis.system.util.SqlUtils.castToNumber;
import static org.hisp.dhis.system.util.SqlUtils.lower;
import static org.hisp.dhis.util.DateUtils.addDays;
import static org.hisp.dhis.util.DateUtils.getMediumDateString;

import java.io.IOException;
import java.sql.PreparedStatement;
import java.sql.ResultSet;
import java.sql.SQLException;
import java.sql.Timestamp;
import java.sql.Types;
import java.util.ArrayList;
import java.util.Collection;
import java.util.Comparator;
import java.util.Date;
import java.util.HashMap;
import java.util.HashSet;
import java.util.List;
import java.util.Map;
import java.util.Objects;
import java.util.Optional;
import java.util.Set;
import java.util.stream.Collectors;

import lombok.RequiredArgsConstructor;
import lombok.extern.slf4j.Slf4j;

import org.apache.commons.lang3.StringUtils;
import org.hisp.dhis.common.BaseIdentifiableObject;
import org.hisp.dhis.common.IdScheme;
import org.hisp.dhis.common.IdSchemes;
import org.hisp.dhis.common.IdentifiableObjectManager;
import org.hisp.dhis.common.OrganisationUnitSelectionMode;
import org.hisp.dhis.common.QueryFilter;
import org.hisp.dhis.common.QueryItem;
import org.hisp.dhis.common.QueryOperator;
import org.hisp.dhis.common.ValueType;
import org.hisp.dhis.commons.collection.CachingMap;
import org.hisp.dhis.commons.collection.CollectionUtils;
import org.hisp.dhis.commons.util.SqlHelper;
import org.hisp.dhis.commons.util.TextUtils;
import org.hisp.dhis.dataelement.DataElement;
import org.hisp.dhis.dxf2.events.enrollment.EnrollmentStatus;
import org.hisp.dhis.dxf2.events.report.EventRow;
import org.hisp.dhis.dxf2.events.trackedentity.Attribute;
import org.hisp.dhis.dxf2.events.trackedentity.Relationship;
import org.hisp.dhis.event.EventStatus;
import org.hisp.dhis.eventdatavalue.EventDataValue;
import org.hisp.dhis.hibernate.jsonb.type.JsonEventDataValueSetBinaryType;
import org.hisp.dhis.jdbc.BatchPreparedStatementSetterWithKeyHolder;
import org.hisp.dhis.jdbc.JdbcUtils;
import org.hisp.dhis.jdbc.StatementBuilder;
import org.hisp.dhis.organisationunit.OrganisationUnit;
import org.hisp.dhis.organisationunit.OrganisationUnitStore;
import org.hisp.dhis.program.Program;
import org.hisp.dhis.program.ProgramStage;
import org.hisp.dhis.program.ProgramStageInstance;
import org.hisp.dhis.program.ProgramStatus;
import org.hisp.dhis.program.ProgramType;
import org.hisp.dhis.program.UserInfoSnapshot;
import org.hisp.dhis.query.JpaQueryUtils;
import org.hisp.dhis.security.acl.AclService;
import org.hisp.dhis.user.CurrentUserService;
import org.hisp.dhis.user.User;
import org.hisp.dhis.util.DateUtils;
import org.hisp.dhis.util.ObjectUtils;
import org.hisp.dhis.webapi.controller.event.mapper.OrderParam;
import org.locationtech.jts.geom.Geometry;
import org.locationtech.jts.io.ParseException;
import org.locationtech.jts.io.WKTReader;
import org.postgresql.util.PGobject;
import org.springframework.beans.factory.annotation.Qualifier;
import org.springframework.dao.DataAccessException;
import org.springframework.jdbc.core.namedparam.MapSqlParameterSource;
import org.springframework.jdbc.core.namedparam.NamedParameterJdbcTemplate;
import org.springframework.jdbc.core.namedparam.SqlParameterSource;
import org.springframework.jdbc.support.rowset.SqlRowSet;
import org.springframework.stereotype.Repository;

import com.fasterxml.jackson.core.JsonProcessingException;
import com.fasterxml.jackson.core.type.TypeReference;
import com.fasterxml.jackson.databind.ObjectMapper;
import com.fasterxml.jackson.databind.ObjectReader;
import com.google.common.base.Joiner;
import com.google.common.collect.ImmutableList;
import com.google.common.collect.ImmutableMap;
import com.google.common.collect.Lists;
import com.google.common.collect.Maps;
import com.google.common.collect.Multimap;
import com.google.gson.Gson;

/**
 * @author Morten Olav Hansen <mortenoh@gmail.com>
 */
@Slf4j
@Repository( "org.hisp.dhis.dxf2.events.event.EventStore" )
@RequiredArgsConstructor
public class JdbcEventStore implements EventStore
{
    private final OrganisationUnitStore organisationUnitStore;

    private static final String RELATIONSHIP_IDS_QUERY = " left join (select ri.programstageinstanceid as ri_psi_id, json_agg(ri.relationshipid) as psi_rl FROM relationshipitem ri"
        + " GROUP by ri_psi_id)  as fgh on fgh.ri_psi_id=event.psi_id ";

    private static final String PSI_EVENT_COMMENT_QUERY = "select psic.programstageinstanceid    as psic_id," +
        " psinote.trackedentitycommentid as psinote_id," +
        " psinote.commenttext            as psinote_value," +
        " psinote.created                as psinote_storeddate," +
        " psinote.creator                as psinote_storedby," +
        " psinote.uid                    as psinote_uid," +
        " psinote.lastupdated            as psinote_lastupdated," +
        " userinfo.userinfoid            as usernote_id," +
        " userinfo.code                  as usernote_code," +
        " userinfo.uid                   as usernote_uid," +
        " userinfo.username              as usernote_username," +
        " userinfo.firstname             as userinfo_firstname," +
        " userinfo.surname               as userinfo_surname" +
        " from programstageinstancecomments psic" +
        " inner join trackedentitycomment psinote" +
        " on psic.trackedentitycommentid = psinote.trackedentitycommentid" +
        " left join userinfo on psinote.lastupdatedby = userinfo.userinfoid ";

    private static final String PSI_STATUS = "psi_status";

    private static final String PSI_STATUS_EQ = " psi.status = ";

    private static final String PSI_LASTUPDATED_GT = " psi.lastupdated >= ";

    private static final String DOT_NAME = ".name)";

    private static final Map<String, String> QUERY_PARAM_COL_MAP = ImmutableMap.<String, String> builder()
        .put( EVENT_ID, "psi_uid" )
        .put( EVENT_PROGRAM_ID, "p_uid" )
        .put( EVENT_PROGRAM_STAGE_ID, "ps_uid" )
        .put( EVENT_ENROLLMENT_ID, "pi_uid" )
        .put( "enrollmentStatus", "pi_status" )
        .put( EVENT_ORG_UNIT_ID, "ou_uid" )
        .put( EVENT_ORG_UNIT_NAME, "ou_name" )
        .put( "trackedEntityInstance", "tei_uid" )
        .put( EVENT_EXECUTION_DATE_ID, "psi_executiondate" )
        .put( "followup", "pi_followup" )
        .put( EVENT_STATUS_ID, PSI_STATUS )
        .put( EVENT_DUE_DATE_ID, "psi_duedate" )
        .put( EVENT_STORED_BY_ID, "psi_storedby" )
        .put( EVENT_LAST_UPDATED_BY_USER_INFO_ID, "psi_lastupdatedbyuserinfo" )
        .put( EVENT_CREATED_BY_USER_INFO_ID, "psi_createdbyuserinfo" )
        .put( EVENT_CREATED_ID, "psi_created" )
        .put( EVENT_LAST_UPDATED_ID, "psi_lastupdated" )
        .put( EVENT_COMPLETED_BY_ID, "psi_completedby" )
        .put( EVENT_ATTRIBUTE_OPTION_COMBO_ID, "psi_aoc" )
        .put( EVENT_COMPLETED_DATE_ID, "psi_completeddate" )
        .put( EVENT_DELETED, "psi_deleted" )
        .put( "assignedUser", "user_assigned_username" )
        .put( "assignedUserDisplayName", "user_assigned_name" )
        .build();

    private static final Map<String, String> COLUMNS_ALIAS_MAP = ImmutableMap.<String, String> builder()
        .put( UID.getQueryElement().useInSelect(), EVENT_ID )
        .put( CREATED.getQueryElement().useInSelect(), EVENT_CREATED_ID )
        .put( UPDATED.getQueryElement().useInSelect(), EVENT_LAST_UPDATED_ID )
        .put( STOREDBY.getQueryElement().useInSelect(), EVENT_STORED_BY_ID )
        .put( "psi.createdbyuserinfo", EVENT_CREATED_BY_USER_INFO_ID )
        .put( "psi.lastupdatedbyuserinfo", EVENT_LAST_UPDATED_BY_USER_INFO_ID )
        .put( COMPLETEDBY.getQueryElement().useInSelect(), EVENT_COMPLETED_BY_ID )
        .put( COMPLETEDDATE.getQueryElement().useInSelect(), EVENT_COMPLETED_DATE_ID )
        .put( DUE_DATE.getQueryElement().useInSelect(), EVENT_DUE_DATE_ID )
        .put( EXECUTION_DATE.getQueryElement().useInSelect(), EVENT_EXECUTION_DATE_ID )
        .put( "ou.uid", EVENT_ORG_UNIT_ID )
        .put( "ou.name", EVENT_ORG_UNIT_NAME )
        .put( STATUS.getQueryElement().useInSelect(), EVENT_STATUS_ID )
        .put( "pi.uid", EVENT_ENROLLMENT_ID )
        .put( "ps.uid", EVENT_PROGRAM_STAGE_ID )
        .put( "p.uid", EVENT_PROGRAM_ID )
        .put( "coc.uid", EVENT_ATTRIBUTE_OPTION_COMBO_ID )
        .put( DELETED.getQueryElement().useInSelect(), EVENT_DELETED )
        .put( "psi.geometry", EVENT_GEOMETRY )
        .build();

    // SQL QUERIES

    private final static List<String> INSERT_COLUMNS = ImmutableList.of(
    // @formatter:off
        ID.getColumnName(),             // nextval
        "programinstanceid",            // 1
        "programstageid",               // 2
        DUE_DATE.getColumnName(),       // 3
        EXECUTION_DATE.getColumnName(), // 4
        "organisationunitid",           // 5
        STATUS.getColumnName(),         // 6
        COMPLETEDDATE.getColumnName(),  // 7
        UID.getColumnName(),            // 8
        CREATED.getColumnName(),        // 9
        UPDATED.getColumnName(),        // 10
        "attributeoptioncomboid",       // 11
        STOREDBY.getColumnName(),       // 12
        "createdbyuserinfo",            // 13
        "lastupdatedbyuserinfo",        // 14
        COMPLETEDBY.getColumnName(),    // 15
        DELETED.getColumnName(),        // 16
        "code",                         // 17
        CREATEDCLIENT.getColumnName(),  // 18
        UPDATEDCLIENT.getColumnName(),  // 19
        GEOMETRY.getColumnName(),       // 20
        "assigneduserid",               // 21
        "eventdatavalues" );            // 22
    // @formatter:on

    private final static String INSERT_EVENT_SQL;

    private final static List<String> UPDATE_COLUMNS = ImmutableList.of(
    // @formatter:off
        "programInstanceId",            // 1
        "programstageid",               // 2
        DUE_DATE.getColumnName(),       // 3
        EXECUTION_DATE.getColumnName(), // 4
        "organisationunitid",           // 5
        STATUS.getColumnName(),         // 6
        COMPLETEDDATE.getColumnName(),  // 7
        UPDATED.getColumnName(),        // 8
        "attributeoptioncomboid",       // 9
        STOREDBY.getColumnName(),       // 10
        "lastupdatedbyuserinfo",        // 11
        COMPLETEDBY.getColumnName(),    // 12
        DELETED.getColumnName(),        // 13
        "code",                         // 14
        CREATEDCLIENT.getColumnName(),  // 15
        UPDATEDCLIENT.getColumnName(),  // 16
        GEOMETRY.getColumnName(),       // 17
        "assigneduserid",               // 18
        "eventdatavalues",              // 19
        UID.getColumnName() );          // 20
    // @formatter:on

    private final static String UPDATE_EVENT_SQL;

    /**
     * Updates Tracked Entity Instance after an event update. In order to
     * prevent deadlocks, SELECT ... FOR UPDATE SKIP LOCKED is used before the
     * actual UPDATE statement. This prevents deadlocks when Postgres tries to
     * update the same TEI.
     */
    private static final String UPDATE_TEI_SQL = "SELECT * FROM trackedentityinstance WHERE uid IN (:teiUids) FOR UPDATE SKIP LOCKED;"
        + "UPDATE trackedentityinstance SET lastupdated = :lastUpdated, lastupdatedby = :lastUpdatedBy WHERE uid IN (:teiUids)";

    static
    {
        INSERT_EVENT_SQL = "insert into programstageinstance (" +
            String.join( ",", INSERT_COLUMNS ) + ") " +
            "values ( nextval('programstageinstance_sequence'), " +
            INSERT_COLUMNS.stream()
                .skip( 1L )
                .map( column -> "?" )
                .collect( Collectors.joining( "," ) )
            + ")";

        UPDATE_EVENT_SQL = "update programstageinstance set " +
            UPDATE_COLUMNS.stream()
                .map( column -> column + " = :" + column )
                .limit( UPDATE_COLUMNS.size() - 1 )
                .collect( Collectors.joining( "," ) )
            + " where uid = :uid;";
    }

    // -------------------------------------------------------------------------
    // Dependencies
    // -------------------------------------------------------------------------

    // Cannot use DefaultRenderService mapper. Does not work properly -
    // DHIS2-6102
    private static final ObjectReader eventDataValueJsonReader = JsonEventDataValueSetBinaryType.MAPPER
        .readerFor( new TypeReference<Map<String, EventDataValue>>()
        {
        } );

    private final StatementBuilder statementBuilder;

    private final NamedParameterJdbcTemplate jdbcTemplate;

    @Qualifier( "dataValueJsonMapper" )
    private final ObjectMapper jsonMapper;

    private final CurrentUserService currentUserService;

    private final IdentifiableObjectManager manager;

    private final org.hisp.dhis.dxf2.events.trackedentity.store.EventStore eventStore;

    private final SkipLockedProvider skipLockedProvider;

    // -------------------------------------------------------------------------
    // EventStore implementation
    // -------------------------------------------------------------------------

    @Override
    public List<Event> getEvents( EventSearchParams params, List<OrganisationUnit> organisationUnits,
        Map<String, Set<String>> psdesWithSkipSyncTrue )
    {
        User user = currentUserService.getCurrentUser();

        setAccessiblePrograms( user, params );

        Map<String, Event> eventUidToEventMap = new HashMap<>( params.getPageSizeWithDefault() );
        List<Event> events = new ArrayList<>();
        List<Long> relationshipIds = new ArrayList<>();

        final Gson gson = new Gson();

        final MapSqlParameterSource mapSqlParameterSource = new MapSqlParameterSource();

        String sql = buildSql( params, mapSqlParameterSource, organisationUnits, user );

        return jdbcTemplate.query( sql, mapSqlParameterSource, resultSet -> {

            log.debug( "Event query SQL: " + sql );

            Set<String> notes = new HashSet<>();

            while ( resultSet.next() )
            {
                if ( resultSet.getString( "psi_uid" ) == null
                    || (params.getCategoryOptionCombo() == null && !isSuper( user ) && !userHasAccess( resultSet )) )
                {
                    continue;
                }

                String psiUid = resultSet.getString( "psi_uid" );

                Event event;

                if ( !eventUidToEventMap.containsKey( psiUid ) )
                {
                    validateIdentifiersPresence( resultSet, params.getIdSchemes(), true );

                    event = new Event();
                    eventUidToEventMap.put( psiUid, event );

                    if ( !params.isSkipEventId() )
                    {
                        event.setUid( psiUid );
                        event.setEvent( psiUid );
                    }

                    event.setTrackedEntityInstance( resultSet.getString( "tei_uid" ) );
                    event.setStatus( EventStatus.valueOf( resultSet.getString( PSI_STATUS ) ) );

                    ProgramType programType = ProgramType.fromValue( resultSet.getString( "p_type" ) );

                    event.setProgram( resultSet.getString( "p_identifier" ) );
                    event.setProgramType( programType );
                    event.setProgramStage( resultSet.getString( "ps_identifier" ) );
                    event.setOrgUnit( resultSet.getString( "ou_identifier" ) );
                    event.setDeleted( resultSet.getBoolean( "psi_deleted" ) );

                    if ( programType != ProgramType.WITHOUT_REGISTRATION )
                    {
                        event.setEnrollment( resultSet.getString( "pi_uid" ) );
                        event.setEnrollmentStatus( EnrollmentStatus
                            .fromProgramStatus( ProgramStatus.valueOf( resultSet.getString( "pi_status" ) ) ) );
                        event.setFollowup( resultSet.getBoolean( "pi_followup" ) );
                    }

                    if ( params.getCategoryOptionCombo() == null && !isSuper( user ) )
                    {
                        event.setOptionSize( resultSet.getInt( "option_size" ) );
                    }

                    event.setAttributeOptionCombo( resultSet.getString( "coc_identifier" ) );
                    event.setAttributeCategoryOptions( resultSet.getString( "deco_uid" ) );
                    event.setTrackedEntityInstance( resultSet.getString( "tei_uid" ) );

                    event.setStoredBy( resultSet.getString( "psi_storedby" ) );
                    event.setOrgUnitName( resultSet.getString( "ou_name" ) );
                    event.setDueDate( DateUtils.getIso8601NoTz( resultSet.getDate( "psi_duedate" ) ) );
                    event.setEventDate( DateUtils.getIso8601NoTz( resultSet.getDate( "psi_executiondate" ) ) );
                    event.setCreated( DateUtils.getIso8601NoTz( resultSet.getDate( "psi_created" ) ) );
                    event.setCreatedByUserInfo(
                        jsonToUserInfo( resultSet.getString( "psi_createdbyuserinfo" ), jsonMapper ) );
                    event.setLastUpdated( DateUtils.getIso8601NoTz( resultSet.getDate( "psi_lastupdated" ) ) );
                    event.setLastUpdatedByUserInfo(
                        jsonToUserInfo( resultSet.getString( "psi_lastupdatedbyuserinfo" ), jsonMapper ) );

                    event.setCompletedBy( resultSet.getString( "psi_completedby" ) );
                    event.setCompletedDate( DateUtils.getIso8601NoTz( resultSet.getDate( "psi_completeddate" ) ) );

                    if ( resultSet.getObject( "psi_geometry" ) != null )
                    {
                        try
                        {
                            Geometry geom = new WKTReader().read( resultSet.getString( "psi_geometry" ) );

                            event.setGeometry( geom );
                        }
                        catch ( ParseException e )
                        {
                            log.error( "Unable to read geometry for event '" + event.getUid() + "': ", e );
                        }
                    }

                    if ( resultSet.getObject( "user_assigned" ) != null )
                    {
                        event.setAssignedUser( resultSet.getString( "user_assigned" ) );
                        event.setAssignedUserUsername( resultSet.getString( "user_assigned_username" ) );
                        event.setAssignedUserDisplayName( resultSet.getString( "user_assigned_name" ) );
                        event.setAssignedUserFirstName( resultSet.getString( "user_assigned_first_name" ) );
                        event.setAssignedUserSurname( resultSet.getString( "user_assigned_surname" ) );
                    }

                    events.add( event );
                }
                else
                {
                    event = eventUidToEventMap.get( psiUid );
                    String attributeCategoryCombination = event.getAttributeCategoryOptions();
                    String currentAttributeCategoryCombination = resultSet.getString( "deco_uid" );

                    if ( !attributeCategoryCombination.contains( currentAttributeCategoryCombination ) )
                    {
                        event.setAttributeCategoryOptions(
                            attributeCategoryCombination + ";" + currentAttributeCategoryCombination );
                    }
                }

                if ( !StringUtils.isEmpty( resultSet.getString( "psi_eventdatavalues" ) ) )
                {
                    Set<EventDataValue> eventDataValues = convertEventDataValueJsonIntoSet(
                        resultSet.getString( "psi_eventdatavalues" ) );

                    for ( EventDataValue dv : eventDataValues )
                    {
                        DataValue dataValue = convertEventDataValueIntoDtoDataValue( dv );

                        if ( params.isSynchronizationQuery() )
                        {
                            if ( psdesWithSkipSyncTrue.containsKey( resultSet.getString( "ps_uid" ) )
                                && psdesWithSkipSyncTrue
                                    .get( resultSet.getString( "ps_uid" ) )
                                    .contains( dv.getDataElement() ) )
                            {
                                dataValue.setSkipSynchronization( true );
                            }
                            else
                            {
                                dataValue.setSkipSynchronization( false );
                            }
                        }

                        event.getDataValues().add( dataValue );
                    }
                }

                if ( resultSet.getString( "psinote_value" ) != null
                    && !notes.contains( resultSet.getString( "psinote_id" ) ) )
                {
                    Note note = new Note();
                    note.setNote( resultSet.getString( "psinote_uid" ) );
                    note.setValue( resultSet.getString( "psinote_value" ) );
                    note.setStoredDate( DateUtils.getIso8601NoTz( resultSet.getDate( "psinote_storeddate" ) ) );
                    note.setStoredBy( resultSet.getString( "psinote_storedby" ) );

                    if ( resultSet.getObject( "usernote_id" ) != null )
                    {

                        note.setLastUpdatedBy(
                            UserInfoSnapshot.of(
                                resultSet.getLong( "usernote_id" ),
                                resultSet.getString( "usernote_code" ),
                                resultSet.getString( "usernote_uid" ),
                                resultSet.getString( "usernote_username" ),
                                resultSet.getString( "userinfo_firstname" ),
                                resultSet.getString( "userinfo_surname" ) ) );
                    }

                    note.setLastUpdated( resultSet.getDate( "psinote_lastupdated" ) );

                    event.getNotes().add( note );
                    notes.add( resultSet.getString( "psinote_id" ) );
                }

                if ( params.isIncludeRelationships() && resultSet.getObject( "psi_rl" ) != null )
                {
                    PGobject pGobject = (PGobject) resultSet.getObject( "psi_rl" );

                    if ( pGobject != null )
                    {
                        String value = pGobject.getValue();

                        relationshipIds.addAll( Lists.newArrayList( gson.fromJson( value, Long[].class ) ) );
                    }
                }
            }

            final Multimap<String, Relationship> map = eventStore.getRelationshipsByIds( relationshipIds, params );

            if ( !map.isEmpty() )
            {
                events.forEach( e -> e.getRelationships().addAll( map.get( e.getEvent() ) ) );
            }

            IdSchemes idSchemes = ObjectUtils.firstNonNull( params.getIdSchemes(), new IdSchemes() );
            IdScheme dataElementIdScheme = idSchemes.getDataElementIdScheme();

            if ( dataElementIdScheme != IdScheme.ID && dataElementIdScheme != IdScheme.UID )
            {
                CachingMap<String, String> dataElementUidToIdentifierCache = new CachingMap<>();

                List<Collection<DataValue>> dataValuesList = events.stream().map( Event::getDataValues )
                    .collect( Collectors.toList() );
                populateCache( dataElementIdScheme, dataValuesList, dataElementUidToIdentifierCache );
                convertDataValuesIdentifiers( dataElementIdScheme, dataValuesList, dataElementUidToIdentifierCache );
            }

            if ( params.getCategoryOptionCombo() == null && !isSuper( user ) )
            {
                return events.stream().filter( ev -> ev.getAttributeCategoryOptions() != null
                    && splitToSet( ev.getAttributeCategoryOptions(), TextUtils.SEMICOLON ).size() == ev
                        .getOptionSize() )
                    .collect( Collectors.toList() );
            }

            return events;
        } );

    }

    @Override
    public List<ProgramStageInstance> saveEvents( List<ProgramStageInstance> events )
    {
        try
        {
            return saveAllEvents( events );
        }
        catch ( Exception e )
        {
            log.error( "An error occurred saving a batch", e );
            throw e;
        }
    }

    @Override
    public List<ProgramStageInstance> updateEvents( List<ProgramStageInstance> programStageInstances )
    {
        try
        {
            SqlParameterSource[] parameters = new SqlParameterSource[programStageInstances.size()];

            for ( int i = 0; i < programStageInstances.size(); i++ )
            {
                try
                {
                    parameters[i] = getSqlParameters( programStageInstances.get( i ) );
                }
                catch ( SQLException | JsonProcessingException e )
                {
                    log.warn(
                        "PSI failed to update and will be ignored. PSI UID: " + programStageInstances.get( i ).getUid(),
                        programStageInstances.get( i ).getUid(), e );
                }
            }

            jdbcTemplate.batchUpdate( UPDATE_EVENT_SQL, parameters );
        }
        catch ( DataAccessException e )
        {
            log.error( "Error updating events", e );
            throw e;
        }

        return programStageInstances;
    }

    @Override
    public List<Map<String, String>> getEventsGrid( EventSearchParams params, List<OrganisationUnit> organisationUnits )
    {
        User user = currentUserService.getCurrentUser();

        setAccessiblePrograms( user, params );

        final MapSqlParameterSource mapSqlParameterSource = new MapSqlParameterSource();

        String sql = buildGridSql( params, mapSqlParameterSource, organisationUnits );

        return jdbcTemplate.query( sql, mapSqlParameterSource, rowSet -> {

            log.debug( "Event query SQL: " + sql );

            List<Map<String, String>> list = new ArrayList<>();

            while ( rowSet.next() )
            {
                final Map<String, String> map = new HashMap<>();

                for ( String col : STATIC_EVENT_COLUMNS )
                {
                    map.put( col, rowSet.getString( col ) );
                }

                for ( QueryItem item : params.getDataElements() )
                {
                    map.put( item.getItemId(), rowSet.getString( item.getItemId() ) );
                }

                list.add( map );
            }

            return list;
        } );
    }

    @Override
    public List<EventRow> getEventRows( EventSearchParams params, List<OrganisationUnit> organisationUnits )
    {
        User user = currentUserService.getCurrentUser();

        setAccessiblePrograms( user, params );

        List<EventRow> eventRows = new ArrayList<>();

        final MapSqlParameterSource mapSqlParameterSource = new MapSqlParameterSource();

        String sql = buildSql( params, mapSqlParameterSource, organisationUnits, user );

        return jdbcTemplate.query( sql, mapSqlParameterSource, resultSet -> {

            log.debug( "Event query SQL: " + sql );

            EventRow eventRow = new EventRow();

            eventRow.setEvent( "not_valid" );

            Set<String> notes = new HashSet<>();

            Map<String, List<DataValue>> processedDataValues = new HashMap<>();

            while ( resultSet.next() )
            {
                if ( resultSet.getString( "psi_uid" ) == null
                    || (params.getCategoryOptionCombo() == null && !isSuper( user ) && !userHasAccess( resultSet )) )
                {
                    continue;
                }

                if ( eventRow.getUid() == null || !eventRow.getUid()
                    .equals( resultSet.getString( "psi_uid" ) ) )
                {
                    validateIdentifiersPresence( resultSet, params.getIdSchemes(), false );

                    eventRow = new EventRow();

                    eventRow.setUid( resultSet.getString( "psi_uid" ) );

                    eventRow.setEvent( resultSet.getString( "psi_uid" ) );
                    eventRow.setTrackedEntityInstance( resultSet.getString( "tei_uid" ) );
                    eventRow.setTrackedEntityInstanceOrgUnit( resultSet.getString( "tei_ou" ) );
                    eventRow.setTrackedEntityInstanceOrgUnitName( resultSet.getString( "tei_ou_name" ) );
                    eventRow.setTrackedEntityInstanceCreated( resultSet.getString( "tei_created" ) );
                    eventRow.setTrackedEntityInstanceInactive( resultSet.getBoolean( "tei_inactive" ) );
                    eventRow.setDeleted( resultSet.getBoolean( "psi_deleted" ) );

                    eventRow.setProgram( resultSet.getString( "p_identifier" ) );
                    eventRow.setProgramStage( resultSet.getString( "ps_identifier" ) );
                    eventRow.setOrgUnit( resultSet.getString( "ou_identifier" ) );

                    ProgramType programType = ProgramType.fromValue( resultSet.getString( "p_type" ) );

                    if ( programType == ProgramType.WITH_REGISTRATION )
                    {
                        eventRow.setEnrollment( resultSet.getString( "pi_uid" ) );
                        eventRow.setFollowup( resultSet.getBoolean( "pi_followup" ) );
                    }

                    eventRow.setTrackedEntityInstance( resultSet.getString( "tei_uid" ) );
                    eventRow.setOrgUnitName( resultSet.getString( "ou_name" ) );
                    eventRow.setDueDate( DateUtils.getIso8601NoTz( resultSet.getDate( "psi_duedate" ) ) );
                    eventRow.setEventDate( DateUtils.getIso8601NoTz( resultSet.getDate( "psi_executiondate" ) ) );

                    eventRows.add( eventRow );
                }

                if ( resultSet.getString( "pav_value" ) != null && resultSet.getString( "ta_uid" ) != null )
                {
                    String valueType = resultSet.getString( "ta_valuetype" );

                    Attribute attribute = new Attribute();
                    attribute.setCreated( DateUtils.getIso8601NoTz( resultSet.getDate( "pav_created" ) ) );
                    attribute.setLastUpdated( DateUtils.getIso8601NoTz( resultSet.getDate( "pav_lastupdated" ) ) );
                    attribute.setValue( resultSet.getString( "pav_value" ) );
                    attribute.setDisplayName( resultSet.getString( "ta_name" ) );
                    attribute.setValueType( valueType != null ? ValueType.valueOf( valueType.toUpperCase() ) : null );
                    attribute.setAttribute( resultSet.getString( "ta_uid" ) );

                    eventRow.getAttributes()
                        .add( attribute );
                }

                if ( !StringUtils.isEmpty( resultSet.getString( "psi_eventdatavalues" ) )
                    && !processedDataValues.containsKey( resultSet.getString( "psi_uid" ) ) )
                {
                    List<DataValue> dataValues = new ArrayList<>();
                    Set<EventDataValue> eventDataValues = convertEventDataValueJsonIntoSet(
                        resultSet.getString( "psi_eventdatavalues" ) );

                    for ( EventDataValue dv : eventDataValues )
                    {
                        dataValues.add( convertEventDataValueIntoDtoDataValue( dv ) );
                    }
                    processedDataValues.put( resultSet.getString( "psi_uid" ), dataValues );
                }

                if ( resultSet.getString( "psinote_value" ) != null
                    && !notes.contains( resultSet.getString( "psinote_id" ) ) )
                {
                    Note note = new Note();
                    note.setNote( resultSet.getString( "psinote_uid" ) );
                    note.setValue( resultSet.getString( "psinote_value" ) );
                    note.setStoredDate( DateUtils.getIso8601NoTz( resultSet.getDate( "psinote_storeddate" ) ) );
                    note.setStoredBy( resultSet.getString( "psinote_storedby" ) );

                    eventRow.getNotes()
                        .add( note );
                    notes.add( resultSet.getString( "psinote_id" ) );
                }
            }
            eventRows.forEach( e -> e.setDataValues( processedDataValues.get( e.getUid() ) ) );

            IdSchemes idSchemes = ObjectUtils.firstNonNull( params.getIdSchemes(), new IdSchemes() );
            IdScheme dataElementIdScheme = idSchemes.getDataElementIdScheme();

            if ( dataElementIdScheme != IdScheme.ID && dataElementIdScheme != IdScheme.UID )
            {
                CachingMap<String, String> dataElementUidToIdentifierCache = new CachingMap<>();

                List<Collection<DataValue>> dataValuesList = eventRows.stream()
                    .map( EventRow::getDataValues )
                    .collect( Collectors.toList() );
                populateCache( dataElementIdScheme, dataValuesList, dataElementUidToIdentifierCache );
                convertDataValuesIdentifiers( dataElementIdScheme, dataValuesList, dataElementUidToIdentifierCache );
            }

            return eventRows;
        } );
    }

    private String getIdSqlBasedOnIdScheme( IdScheme idScheme, String uidSql, String attributeSql, String codeSql )
    {
        if ( idScheme == IdScheme.ID || idScheme == IdScheme.UID )
        {
            return uidSql;
        }
        else if ( idScheme.isAttribute() )
        {
            return String.format( attributeSql, idScheme.getAttribute() );
        }
        else
        {
            return codeSql;
        }
    }

    private void validateIdentifiersPresence( ResultSet rowSet, IdSchemes idSchemes,
        boolean validateCategoryOptionCombo )
        throws SQLException
    {

        if ( StringUtils.isEmpty( rowSet.getString( "p_identifier" ) ) )
        {
            throw new IllegalStateException( String.format( "Program %s does not have a value assigned for idScheme %s",
                rowSet.getString( "p_uid" ), idSchemes.getProgramIdScheme().name() ) );
        }

        if ( StringUtils.isEmpty( rowSet.getString( "ps_identifier" ) ) )
        {
            throw new IllegalStateException(
                String.format( "ProgramStage %s does not have a value assigned for idScheme %s",
                    rowSet.getString( "ps_uid" ), idSchemes.getProgramStageIdScheme().name() ) );
        }

        if ( StringUtils.isEmpty( rowSet.getString( "ou_identifier" ) ) )
        {
            throw new IllegalStateException( String.format( "OrgUnit %s does not have a value assigned for idScheme %s",
                rowSet.getString( "ou_uid" ), idSchemes.getOrgUnitIdScheme().name() ) );
        }

        if ( validateCategoryOptionCombo && StringUtils.isEmpty( rowSet.getString( "coc_identifier" ) ) )
        {
            throw new IllegalStateException(
                String.format( "CategoryOptionCombo %s does not have a value assigned for idScheme %s",
                    rowSet.getString( "coc_uid" ), idSchemes.getCategoryOptionComboIdScheme().name() ) );
        }
    }

    private String getEventSelectIdentifiersByIdScheme( IdSchemes idSchemes )
    {
        StringBuilder sqlBuilder = new StringBuilder();

        sqlBuilder.append( getIdSqlBasedOnIdScheme( idSchemes.getOrgUnitIdScheme(),
            "ou.uid as ou_identifier, ",
            "ou.attributevalues #>> '{%s, value}' as ou_identifier, ",
            "ou.code as ou_identifier, " ) );

        sqlBuilder.append( getIdSqlBasedOnIdScheme( idSchemes.getProgramIdScheme(),
            "p.uid as p_identifier, ",
            "p.attributevalues #>> '{%s, value}' as p_identifier, ",
            "p.code as p_identifier, " ) );

        sqlBuilder.append( getIdSqlBasedOnIdScheme( idSchemes.getProgramStageIdScheme(),
            "ps.uid as ps_identifier, ",
            "ps.attributevalues #>> '{%s, value}' as ps_identifier, ",
            "ps.code as ps_identifier, " ) );

        sqlBuilder
            .append( getIdSqlBasedOnIdScheme( idSchemes.getCategoryOptionComboIdScheme(),
                "coc.uid as coc_identifier, ",
                "coc.attributevalues #>> '{%s, value}' as coc_identifier, ",
                "coc.code as coc_identifier, " ) );

        return sqlBuilder.toString();
    }

    @Override
    public int getEventCount( EventSearchParams params, List<OrganisationUnit> organisationUnits )
    {
        User user = currentUserService.getCurrentUser();
        setAccessiblePrograms( user, params );

        String sql;

        MapSqlParameterSource mapSqlParameterSource = new MapSqlParameterSource();

        if ( params.hasFilters() )
        {
            sql = buildGridSql( params, mapSqlParameterSource, organisationUnits );
        }
        else
        {
            sql = getEventSelectQuery( params, mapSqlParameterSource, organisationUnits, user );
        }

        sql = sql.replaceFirst( "select .*? from", "select count(*) from" );

        sql = sql.replaceFirst( "order .*? (desc|asc)", "" );

        sql = sql.replaceFirst( "limit \\d+ offset \\d+", "" );

        log.debug( "Event query count SQL: " + sql );

        return jdbcTemplate.queryForObject( sql, mapSqlParameterSource, Integer.class );
    }

    private DataValue convertEventDataValueIntoDtoDataValue( EventDataValue eventDataValue )
    {
        DataValue dataValue = new DataValue();
        dataValue.setCreated( DateUtils.getIso8601NoTz( eventDataValue.getCreated() ) );
        dataValue.setCreatedByUserInfo( eventDataValue.getCreatedByUserInfo() );
        dataValue.setLastUpdated( DateUtils.getIso8601NoTz( eventDataValue.getLastUpdated() ) );
        dataValue.setLastUpdatedByUserInfo( eventDataValue.getLastUpdatedByUserInfo() );
        dataValue.setDataElement( eventDataValue.getDataElement() );
        dataValue.setValue( eventDataValue.getValue() );
        dataValue.setProvidedElsewhere( eventDataValue.getProvidedElsewhere() );
        dataValue.setStoredBy( eventDataValue.getStoredBy() );

        return dataValue;
    }

    private String buildGridSql( EventSearchParams params, MapSqlParameterSource mapSqlParameterSource,
        List<OrganisationUnit> organisationUnits )
    {
        SqlHelper hlp = new SqlHelper();

        StringBuilder selectBuilder = new StringBuilder().append( "select " )
            .append( COLUMNS_ALIAS_MAP.entrySet()
                .stream()
                .map( col -> col.getKey() + " as " + col.getValue() )
                .collect( Collectors.joining( ", " ) ) );

        return selectBuilder.append(
            getFromWhereClause( params, dataElementAndFiltersSql( params, mapSqlParameterSource, hlp,
                selectBuilder ), mapSqlParameterSource, hlp, organisationUnits ) )
            .append( getGridOrderQuery( params ) )
            .append( getEventPagingQuery( params ) ).toString();
    }

    /**
     * Query is based on three sub queries on event, data value and comment,
     * which are joined using program stage instance id. The purpose of the
     * separate queries is to be able to page properly on events.
     */
    private String buildSql( EventSearchParams params, MapSqlParameterSource mapSqlParameterSource,
        List<OrganisationUnit> organisationUnits, User user )
    {
        StringBuilder sqlBuilder = new StringBuilder().append( "select * from (" );

        sqlBuilder.append( getEventSelectQuery( params, mapSqlParameterSource, organisationUnits, user ) );

        sqlBuilder.append( getOrderQuery( params ) );

        sqlBuilder.append( getEventPagingQuery( params ) );

        sqlBuilder.append( ") as event left join (" );

        if ( params.isIncludeAttributes() )
        {
            sqlBuilder.append( getAttributeValueQuery() );

            sqlBuilder.append( ") as att on event.tei_id=att.pav_id left join (" );
        }

        sqlBuilder.append( PSI_EVENT_COMMENT_QUERY );

        sqlBuilder.append( ") as cm on event.psi_id=cm.psic_id " );

        if ( params.isIncludeRelationships() )
        {
            sqlBuilder.append( RELATIONSHIP_IDS_QUERY );
        }

        sqlBuilder.append( getOrderQuery( params ) );

        return sqlBuilder.toString();
    }

    private String getEventSelectQuery( EventSearchParams params, MapSqlParameterSource mapSqlParameterSource,
        List<OrganisationUnit> organisationUnits, User user )
    {
        SqlHelper hlp = new SqlHelper();

        StringBuilder selectBuilder = new StringBuilder().append( "select " )
            .append( getEventSelectIdentifiersByIdScheme( params.getIdSchemes() ) )
            .append( " psi.uid as psi_uid, " )
            .append( "ou.uid as ou_uid, p.uid as p_uid, ps.uid as ps_uid, " )
            .append( "coc.uid as coc_uid, " )
            .append(
                "psi.programstageinstanceid as psi_id, psi.status as psi_status, psi.executiondate as psi_executiondate, " )
            .append(
                "psi.eventdatavalues as psi_eventdatavalues, psi.duedate as psi_duedate, psi.completedby as psi_completedby, psi.storedby as psi_storedby, " )
            .append(
                "psi.created as psi_created, psi.createdbyuserinfo as psi_createdbyuserinfo, psi.lastupdated as psi_lastupdated, psi.lastupdatedbyuserinfo as psi_lastupdatedbyuserinfo, " )
            .append( "psi.completeddate as psi_completeddate, psi.deleted as psi_deleted, " )
            .append(
                "ST_AsText( psi.geometry ) as psi_geometry, au.uid as user_assigned, (au.firstName || ' ' || au.surName) as user_assigned_name," )
            .append( "au.firstName as user_assigned_first_name, au.surName as user_assigned_surname, " )
            .append( "au.username as user_assigned_username," )
            .append( "cocco.categoryoptionid AS cocco_categoryoptionid, deco.uid AS deco_uid, " );

        if ( (params.getCategoryOptionCombo() == null || params.getCategoryOptionCombo()
            .isDefault()) && !isSuper( user ) )
        {
            selectBuilder.append( "decoa.can_access AS decoa_can_access, cocount.option_size AS option_size, " );
        }

        selectBuilder.append( "pi.uid as pi_uid, pi.status as pi_status, pi.followup as pi_followup, " )
            .append( "p.type as p_type, ps.uid as ps_uid, ou.name as ou_name, " )
            .append(
                "tei.trackedentityinstanceid as tei_id, tei.uid as tei_uid, teiou.uid as tei_ou, teiou.name as tei_ou_name, tei.created as tei_created, tei.inactive as tei_inactive " );

        return selectBuilder.append( getFromWhereClause( params, mapSqlParameterSource, organisationUnits, user, hlp,
            dataElementAndFiltersSql( params, mapSqlParameterSource, hlp,
                selectBuilder ) ) )
            .toString();
    }

    private StringBuilder getFromWhereClause( EventSearchParams params, MapSqlParameterSource mapSqlParameterSource,
        List<OrganisationUnit> organisationUnits, User user, SqlHelper hlp, StringBuilder dataElementAndFiltersSql )
    {
        StringBuilder fromBuilder = new StringBuilder( " from programstageinstance psi " )
            .append( "inner join programinstance pi on pi.programinstanceid=psi.programinstanceid " )
            .append( "inner join program p on p.programid=pi.programid " )
            .append( "inner join programstage ps on ps.programstageid=psi.programstageid " )
            .append( "inner join categoryoptioncombo coc on coc.categoryoptioncomboid=psi.attributeoptioncomboid " )
            .append(
                "inner join categoryoptioncombos_categoryoptions cocco on psi.attributeoptioncomboid=cocco.categoryoptioncomboid " )
            .append( "inner join dataelementcategoryoption deco on cocco.categoryoptionid=deco.categoryoptionid " );

        if ( Optional.ofNullable( params.getProgram() )
            .filter( p -> Objects.nonNull( p.getProgramType() ) && p.getProgramType() == ProgramType.WITH_REGISTRATION )
            .isPresent() )
        {
            fromBuilder.append(
                "left join trackedentityprogramowner po on (pi.trackedentityinstanceid=po.trackedentityinstanceid) " )
                .append(
                    "inner join organisationunit ou on (coalesce(po.organisationunitid, psi.organisationunitid)=ou.organisationunitid) " );
        }
        else
        {
            fromBuilder.append( "inner join organisationunit ou on psi.organisationunitid=ou.organisationunitid " );
        }

        fromBuilder
            .append( "left join trackedentityinstance tei on tei.trackedentityinstanceid=pi.trackedentityinstanceid " )
            .append( "left join organisationunit teiou on (tei.organisationunitid=teiou.organisationunitid) " )
            .append( "left join userinfo au on (psi.assigneduserid=au.userinfoid) " );

        if ( (params.getCategoryOptionCombo() == null || params.getCategoryOptionCombo()
            .isDefault()) && !isSuper( user ) )
        {
            fromBuilder.append( getCategoryOptionSharingForUser( user, mapSqlParameterSource ) );
        }

        fromBuilder.append( dataElementAndFiltersSql );

        if ( params.getTrackedEntityInstance() != null )
        {
            mapSqlParameterSource.addValue( "trackedentityinstanceid", params.getTrackedEntityInstance().getId() );

            fromBuilder.append( hlp.whereAnd() )
                .append( " tei.trackedentityinstanceid= " )
                .append( ":trackedentityinstanceid" )
                .append( " " );
        }

        if ( params.getProgram() != null )
        {
            mapSqlParameterSource.addValue( "programid", params.getProgram()
                .getId() );

            fromBuilder.append( hlp.whereAnd() )
                .append( " p.programid = " )
                .append( ":programid" )
                .append( " " );
        }

        if ( params.getProgramStage() != null )
        {
            mapSqlParameterSource.addValue( "programstageid", params.getProgramStage()
                .getId() );

            fromBuilder.append( hlp.whereAnd() )
                .append( " ps.programstageid = " )
                .append( ":programstageid" )
                .append( " " );
        }

        if ( params.getProgramStatus() != null )
        {
            mapSqlParameterSource.addValue( "program_status", params.getProgramStatus()
                .name() );

            fromBuilder.append( hlp.whereAnd() )
                .append( " pi.status = " )
                .append( ":program_status " );
        }

        if ( params.getFollowUp() != null )
        {
            fromBuilder.append( hlp.whereAnd() )
                .append( " pi.followup is " )
                .append( params.getFollowUp() ? "true" : "false" )
                .append( " " );
        }

        fromBuilder.append( addLastUpdatedFilters( params, mapSqlParameterSource, hlp, true ) );

        // Comparing milliseconds instead of always creating new Date( 0 );
        if ( params.getSkipChangedBefore() != null && params.getSkipChangedBefore()
            .getTime() > 0 )
        {
<<<<<<< HEAD
            mapSqlParameterSource.addValue( "skipChangedBefore",
                "'" + DateUtils.getLongDateString( params.getSkipChangedBefore() ) + "'" );

            fromBuilder.append( hlp.whereAnd() )
                .append( PSI_LASTUPDATED_GT )
                .append( ":skipChangedBefore" )
                .append( " " );
=======
            mapSqlParameterSource.addValue( "skipChangedBefore", params.getSkipChangedBefore(),
                Types.TIMESTAMP );

            sqlBuilder.append( hlp.whereAnd() ).append( PSI_LASTUPDATED_GT ).append( ":skipChangedBefore " );
>>>>>>> 23300dea
        }

        if ( params.getCategoryOptionCombo() != null )
        {
            mapSqlParameterSource.addValue( "attributeoptioncomboid", params.getCategoryOptionCombo()
                .getId() );

            fromBuilder.append( hlp.whereAnd() )
                .append( " psi.attributeoptioncomboid = " )
                .append( ":attributeoptioncomboid" )
                .append( " " );
        }

        if ( !CollectionUtils.isEmpty( organisationUnits ) || params.getOrgUnit() != null )
        {
            fromBuilder.append( hlp.whereAnd() )
                .append( getOrgUnitSql( hlp, params, mapSqlParameterSource, organisationUnits ) );
        }

        if ( params.getStartDate() != null )
        {
            mapSqlParameterSource.addValue( "startDate", params.getStartDate(), Types.DATE );

<<<<<<< HEAD
            fromBuilder.append( hlp.whereAnd() )
                .append( " (psi.executiondate >= " )
                .append( ":startDate" )
=======
            sqlBuilder.append( hlp.whereAnd() ).append( " (psi.executiondate >= " )
                .append( ":startDate " )
>>>>>>> 23300dea
                .append( "or (psi.executiondate is null and psi.duedate >= " )
                .append( ":startDate" )
                .append( " )) " );
        }

        if ( params.getEndDate() != null )
        {
            mapSqlParameterSource.addValue( "endDate", addDays( params.getEndDate(), 1 ), Types.DATE );

<<<<<<< HEAD
            fromBuilder.append( hlp.whereAnd() )
                .append( " (psi.executiondate < " )
                .append( ":endDate" )
=======
            sqlBuilder.append( hlp.whereAnd() ).append( " (psi.executiondate < " )
                .append( ":endDate " )
>>>>>>> 23300dea
                .append( "or (psi.executiondate is null and psi.duedate < " )
                .append( ":endDate" )
                .append( " )) " );
        }

        if ( params.getProgramType() != null )
        {
            mapSqlParameterSource.addValue( "programType", params.getProgramType()
                .name() );

            fromBuilder.append( hlp.whereAnd() )
                .append( " p.type = " )
                .append( ":programType" )
                .append( " " );
        }

        fromBuilder.append( eventStatusSql( params, mapSqlParameterSource, hlp ) );

        if ( params.getEvents() != null && !params.getEvents()
            .isEmpty() && !params.hasFilters() )
        {
            mapSqlParameterSource.addValue( "psi_uid", params.getEvents() );

            fromBuilder.append( hlp.whereAnd() )
                .append( " (psi.uid in (" )
                .append( ":psi_uid" )
                .append( ")) " );
        }

        if ( params.hasAssignedUsers() )
        {
            mapSqlParameterSource.addValue( "au_uid", params.getAssignedUsers() );

            fromBuilder.append( hlp.whereAnd() )
                .append( " (au.uid in (" )
                .append( ":au_uid" )
                .append( ")) " );
        }

        if ( params.isIncludeOnlyUnassignedEvents() )
        {
            fromBuilder.append( hlp.whereAnd() )
                .append( " (au.uid is null) " );
        }

        if ( params.isIncludeOnlyAssignedEvents() )
        {
            fromBuilder.append( hlp.whereAnd() )
                .append( " (au.uid is not null) " );
        }

        if ( !params.isIncludeDeleted() )
        {
            fromBuilder.append( hlp.whereAnd() )
                .append( " psi.deleted is false " );
        }

        if ( params.hasSecurityFilter() )
        {
            mapSqlParameterSource.addValue( "program_uid", params.getAccessiblePrograms()
                .isEmpty() ? null : params.getAccessiblePrograms() );

            fromBuilder.append( hlp.whereAnd() )
                .append( " (p.uid in (" )
                .append( ":program_uid" )
                .append( ")) " );

            mapSqlParameterSource.addValue( "programstage_uid", params.getAccessibleProgramStages()
                .isEmpty() ? null : params.getAccessibleProgramStages() );

            fromBuilder.append( hlp.whereAnd() )
                .append( " (ps.uid in (" )
                .append( ":programstage_uid" )
                .append( ")) " );
        }

        if ( params.isSynchronizationQuery() )
        {
            fromBuilder.append( hlp.whereAnd() )
                .append( " psi.lastupdated > psi.lastsynchronized " );
        }

        if ( !CollectionUtils.isEmpty( params.getProgramInstances() ) )
        {
            mapSqlParameterSource.addValue( "programinstance_uid", params.getProgramInstances() );

            fromBuilder.append( hlp.whereAnd() )
                .append( " (pi.uid in (:programinstance_uid)) " );
        }

        return fromBuilder;
    }

    /**
     * For dataElement params, restriction is set in inner join. For query
     * params, restriction is set in where clause.
     */
    private StringBuilder dataElementAndFiltersSql( EventSearchParams params,
        MapSqlParameterSource mapSqlParameterSource, SqlHelper hlp, StringBuilder selectBuilder )
    {
        int filterCount = 0;

        StringBuilder optionValueJoinBuilder = new StringBuilder();
        StringBuilder optionValueConditionBuilder = new StringBuilder();
        StringBuilder eventDataValuesWhereSql = new StringBuilder();
        Set<String> joinedColumns = new HashSet<>();

        for ( QueryItem item : params.getDataElementsAndFilters() )
        {
            ++filterCount;

            final String itemId = item.getItemId();

            final String dataValueValueSql = "psi.eventdatavalues #>> '{" + itemId + ", value}'";

            selectBuilder.append( ", " )
                .append( item.isNumeric() ? castToNumber( dataValueValueSql ) : lower( dataValueValueSql ) )
                .append( " as " )
                .append( itemId );

            String optValueTableAs = "opt_" + filterCount;

            if ( !joinedColumns.contains( itemId ) && item.hasOptionSet() && item.hasFilter() )
            {
                String optSetBind = "optset_" + filterCount;

                mapSqlParameterSource.addValue( optSetBind, item.getOptionSet()
                    .getId() );

                optionValueJoinBuilder.append( "inner join optionvalue as " )
                    .append( optValueTableAs )
                    .append( " on lower(" )
                    .append( optValueTableAs )
                    .append( ".code) = " )
                    .append( "lower(" )
                    .append( dataValueValueSql )
                    .append( ") and " )
                    .append( optValueTableAs )
                    .append( ".optionsetid = " )
                    .append( ":" )
                    .append( optSetBind )
                    .append( " " );

                joinedColumns.add( itemId );
            }

            if ( item.hasFilter() )
            {
                for ( QueryFilter filter : item.getFilters() )
                {
                    final String queryCol = " lower( " + dataValueValueSql + " )";

                    String bindParameter = "parameter_" + filterCount;

                    if ( !item.hasOptionSet() )
                    {
                        eventDataValuesWhereSql.append( hlp.whereAnd() );

                        if ( QueryOperator.IN.getValue()
                            .equalsIgnoreCase( filter.getSqlOperator() ) )
                        {
                            mapSqlParameterSource.addValue( bindParameter,
                                QueryFilter.getFilterItems( StringUtils.lowerCase( filter.getFilter() ) ) );

                            eventDataValuesWhereSql.append( inCondition( filter, bindParameter, queryCol ) );
                        }
                        else
                        {
                            mapSqlParameterSource.addValue( bindParameter,
                                StringUtils.lowerCase( filter.getSqlBindFilter() ) );

                            eventDataValuesWhereSql.append( " " )
                                .append( queryCol )
                                .append( " " )
                                .append( filter.getSqlOperator() )
                                .append( " " )
                                .append( ":" )
                                .append( bindParameter )
                                .append( " " );
                        }
                    }
                    else
                    {
                        if ( QueryOperator.IN.getValue()
                            .equalsIgnoreCase( filter.getSqlOperator() ) )
                        {
                            mapSqlParameterSource.addValue( bindParameter,
                                QueryFilter.getFilterItems( StringUtils.lowerCase( filter.getFilter() ) ) );

                            optionValueConditionBuilder.append( " and " );
                            optionValueConditionBuilder.append( inCondition( filter, bindParameter, queryCol ) );
                        }
                        else
                        {
                            mapSqlParameterSource.addValue( bindParameter,
                                StringUtils.lowerCase( filter.getSqlBindFilter() ) );

                            optionValueConditionBuilder.append( "and lower(" )
                                .append( optValueTableAs )
                                .append( DOT_NAME )
                                .append( " " )
                                .append( filter.getSqlOperator() )
                                .append( " " )
                                .append( ":" )
                                .append( bindParameter )
                                .append( " " );
                        }
                    }
                }
            }
        }

        return optionValueJoinBuilder.append( optionValueConditionBuilder )
            .append( eventDataValuesWhereSql )
            .append( " " );
    }

    private String inCondition( QueryFilter filter, String boundParameter, String queryCol )
    {
        return new StringBuilder().append( queryCol )
            .append( " " )
            .append( filter.getSqlOperator() )
            .append( " " )
            .append( "(" )
            .append( ":" )
            .append( boundParameter )
            .append( ") " )
            .toString();
    }

    private String getFromWhereClause( EventSearchParams params, StringBuilder dataElementAndFiltersSql,
        MapSqlParameterSource mapSqlParameterSource, SqlHelper hlp, List<OrganisationUnit> organisationUnits )
    {
        StringBuilder sqlBuilder = new StringBuilder().append(
            " from programstageinstance psi "
                + "inner join programinstance pi on pi.programinstanceid = psi.programinstanceid "
                + "inner join program p on p.programid = pi.programid "
                + "inner join programstage ps on ps.programstageid = psi.programstageid "
                + "inner join categoryoptioncombo coc on coc.categoryoptioncomboid = psi.attributeoptioncomboid "
                + "left join trackedentityprogramowner po on (pi.trackedentityinstanceid=po.trackedentityinstanceid) "
                + "inner join organisationunit ou on (coalesce(po.organisationunitid, psi.organisationunitid)=ou.organisationunitid) "
                + "left join userinfo au on (psi.assigneduserid=au.userinfoid) " );

        sqlBuilder.append( dataElementAndFiltersSql );

        if ( !organisationUnits.isEmpty() || params.getOrgUnit() != null )
        {
            sqlBuilder.append( hlp.whereAnd() )
                .append( getOrgUnitSql( hlp, params, mapSqlParameterSource, organisationUnits ) );
        }

        if ( params.getProgramStage() != null )
        {
            mapSqlParameterSource.addValue( "programstageid", params.getProgramStage()
                .getId() );

            sqlBuilder.append( hlp.whereAnd() )
                .append( " ps.programstageid = " )
                .append( ":programstageid" )
                .append( " " );
        }

        if ( params.getCategoryOptionCombo() != null )
        {
            mapSqlParameterSource.addValue( "attributeoptioncomboid", params.getCategoryOptionCombo()
                .getId() );

            sqlBuilder.append( hlp.whereAnd() )
                .append( " psi.attributeoptioncomboid = " )
                .append( ":attributeoptioncomboid" )
                .append( " " );
        }

        if ( params.getStartDate() != null )
        {
            mapSqlParameterSource.addValue( "startDate", "'" + getMediumDateString( params.getStartDate() ) + "'" );

            sqlBuilder.append( hlp.whereAnd() )
                .append( " (psi.executiondate >= " )
                .append( ":startDate" )
                .append( "or (psi.executiondate is null and psi.duedate >= " )
                .append( ":startDate" )
                .append( " )) " );
        }

        if ( params.getEndDate() != null )
        {
            mapSqlParameterSource.addValue( "endDate", "'" + getMediumDateString( params.getEndDate() ) + "'" );

            sqlBuilder.append( hlp.whereAnd() )
                .append( " (psi.executiondate < " )
                .append( ":endDate" )
                .append( "or (psi.executiondate is null and psi.duedate <= " )
                .append( ":endDate" )
                .append( " )) " );
        }

        sqlBuilder.append( addLastUpdatedFilters( params, mapSqlParameterSource, hlp, false ) );

        if ( params.isSynchronizationQuery() )
        {
            sqlBuilder.append( hlp.whereAnd() )
                .append( " psi.lastupdated > psi.lastsynchronized " );
        }

        // Comparing milliseconds instead of always creating new Date( 0 )

        if ( params.getSkipChangedBefore() != null && params.getSkipChangedBefore()
            .getTime() > 0 )
        {
            mapSqlParameterSource.addValue( "skipChangedBefore",
                "'" + DateUtils.getLongDateString( params.getSkipChangedBefore() ) + "'" );

            sqlBuilder.append( hlp.whereAnd() )
                .append( PSI_LASTUPDATED_GT )
                .append( ":skipChangedBefore" );
        }

        if ( params.getDueDateStart() != null )
        {
            mapSqlParameterSource.addValue( "startDueDate",
                "'" + DateUtils.getLongDateString( params.getDueDateStart() ) + "'" );

            sqlBuilder.append( hlp.whereAnd() )
                .append( " psi.duedate is not null and psi.duedate >= " )
                .append( ":dueDate" )
                .append( " " );
        }

        if ( params.getDueDateEnd() != null )
        {
            mapSqlParameterSource.addValue( "endDueDate",
                "'" + DateUtils.getLongDateString( params.getDueDateEnd() ) + "'" );

            sqlBuilder.append( hlp.whereAnd() )
                .append( " psi.duedate is not null and psi.duedate <= " )
                .append( ":endDueDate" )
                .append( " " );
        }

        if ( !params.isIncludeDeleted() )
        {
            sqlBuilder.append( hlp.whereAnd() )
                .append( " psi.deleted is false " );
        }

        if ( !CollectionUtils.isEmpty( params.getProgramInstances() ) )
        {
            mapSqlParameterSource.addValue( "programinstance_uid", params.getProgramInstances() );

            sqlBuilder.append( hlp.whereAnd() )
                .append( " (pi.uid in (:programinstance_uid)) " );
        }

        sqlBuilder.append( eventStatusSql( params, mapSqlParameterSource, hlp ) );

        if ( params.getEvents() != null && !params.getEvents()
            .isEmpty() && !params.hasFilters() )
        {
            mapSqlParameterSource.addValue( "psi_uid", params.getEvents() );

            sqlBuilder.append( hlp.whereAnd() )
                .append( " (psi.uid in (" )
                .append( ":psi_uid" )
                .append( ")) " );
        }

        if ( params.hasAssignedUsers() )
        {
            mapSqlParameterSource.addValue( "au_uid", params.getAssignedUsers() );

            sqlBuilder.append( hlp.whereAnd() )
                .append( " (au.uid in (" )
                .append( ":au_uid" )
                .append( ")) " );
        }

        if ( params.isIncludeOnlyUnassignedEvents() )
        {
            sqlBuilder.append( hlp.whereAnd() )
                .append( " (au.uid is null) " );
        }

        if ( params.isIncludeOnlyAssignedEvents() )
        {
            sqlBuilder.append( hlp.whereAnd() )
                .append( " (au.uid is not null) " );
        }

        return sqlBuilder.toString();
    }

    private String eventStatusSql( EventSearchParams params, MapSqlParameterSource mapSqlParameterSource,
        SqlHelper hlp )
    {
        StringBuilder stringBuilder = new StringBuilder();

        if ( params.getEventStatus() != null )
        {
            if ( params.getEventStatus() == EventStatus.VISITED )
            {
                mapSqlParameterSource.addValue( PSI_STATUS, EventStatus.ACTIVE.name() );

                stringBuilder.append( hlp.whereAnd() )
                    .append( PSI_STATUS_EQ )
                    .append( ":" + PSI_STATUS )
                    .append( " and psi.executiondate is not null " );
            }
            else if ( params.getEventStatus() == EventStatus.OVERDUE )
            {
                mapSqlParameterSource.addValue( PSI_STATUS, EventStatus.SCHEDULE.name() );

                stringBuilder.append( hlp.whereAnd() )
                    .append( " date(now()) > date(psi.duedate) and psi.status = " )
                    .append( ":" + PSI_STATUS )
                    .append( " " );
            }
            else
            {
                mapSqlParameterSource.addValue( PSI_STATUS, params.getEventStatus()
                    .name() );

                stringBuilder.append( hlp.whereAnd() )
                    .append( PSI_STATUS_EQ )
                    .append( ":" + PSI_STATUS )
                    .append( " " );
            }
        }

        return stringBuilder.toString();
    }

    private String addLastUpdatedFilters( EventSearchParams params, MapSqlParameterSource mapSqlParameterSource,
        SqlHelper hlp, boolean useDateAfterEndDate )
    {
        StringBuilder sqlBuilder = new StringBuilder();

        if ( params.hasLastUpdatedDuration() )
        {
            mapSqlParameterSource.addValue( "lastUpdated", DateUtils.offSetDateTimeFrom(
                DateUtils.nowMinusDuration( params.getLastUpdatedDuration() ) ), Types.TIMESTAMP_WITH_TIMEZONE );

            sqlBuilder.append( hlp.whereAnd() )
                .append( PSI_LASTUPDATED_GT )
                .append( ":lastUpdated" )
                .append( " " );
        }
        else
        {
            if ( params.hasLastUpdatedStartDate() )
            {
                mapSqlParameterSource.addValue( "lastUpdatedStart", params.getLastUpdatedStartDate(), Types.TIMESTAMP );

                sqlBuilder.append( hlp.whereAnd() )
                    .append( PSI_LASTUPDATED_GT )
                    .append( ":lastUpdatedStart" )
                    .append( " " );
            }

            if ( params.hasLastUpdatedEndDate() )
            {
                if ( useDateAfterEndDate )
                {
                    mapSqlParameterSource.addValue( "lastUpdatedEnd", addDays( params.getLastUpdatedEndDate(), 1 ),
                        Types.TIMESTAMP );

                    sqlBuilder.append( hlp.whereAnd() )
                        .append( " psi.lastupdated < " )
                        .append( ":lastUpdatedEnd" )
                        .append( "' " );
                }
                else
                {
                    mapSqlParameterSource.addValue( "lastUpdatedEnd",
                        DateUtils.getLongDateString( params.getLastUpdatedEndDate() ), Types.TIMESTAMP );

                    sqlBuilder.append( hlp.whereAnd() )
                        .append( " psi.lastupdated <= " )
                        .append( ":lastUpdatedEnd" )
                        .append( " " );
                }
            }
        }

        return sqlBuilder.toString();
    }

    private String getCategoryOptionSharingForUser( User user, MapSqlParameterSource mapSqlParameterSource )
    {
        StringBuilder sqlBuilder = new StringBuilder().append( " left join ( " );

        sqlBuilder.append( "select categoryoptioncomboid, count(categoryoptioncomboid) as option_size "
            + "from categoryoptioncombos_categoryoptions group by categoryoptioncomboid) "
            + "as cocount on coc.categoryoptioncomboid = cocount.categoryoptioncomboid "
            + "left join ("
            + "select deco.categoryoptionid as deco_id, deco.uid as deco_uid , "
            + "( select ( " + JpaQueryUtils.generateSQlQueryForSharingCheck( "deco.sharing",
                user, AclService.LIKE_READ_DATA, mapSqlParameterSource )
            + " ) ) as can_access "
            + "from dataelementcategoryoption deco " );

        sqlBuilder.append( " ) as decoa on cocco.categoryoptionid = decoa.deco_id " );

        return sqlBuilder.toString();
    }

    private String getEventPagingQuery( final EventSearchParams params )
    {
        final StringBuilder sqlBuilder = new StringBuilder().append( " " );
        int pageSize = params.getPageSizeWithDefault();

        // When the clients choose to not show the total of pages.
        if ( !params.isTotalPages() )
        {
            // Get pageSize + 1, so we are able to know if there is another
            // page available. It adds one additional element into the list,
            // as consequence. The caller needs to remove the last element.
            pageSize++;
        }

        if ( !params.isSkipPaging() )
        {
            sqlBuilder.append( "limit " )
                .append( pageSize )
                .append( " offset " )
                .append( params.getOffset() )
                .append( " " );
        }

        return sqlBuilder.toString();
    }

    private String getGridOrderQuery( EventSearchParams params )
    {

        if ( params.getGridOrders() != null && params.getDataElements() != null && !params.getDataElements().isEmpty()
            && STATIC_EVENT_COLUMNS != null && !STATIC_EVENT_COLUMNS.isEmpty() )
        {
            List<String> orderFields = new ArrayList<>();

            for ( OrderParam order : params.getGridOrders() )
            {
                if ( STATIC_EVENT_COLUMNS.contains( order.getField() ) )
                {
                    orderFields.add( order.getField() + " " + order.getDirection() );
                }
                else
                {
                    Set<QueryItem> queryItems = params.getDataElements();

                    for ( QueryItem item : queryItems )
                    {
                        if ( order.getField().equals( item.getItemId() ) )
                        {
                            orderFields.add( order.getField() + " " + order.getDirection() );
                            break;
                        }
                    }
                }
            }

            if ( !orderFields.isEmpty() )
            {
                return "order by " + StringUtils.join( orderFields, ',' );
            }
        }

        return "order by lastUpdated desc ";
    }

    private String getOrderQuery( EventSearchParams params )
    {
        ArrayList<String> orderFields = new ArrayList<>();

        if ( params.getGridOrders() != null )
        {
            for ( OrderParam order : params.getGridOrders() )
            {

                Set<QueryItem> items = params.getDataElements();

                for ( QueryItem item : items )
                {
                    if ( order.getField().equals( item.getItemId() ) )
                    {
                        orderFields.add( order.getField() + " " + order.getDirection() );
                        break;
                    }
                }
            }
        }

        if ( params.getOrders() != null )
        {
            for ( OrderParam order : params.getOrders() )
            {
                if ( QUERY_PARAM_COL_MAP.containsKey( order.getField() ) )
                {
                    String orderText = QUERY_PARAM_COL_MAP.get( order.getField() );
                    orderText += " " + (order.getDirection().isAscending() ? "asc" : "desc");
                    orderFields.add( orderText );
                }
            }
        }

        if ( !orderFields.isEmpty() )
        {
            return "order by " + StringUtils.join( orderFields, ',' ) + " ";
        }
        else
        {
            return "order by psi_lastupdated desc ";
        }
    }

    private String getAttributeValueQuery()
    {
        return "select pav.trackedentityinstanceid as pav_id, pav.created as pav_created, pav.lastupdated as pav_lastupdated, "
            + "pav.value as pav_value, ta.uid as ta_uid, ta.name as ta_name, ta.valuetype as ta_valuetype "
            + "from trackedentityattributevalue pav "
            + "inner join trackedentityattribute ta on pav.trackedentityattributeid=ta.trackedentityattributeid ";
    }

    private boolean isSuper( User user )
    {
        return user == null || user.isSuper();
    }

    /**
     * Saves a list of {@see ProgramStageInstance} using JDBC batch update.
     * <p>
     * Note that this method is using JdbcTemplate to execute the batch
     * operation, therefore it's able to participate in any Spring-initiated
     * transaction
     *
     * @param batch the list of {@see ProgramStageInstance}
     * @return the list of created {@see ProgramStageInstance} with primary keys
     *         assigned
     */
    private List<ProgramStageInstance> saveAllEvents( List<ProgramStageInstance> batch )
    {

        JdbcUtils.batchUpdateWithKeyHolder( jdbcTemplate.getJdbcTemplate(), INSERT_EVENT_SQL,
            new BatchPreparedStatementSetterWithKeyHolder<>( sort( batch ) )
            {
                @Override
                protected void setValues( PreparedStatement ps, ProgramStageInstance event )
                {
                    try
                    {
                        bindEventParamsForInsert( ps, event );
                    }
                    catch ( JsonProcessingException | SQLException e )
                    {
                        log.warn( "PSI failed to persist and will be ignored. PSI UID: " + event.getUid(),
                            event.getUid(), e );
                    }
                }

                @Override
                protected void setPrimaryKey( Map<String, Object> primaryKey, ProgramStageInstance event )
                {
                    event.setId( (Long) primaryKey.get( "programstageinstanceid" ) );
                }

            } );

        /*
         * Extract the primary keys from the created objects
         */
        List<Long> eventIds = batch.stream()
            .map( BaseIdentifiableObject::getId )
            .collect( Collectors.toList() );

        /*
         * Assign the generated event PKs to the batch.
         *
         * If the generate event PKs size doesn't match the batch size, one or
         * more PSI were not persisted. Run an additional query to fetch the
         * persisted PSI and return only the PSI from the batch which are
         * persisted.
         *
         */
        if ( eventIds.size() != batch.size() )
        {
            /* a Map where [key] -> PSI UID , [value] -> PSI ID */
            Map<String, Long> persisted = jdbcTemplate
                .queryForList(
                    "SELECT uid, programstageinstanceid from programstageinstance where programstageinstanceid in ( "
                        + Joiner.on( ";" ).join( eventIds )
                        + ")",
                    Maps.newHashMap() )
                .stream().collect(
                    Collectors.toMap( s -> (String) s.get( "uid" ), s -> (Long) s.get( "programstageinstanceid" ) ) );

            // @formatter:off
            return batch.stream()
                .filter( psi -> persisted.containsKey( psi.getUid() ) )
                .peek( psi -> psi.setId( persisted.get( psi.getUid() ) ) )
                .collect( Collectors.toList() );
            // @formatter:on
        }
        else
        {
            for ( int i = 0; i < eventIds.size(); i++ )
            {
                batch.get( i ).setId( eventIds.get( i ) );
            }
            return batch;
        }
    }

    @Override
    public void updateTrackedEntityInstances( List<String> teiUids, User user )
    {
        if ( teiUids.isEmpty() )
        {
            return;
        }

        String sql = UPDATE_TEI_SQL;

        if ( skipLockedProvider.getSkipLocked().isEmpty() )
        {
            sql = sql.replace( "SKIP LOCKED", "" );
        }

        jdbcTemplate.execute( sql, new MapSqlParameterSource()
            .addValue( "teiUids", teiUids )
            .addValue( "lastUpdated", new Timestamp( System.currentTimeMillis() ) )
            .addValue( "lastUpdatedBy", (user != null ? user.getId() : null) ),
            PreparedStatement::execute );
    }

    private void bindEventParamsForInsert( PreparedStatement ps, ProgramStageInstance event )
        throws SQLException,
        JsonProcessingException
    {
        // @formatter:off
        ps.setLong(         1, event.getProgramInstance().getId() );
        ps.setLong(         2, event.getProgramStage().getId() );
        ps.setTimestamp(    3, JdbcEventSupport.toTimestamp( event.getDueDate() ) );
        ps.setTimestamp(    4, JdbcEventSupport.toTimestamp( event.getExecutionDate() ) );
        ps.setLong(         5, event.getOrganisationUnit().getId() );
        ps.setString(       6, event.getStatus().toString() );
        ps.setTimestamp(    7, JdbcEventSupport.toTimestamp( event.getCompletedDate() ) );
        ps.setString(       8, event.getUid() );
        ps.setTimestamp(    9, JdbcEventSupport.toTimestamp( new Date() ) );
        ps.setTimestamp(    10, JdbcEventSupport.toTimestamp( new Date() ) );
        ps.setLong(         11, event.getAttributeOptionCombo().getId() );
        ps.setString(       12, event.getStoredBy() );
        ps.setObject(       13, userInfoToJson( event.getCreatedByUserInfo(), jsonMapper ) );
        ps.setObject(       14, userInfoToJson( event.getLastUpdatedByUserInfo(), jsonMapper ) );
        ps.setString(       15, event.getCompletedBy() );
        ps.setBoolean(      16, false );
        ps.setString(       17, event.getCode() );
        ps.setTimestamp(    18, JdbcEventSupport.toTimestamp( event.getCreatedAtClient() ) );
        ps.setTimestamp(    19, JdbcEventSupport.toTimestamp( event.getLastUpdatedAtClient() ) );
        ps.setObject(       20, JdbcEventSupport.toGeometry( event.getGeometry() )  );
        if ( event.getAssignedUser() != null )
        {
            ps.setLong(     21, event.getAssignedUser().getId() );
        }
        else
        {
            ps.setObject(   21, null );
        }
        ps.setObject(       22, eventDataValuesToJson( event.getEventDataValues(), this.jsonMapper ) );
        // @formatter:on
    }

    private MapSqlParameterSource getSqlParameters( ProgramStageInstance programStageInstance )
        throws SQLException,
        JsonProcessingException
    {
        return new MapSqlParameterSource()
            .addValue( "programInstanceId", programStageInstance.getProgramInstance().getId() )
            .addValue( "programstageid", programStageInstance.getProgramStage()
                .getId() )
            .addValue( DUE_DATE.getColumnName(), new Timestamp( programStageInstance.getDueDate()
                .getTime() ) )
            .addValue( EXECUTION_DATE.getColumnName(),
                (programStageInstance.getExecutionDate() != null
                    ? new Timestamp( programStageInstance.getExecutionDate().getTime() )
                    : null) )
            .addValue( "organisationunitid", programStageInstance.getOrganisationUnit().getId() )
            .addValue( STATUS.getColumnName(), programStageInstance.getStatus().toString() )
            .addValue( COMPLETEDDATE.getColumnName(),
                JdbcEventSupport.toTimestamp( programStageInstance.getCompletedDate() ) )
            .addValue( UPDATED.getColumnName(), JdbcEventSupport.toTimestamp( new Date() ) )
            .addValue( "attributeoptioncomboid", programStageInstance.getAttributeOptionCombo().getId() )
            .addValue( STOREDBY.getColumnName(), programStageInstance.getStoredBy() )
            .addValue( "lastupdatedbyuserinfo",
                userInfoToJson( programStageInstance.getLastUpdatedByUserInfo(), jsonMapper ) )
            .addValue( COMPLETEDBY.getColumnName(), programStageInstance.getCompletedBy() )
            .addValue( DELETED.getColumnName(), programStageInstance.isDeleted() )
            .addValue( "code", programStageInstance.getCode() )
            .addValue( CREATEDCLIENT.getColumnName(),
                JdbcEventSupport.toTimestamp( programStageInstance.getCreatedAtClient() ) )
            .addValue( UPDATEDCLIENT.getColumnName(),
                JdbcEventSupport.toTimestamp( programStageInstance.getLastUpdatedAtClient() ) )
            .addValue( GEOMETRY.getColumnName(), JdbcEventSupport.toGeometry( programStageInstance.getGeometry() ) )
            .addValue( "assigneduserid",
                (programStageInstance.getAssignedUser() != null ? programStageInstance.getAssignedUser().getId()
                    : null) )
            .addValue( "eventdatavalues",
                eventDataValuesToJson( programStageInstance.getEventDataValues(), jsonMapper ) )
            .addValue( UID.getColumnName(), programStageInstance.getUid() );
    }

    private boolean userHasAccess( ResultSet rowSet )
        throws SQLException
    {
        if ( rowSet.wasNull() )
        {
            return true;
        }

        return rowSet.getBoolean( "decoa_can_access" );
    }

    private Set<EventDataValue> convertEventDataValueJsonIntoSet( String jsonString )
    {
        try
        {
            Map<String, EventDataValue> data = eventDataValueJsonReader.readValue( jsonString );
            return JsonEventDataValueSetBinaryType.convertEventDataValuesMapIntoSet( data );
        }
        catch ( IOException e )
        {
            log.error( "Parsing EventDataValues json string failed. String value: " + jsonString );
            throw new IllegalArgumentException( e );
        }
    }

    private void convertDataValuesIdentifiers( IdScheme idScheme, List<Collection<DataValue>> dataValuesList,
        CachingMap<String, String> dataElementUidToIdentifierCache )
    {
        for ( Collection<DataValue> dataValues : dataValuesList )
        {
            for ( DataValue dv : dataValues )
            {
                String deUid = dv.getDataElement();
                String deIdentifier = dataElementUidToIdentifierCache.get( deUid );

                if ( StringUtils.isEmpty( deIdentifier ) )
                {
                    throw new IllegalStateException(
                        "DataElement: " + deUid + " does not have a value assigned for idScheme " + idScheme.name() );
                }

                dv.setDataElement( deIdentifier );
            }
        }
    }

    private void populateCache( IdScheme idScheme, List<Collection<DataValue>> dataValuesList,
        CachingMap<String, String> dataElementUidToIdentifierCache )
    {
        Set<String> deUids = new HashSet<>();

        for ( Collection<DataValue> dataValues : dataValuesList )
        {
            for ( DataValue dv : dataValues )
            {
                deUids.add( dv.getDataElement() );
            }
        }

        if ( !idScheme.isAttribute() )
        {
            List<DataElement> dataElements = manager.getByUid( DataElement.class, deUids );
            dataElements.forEach( de -> dataElementUidToIdentifierCache.put( de.getUid(), de.getCode() ) );
        }
        else
        {
            if ( !deUids.isEmpty() )
            {
                String sql = "select de.uid, de.attributevalues #>> :attributeValuePath::text[] as value "
                    + "from dataelement de where de.uid in (:dataElementUids) "
                    + "and de.attributevalues ?? :attributeUid";

                SqlRowSet deRowSet = jdbcTemplate.queryForRowSet( sql, new MapSqlParameterSource()
                    .addValue( "attributeValuePath", "{" + idScheme.getAttribute() + ",value}" )
                    .addValue( "attributeUid", idScheme.getAttribute() )
                    .addValue( "dataElementUids", deUids ) );

                while ( deRowSet.next() )
                {
                    dataElementUidToIdentifierCache.put( deRowSet.getString( "uid" ), deRowSet.getString( "value" ) );
                }
            }
        }
    }

    @Override
    public void delete( final List<Event> events )
    {
        if ( isNotEmpty( events ) )
        {
            final List<String> psiUids = events.stream().map( Event::getEvent )
                .collect( toList() );

            jdbcTemplate.update( "UPDATE programstageinstance SET deleted = true where uid in (:uids)",
                new MapSqlParameterSource().addValue( "uids", psiUids ) );
        }
    }

    private void setAccessiblePrograms( User user, EventSearchParams params )
    {
        if ( !isSuper( user ) )
        {
            params.setAccessiblePrograms(
                manager.getDataReadAll( Program.class )
                    .stream()
                    .map( Program::getUid )
                    .collect( Collectors.toSet() ) );

            params.setAccessibleProgramStages( manager.getDataReadAll( ProgramStage.class )
                .stream()
                .map( ProgramStage::getUid )
                .collect( Collectors.toSet() ) );
        }
    }

    /**
     * Sort the list of {@see ProgramStageInstance} by UID
     */
    private List<ProgramStageInstance> sort( List<ProgramStageInstance> batch )
    {
        return batch.stream()
            .sorted( Comparator.comparing( ProgramStageInstance::getUid ) )
            .collect( toList() );
    }

    private String getOrgUnitSql( SqlHelper hlp, EventSearchParams params, MapSqlParameterSource mapSqlParameterSource,
        List<OrganisationUnit> organisationUnits )
    {
        StringBuilder orgUnitSql = new StringBuilder();

        if ( params.getOrgUnit() != null && !params.isPathOrganisationUnitMode() )
        {
            mapSqlParameterSource.addValue( "organisationunitid", params.getOrgUnit()
                .getId() );

            orgUnitSql.append( " ou.organisationunitid = " )
                .append( ":organisationunitid" )
                .append( " " );
        }
        else
        {
            SqlHelper orHlp = new SqlHelper( true );
            String path = "ou.path LIKE ";
            int count = 0;

            for ( OrganisationUnit organisationUnit : organisationUnits )
            {
                String boundOuPath = "ouPath_" + ++count;
                OrganisationUnit unit = organisationUnitStore.getByUid( organisationUnit.getUid() );
                mapSqlParameterSource.addValue( boundOuPath, unit.getPath() + "%" );

                if ( params.isOrganisationUnitMode( OrganisationUnitSelectionMode.DESCENDANTS )
                    || params.isOrganisationUnitMode( OrganisationUnitSelectionMode.CHILDREN ) )
                {
                    String boundOuLevel = "ouLevel_" + count;

                    mapSqlParameterSource.addValue( boundOuLevel,
                        params.isOrganisationUnitMode( OrganisationUnitSelectionMode.DESCENDANTS ) ? unit.getLevel()
                            : unit.getLevel() + 1 );

                    String hierarchyLevel = params.isOrganisationUnitMode( OrganisationUnitSelectionMode.DESCENDANTS )
                        ? " ou.hierarchylevel > "
                        : " ou.hierarchylevel = ";

                    orgUnitSql.append( orHlp.or() )
                        .append( path )
                        .append( ":" )
                        .append( boundOuPath )
                        .append( " " )
                        .append( hlp.whereAnd() )
                        .append( hierarchyLevel )
                        .append( ":" )
                        .append( boundOuLevel )
                        .append( " " );
                }
                else
                {
                    orgUnitSql.append( orHlp.or() )
                        .append( path )
                        .append( ":" )
                        .append( boundOuPath )
                        .append( " " );
                }
            }

            if ( !organisationUnits.isEmpty() )
            {
                orgUnitSql.insert( 0, " (" );
                orgUnitSql.append( ") " );

                if ( params.isPathOrganisationUnitMode() )
                {
                    mapSqlParameterSource.addValue( "organisationunitid", params.getOrgUnit()
                        .getId() );

                    orgUnitSql.insert( 0, " (" );
                    orgUnitSql.append( orHlp.or() )
                        .append( " (ou.organisationunitid = " )
                        .append( ":organisationunitid" )
                        .append( ")) " );
                }
            }
        }

        return orgUnitSql.toString();
    }
}<|MERGE_RESOLUTION|>--- conflicted
+++ resolved
@@ -70,7 +70,6 @@
 import static org.hisp.dhis.system.util.SqlUtils.castToNumber;
 import static org.hisp.dhis.system.util.SqlUtils.lower;
 import static org.hisp.dhis.util.DateUtils.addDays;
-import static org.hisp.dhis.util.DateUtils.getMediumDateString;
 
 import java.io.IOException;
 import java.sql.PreparedStatement;
@@ -1122,20 +1121,12 @@
         if ( params.getSkipChangedBefore() != null && params.getSkipChangedBefore()
             .getTime() > 0 )
         {
-<<<<<<< HEAD
-            mapSqlParameterSource.addValue( "skipChangedBefore",
-                "'" + DateUtils.getLongDateString( params.getSkipChangedBefore() ) + "'" );
+            mapSqlParameterSource.addValue( "skipChangedBefore", params.getSkipChangedBefore(), Types.TIMESTAMP );
 
             fromBuilder.append( hlp.whereAnd() )
                 .append( PSI_LASTUPDATED_GT )
                 .append( ":skipChangedBefore" )
                 .append( " " );
-=======
-            mapSqlParameterSource.addValue( "skipChangedBefore", params.getSkipChangedBefore(),
-                Types.TIMESTAMP );
-
-            sqlBuilder.append( hlp.whereAnd() ).append( PSI_LASTUPDATED_GT ).append( ":skipChangedBefore " );
->>>>>>> 23300dea
         }
 
         if ( params.getCategoryOptionCombo() != null )
@@ -1159,15 +1150,10 @@
         {
             mapSqlParameterSource.addValue( "startDate", params.getStartDate(), Types.DATE );
 
-<<<<<<< HEAD
             fromBuilder.append( hlp.whereAnd() )
                 .append( " (psi.executiondate >= " )
                 .append( ":startDate" )
-=======
-            sqlBuilder.append( hlp.whereAnd() ).append( " (psi.executiondate >= " )
-                .append( ":startDate " )
->>>>>>> 23300dea
-                .append( "or (psi.executiondate is null and psi.duedate >= " )
+                .append( " or (psi.executiondate is null and psi.duedate >= " )
                 .append( ":startDate" )
                 .append( " )) " );
         }
@@ -1176,15 +1162,10 @@
         {
             mapSqlParameterSource.addValue( "endDate", addDays( params.getEndDate(), 1 ), Types.DATE );
 
-<<<<<<< HEAD
             fromBuilder.append( hlp.whereAnd() )
                 .append( " (psi.executiondate < " )
                 .append( ":endDate" )
-=======
-            sqlBuilder.append( hlp.whereAnd() ).append( " (psi.executiondate < " )
-                .append( ":endDate " )
->>>>>>> 23300dea
-                .append( "or (psi.executiondate is null and psi.duedate < " )
+                .append( " or (psi.executiondate is null and psi.duedate < " )
                 .append( ":endDate" )
                 .append( " )) " );
         }
@@ -1437,8 +1418,7 @@
 
         if ( params.getProgramStage() != null )
         {
-            mapSqlParameterSource.addValue( "programstageid", params.getProgramStage()
-                .getId() );
+            mapSqlParameterSource.addValue( "programstageid", params.getProgramStage().getId() );
 
             sqlBuilder.append( hlp.whereAnd() )
                 .append( " ps.programstageid = " )
@@ -1459,26 +1439,24 @@
 
         if ( params.getStartDate() != null )
         {
-            mapSqlParameterSource.addValue( "startDate", "'" + getMediumDateString( params.getStartDate() ) + "'" );
+            mapSqlParameterSource.addValue( "startDate", params.getStartDate(), Types.DATE );
 
             sqlBuilder.append( hlp.whereAnd() )
                 .append( " (psi.executiondate >= " )
                 .append( ":startDate" )
-                .append( "or (psi.executiondate is null and psi.duedate >= " )
+                .append( " or (psi.executiondate is null and psi.duedate >= " )
                 .append( ":startDate" )
                 .append( " )) " );
         }
 
         if ( params.getEndDate() != null )
         {
-            mapSqlParameterSource.addValue( "endDate", "'" + getMediumDateString( params.getEndDate() ) + "'" );
-
-            sqlBuilder.append( hlp.whereAnd() )
-                .append( " (psi.executiondate < " )
-                .append( ":endDate" )
-                .append( "or (psi.executiondate is null and psi.duedate <= " )
-                .append( ":endDate" )
-                .append( " )) " );
+            mapSqlParameterSource.addValue( "endDate", addDays( params.getEndDate(), 1 ), Types.DATE );
+
+            sqlBuilder.append( hlp.whereAnd() ).append( " (psi.executiondate < " )
+                .append( ":endDate " )
+                .append( " or (psi.executiondate is null and psi.duedate < " )
+                .append( ":endDate" ).append( " )) " );
         }
 
         sqlBuilder.append( addLastUpdatedFilters( params, mapSqlParameterSource, hlp, false ) );
@@ -1494,18 +1472,16 @@
         if ( params.getSkipChangedBefore() != null && params.getSkipChangedBefore()
             .getTime() > 0 )
         {
-            mapSqlParameterSource.addValue( "skipChangedBefore",
-                "'" + DateUtils.getLongDateString( params.getSkipChangedBefore() ) + "'" );
+            mapSqlParameterSource.addValue( "skipChangedBefore", params.getSkipChangedBefore(), Types.TIMESTAMP );
 
             sqlBuilder.append( hlp.whereAnd() )
                 .append( PSI_LASTUPDATED_GT )
-                .append( ":skipChangedBefore" );
+                .append( ":skipChangedBefore " );
         }
 
         if ( params.getDueDateStart() != null )
         {
-            mapSqlParameterSource.addValue( "startDueDate",
-                "'" + DateUtils.getLongDateString( params.getDueDateStart() ) + "'" );
+            mapSqlParameterSource.addValue( "startDueDate", params.getDueDateStart(), Types.DATE );
 
             sqlBuilder.append( hlp.whereAnd() )
                 .append( " psi.duedate is not null and psi.duedate >= " )
@@ -1515,8 +1491,7 @@
 
         if ( params.getDueDateEnd() != null )
         {
-            mapSqlParameterSource.addValue( "endDueDate",
-                "'" + DateUtils.getLongDateString( params.getDueDateEnd() ) + "'" );
+            mapSqlParameterSource.addValue( "endDueDate", params.getDueDateEnd(), Types.DATE );
 
             sqlBuilder.append( hlp.whereAnd() )
                 .append( " psi.duedate is not null and psi.duedate <= " )
@@ -1653,12 +1628,11 @@
                     sqlBuilder.append( hlp.whereAnd() )
                         .append( " psi.lastupdated < " )
                         .append( ":lastUpdatedEnd" )
-                        .append( "' " );
+                        .append( " " );
                 }
                 else
                 {
-                    mapSqlParameterSource.addValue( "lastUpdatedEnd",
-                        DateUtils.getLongDateString( params.getLastUpdatedEndDate() ), Types.TIMESTAMP );
+                    mapSqlParameterSource.addValue( "lastUpdatedEnd", params.getLastUpdatedEndDate(), Types.TIMESTAMP );
 
                     sqlBuilder.append( hlp.whereAnd() )
                         .append( " psi.lastupdated <= " )
