--- conflicted
+++ resolved
@@ -989,12 +989,8 @@
             + "inner join categoryoptioncombo coc on coc.categoryoptioncomboid=psi.attributeoptioncomboid "
             + "inner join categoryoptioncombos_categoryoptions cocco on psi.attributeoptioncomboid=cocco.categoryoptioncomboid "
             + "inner join dataelementcategoryoption deco on cocco.categoryoptionid=deco.categoryoptionid "
-<<<<<<< HEAD
-            + "inner join organisationunit ou on (psi.organisationunitid=ou.organisationunitid) "
-=======
             + "left join trackedentityprogramowner po on (pi.trackedentityinstanceid=po.trackedentityinstanceid) "
             + "inner join organisationunit ou on (coalesce(po.organisationunitid, psi.organisationunitid)=ou.organisationunitid) "
->>>>>>> 6700ec54
             + "left join trackedentityinstance tei on tei.trackedentityinstanceid=pi.trackedentityinstanceid "
             + "left join organisationunit teiou on (tei.organisationunitid=teiou.organisationunitid) "
             + "left join users auc on (psi.assigneduserid=auc.userid) "
