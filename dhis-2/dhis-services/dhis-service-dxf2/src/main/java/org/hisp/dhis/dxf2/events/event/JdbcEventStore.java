--- conflicted
+++ resolved
@@ -773,12 +773,8 @@
             + "inner join categoryoptioncombo coc on coc.categoryoptioncomboid=psi.attributeoptioncomboid "
             + "inner join categoryoptioncombos_categoryoptions cocco on psi.attributeoptioncomboid=cocco.categoryoptioncomboid "
             + "inner join dataelementcategoryoption deco on cocco.categoryoptionid=deco.categoryoptionid "
-<<<<<<< HEAD
             + "left join trackedentityprogramowner po on (pi.trackedentityinstanceid=po.trackedentityinstanceid) "
             + "inner join organisationunit ou on (coalesce(po.organisationunitid, psi.organisationunitid)=ou.organisationunitid) "
-=======
-            + "inner join organisationunit ou on (psi.organisationunitid=ou.organisationunitid) "
->>>>>>> 2332cc91
             + "left join trackedentityinstance tei on tei.trackedentityinstanceid=pi.trackedentityinstanceid "
             + "left join organisationunit teiou on (tei.organisationunitid=teiou.organisationunitid) "
             + "left join users auc on (psi.assigneduserid=auc.userid) "
@@ -1450,7 +1446,6 @@
         }
     }
 
-<<<<<<< HEAD
     private void setAccessiblePrograms( User user, EventSearchParams params )
     {
         if ( !isSuper( user ) )
@@ -1461,7 +1456,9 @@
             params.setAccessibleProgramStages( manager.getDataReadAll( ProgramStage.class ).stream()
                 .map( ProgramStage::getUid ).collect( Collectors.toSet() ) );
         }
-=======
+
+    }
+
     private String getOrgUnitSql( SqlHelper hlp, EventSearchParams params, List<OrganisationUnit> organisationUnits )
     {
         StringBuilder orgUnitSql = new StringBuilder();
@@ -1506,6 +1503,5 @@
         }
 
         return orgUnitSql.toString();
->>>>>>> 2332cc91
     }
 }