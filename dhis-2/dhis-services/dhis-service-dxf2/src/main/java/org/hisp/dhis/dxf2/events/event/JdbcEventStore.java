package org.hisp.dhis.dxf2.events.event;

/*
 * Copyright (c) 2004-2018, University of Oslo
 * All rights reserved.
 *
 * Redistribution and use in source and binary forms, with or without
 * modification, are permitted provided that the following conditions are met:
 * Redistributions of source code must retain the above copyright notice, this
 * list of conditions and the following disclaimer.
 *
 * Redistributions in binary form must reproduce the above copyright notice,
 * this list of conditions and the following disclaimer in the documentation
 * and/or other materials provided with the distribution.
 * Neither the name of the HISP project nor the names of its contributors may
 * be used to endorse or promote products derived from this software without
 * specific prior written permission.
 *
 * THIS SOFTWARE IS PROVIDED BY THE COPYRIGHT HOLDERS AND CONTRIBUTORS "AS IS" AND
 * ANY EXPRESS OR IMPLIED WARRANTIES, INCLUDING, BUT NOT LIMITED TO, THE IMPLIED
 * WARRANTIES OF MERCHANTABILITY AND FITNESS FOR A PARTICULAR PURPOSE ARE
 * DISCLAIMED. IN NO EVENT SHALL THE COPYRIGHT OWNER OR CONTRIBUTORS BE LIABLE FOR
 * ANY DIRECT, INDIRECT, INCIDENTAL, SPECIAL, EXEMPLARY, OR CONSEQUENTIAL DAMAGES
 * (INCLUDING, BUT NOT LIMITED TO, PROCUREMENT OF SUBSTITUTE GOODS OR SERVICES;
 * LOSS OF USE, DATA, OR PROFITS; OR BUSINESS INTERRUPTION) HOWEVER CAUSED AND ON
 * ANY THEORY OF LIABILITY, WHETHER IN CONTRACT, STRICT LIABILITY, OR TORT
 * (INCLUDING NEGLIGENCE OR OTHERWISE) ARISING IN ANY WAY OUT OF THE USE OF THIS
 * SOFTWARE, EVEN IF ADVISED OF THE POSSIBILITY OF SUCH DAMAGE.
 */

import com.fasterxml.jackson.core.type.TypeReference;
import com.fasterxml.jackson.databind.ObjectMapper;
import com.google.common.collect.ImmutableMap;
import com.vividsolutions.jts.io.ParseException;
import com.vividsolutions.jts.io.WKTReader;
import org.apache.commons.lang3.StringUtils;
import org.apache.commons.logging.Log;
import org.apache.commons.logging.LogFactory;
import org.hisp.dhis.common.IdSchemes;
import org.hisp.dhis.common.IdentifiableObjectManager;
import org.hisp.dhis.common.QueryFilter;
import org.hisp.dhis.common.QueryItem;
import org.hisp.dhis.common.ValueType;
import org.hisp.dhis.commons.util.SqlHelper;
import org.hisp.dhis.commons.util.TextUtils;
import org.hisp.dhis.dxf2.events.enrollment.EnrollmentStatus;
import org.hisp.dhis.dxf2.events.report.EventRow;
import org.hisp.dhis.dxf2.events.trackedentity.Attribute;
import org.hisp.dhis.event.EventStatus;
import org.hisp.dhis.jdbc.StatementBuilder;
import org.hisp.dhis.organisationunit.OrganisationUnit;
import org.hisp.dhis.program.Program;
import org.hisp.dhis.program.ProgramStage;
import org.hisp.dhis.program.ProgramStatus;
import org.hisp.dhis.program.ProgramType;
import org.hisp.dhis.query.Order;
import org.hisp.dhis.security.acl.AccessStringHelper;
import org.hisp.dhis.system.util.DateUtils;
import org.hisp.dhis.user.CurrentUserService;
import org.hisp.dhis.user.User;
import org.hisp.dhis.util.ObjectUtils;
import org.springframework.beans.factory.annotation.Autowired;
import org.springframework.jdbc.core.JdbcTemplate;
import org.springframework.jdbc.support.rowset.SqlRowSet;

import javax.annotation.Resource;
import java.io.IOException;
import java.util.ArrayList;
import java.util.Date;
import java.util.HashMap;
import java.util.HashSet;
import java.util.Iterator;
import java.util.List;
import java.util.Map;
import java.util.Set;
import java.util.stream.Collectors;

import static org.hisp.dhis.common.IdentifiableObjectUtils.getIdentifiers;
import static org.hisp.dhis.commons.util.TextUtils.*;
import static org.hisp.dhis.dxf2.events.event.AbstractEventService.STATIC_EVENT_COLUMNS;
import static org.hisp.dhis.dxf2.events.event.EventSearchParams.*;
import static org.hisp.dhis.system.util.DateUtils.getDateAfterAddition;
import static org.hisp.dhis.system.util.DateUtils.getMediumDateString;

/**
 * @author Morten Olav Hansen <mortenoh@gmail.com>
 */
public class JdbcEventStore
    implements EventStore
{
    private static final Log log = LogFactory.getLog( JdbcEventStore.class );

    private static final Map<String, String> QUERY_PARAM_COL_MAP = ImmutableMap.<String, String>builder()
        .put( "event", "psi_uid" ).put( "program", "p_uid" ).put( "programStage", "ps_uid" )
        .put( "enrollment", "pi_uid" ).put( "enrollmentStatus", "pi_status" ).put( "orgUnit", "ou_uid" )
        .put( "orgUnitName", "ou_name" ).put( "trackedEntityInstance", "tei_uid" )
        .put( "eventDate", "psi_executiondate" ).put( "followup", "pi_followup" ).put( "status", "psi_status" )
        .put( "dueDate", "psi_duedate" ).put( "storedBy", "psi_storedby" ).put( "created", "psi_created" )
        .put( "lastUpdated", "psi_lastupdated" ).put( "completedBy", "psi_completedby" )
        .put( "attributeOptionCombo", "psi_aoc" ).put( "completedDate", "psi_completeddate" )
        .put( "deleted", "psi_deleted" ).build();

    // -------------------------------------------------------------------------
    // Dependencies
    // -------------------------------------------------------------------------

    @Autowired
    private StatementBuilder statementBuilder;

    @Resource( name = "readOnlyJdbcTemplate" )
    private JdbcTemplate jdbcTemplate;

    @Autowired
    private CurrentUserService currentUserService;

    @Autowired
    private IdentifiableObjectManager manager;

    private static final ObjectMapper OBJECT_MAPPER = new ObjectMapper();

    // -------------------------------------------------------------------------
    // EventStore implementation
    // -------------------------------------------------------------------------

    @Override
    public List<Event> getEvents( EventSearchParams params, List<OrganisationUnit> organisationUnits )
    {
        User user = currentUserService.getCurrentUser();

        boolean isSuperUser = isSuper( user );

        if ( !isSuperUser )
        {
            params.setAccessiblePrograms( manager.getDataReadAll( Program.class )
                .stream().map( Program::getUid ).collect( Collectors.toSet() ) );

            params.setAccessibleProgramStages( manager.getDataReadAll( ProgramStage.class )
                .stream().map( ProgramStage::getUid ).collect( Collectors.toSet() ) );
        }

        List<Event> events = new ArrayList<>();

        String sql = buildSql( params, organisationUnits, user );

        SqlRowSet rowSet = jdbcTemplate.queryForRowSet( sql );

        log.debug( "Event query SQL: " + sql );

        Event event = new Event();

        event.setEvent( "not_valid" );

        Set<String> notes = new HashSet<>();

        IdSchemes idSchemes = ObjectUtils.firstNonNull( params.getIdSchemes(), new IdSchemes() );

        while ( rowSet.next() )
        {
            if ( rowSet.getString( "psi_uid" ) == null || (params.getCategoryOptionCombo() == null && !isSuperUser && !userHasAccess( rowSet )) )
            {
                continue;
            }

            if ( event.getUid() == null || !event.getUid().equals( rowSet.getString( "psi_uid" ) ) )
            {
                event = new Event();

                event.setUid( rowSet.getString( "psi_uid" ) );

                event.setEvent( IdSchemes.getValue( rowSet.getString( "psi_uid" ), rowSet.getString( "psi_code" ),
                    idSchemes.getProgramStageInstanceIdScheme() ) );
                event.setTrackedEntityInstance( rowSet.getString( "tei_uid" ) );
                event.setStatus( EventStatus.valueOf( rowSet.getString( "psi_status" ) ) );

                event.setProgram( IdSchemes.getValue( rowSet.getString( "p_uid" ), rowSet.getString( "p_code" ),
                    idSchemes.getProgramIdScheme() ) );
                event.setProgramStage( IdSchemes.getValue( rowSet.getString( "ps_uid" ), rowSet.getString( "ps_code" ),
                    idSchemes.getProgramStageIdScheme() ) );
                event.setOrgUnit( IdSchemes.getValue( rowSet.getString( "ou_uid" ), rowSet.getString( "ou_code" ),
                    idSchemes.getOrgUnitIdScheme() ) );
                event.setDeleted( rowSet.getBoolean( "psi_deleted" ) );

                ProgramType programType = ProgramType.fromValue( rowSet.getString( "p_type" ) );

                if ( programType != ProgramType.WITHOUT_REGISTRATION )
                {
                    event.setEnrollment( rowSet.getString( "pi_uid" ) );
                    event.setEnrollmentStatus( EnrollmentStatus
                        .fromProgramStatus( ProgramStatus.valueOf( rowSet.getString( "pi_status" ) ) ) );
                    event.setFollowup( rowSet.getBoolean( "pi_followup" ) );
                }

                if ( params.getCategoryOptionCombo() == null && !isSuper( user ) )
                {
                    event.setOptionSize( rowSet.getInt( "option_size" ) );
                }

                event.setAttributeOptionCombo( rowSet.getString( "coc_categoryoptioncombouid" ) );
                event.setAttributeCategoryOptions( rowSet.getString( "deco_uid" ) );
                event.setTrackedEntityInstance( rowSet.getString( "tei_uid" ) );

                event.setStoredBy( rowSet.getString( "psi_storedby" ) );
                event.setOrgUnitName( rowSet.getString( "ou_name" ) );
                event.setDueDate( DateUtils.getIso8601NoTz( rowSet.getDate( "psi_duedate" ) ) );
                event.setEventDate( DateUtils.getIso8601NoTz( rowSet.getDate( "psi_executiondate" ) ) );
                event.setCreated( DateUtils.getIso8601NoTz( rowSet.getDate( "psi_created" ) ) );
                event.setLastUpdated( DateUtils.getIso8601NoTz( rowSet.getDate( "psi_lastupdated" ) ) );

                event.setCompletedBy( rowSet.getString( "psi_completedby" ) );
                event.setCompletedDate( DateUtils.getIso8601NoTz( rowSet.getDate( "psi_completeddate" ) ) );

<<<<<<< HEAD
                if ( rowSet.getObject( "psi_geometry" ) != null )
                {
                    try
                    {
                        event.setGeometry( new WKTReader().read( rowSet.getString( "psi_geometry" ) ) );
                    }
                    catch ( ParseException e )
                    {
                        log.error( "Unable to read geometry for event '" + event.getUid() + "': ", e );
                    }
=======
                try
                {
                    event.setGeometry( new WKTReader(  ).read( rowSet.getString( "psi_geometry" ) ) );
                }
                catch ( ParseException e )
                {
                    log.error( "Unable to read geometry for event '" + event.getUid() + "': ", e );
>>>>>>> 506899af
                }

                events.add( event );
            }
            else
            {
                String attributeCategoryCombination = event.getAttributeCategoryOptions();
                String currentAttributeCategoryCombination = rowSet.getString( "deco_uid" );

                if ( !attributeCategoryCombination.contains( currentAttributeCategoryCombination ) )
                {
                    event.setAttributeCategoryOptions(
                        attributeCategoryCombination + ";" + currentAttributeCategoryCombination );
                }
            }

            if ( rowSet.getString( "pdv_value" ) != null && rowSet.getString( "de_uid" ) != null
                && isNewDataValue( rowSet, event.getDataValues() ) )
            {
                DataValue dataValue = new DataValue();
                dataValue.setCreated( DateUtils.getIso8601NoTz( rowSet.getDate( "pdv_created" ) ) );
                dataValue.setLastUpdated( DateUtils.getIso8601NoTz( rowSet.getDate( "pdv_lastupdated" ) ) );
                dataValue.setValue( rowSet.getString( "pdv_value" ) );
                dataValue.setProvidedElsewhere( rowSet.getBoolean( "pdv_providedelsewhere" ) );
                dataValue.setDataElement( IdSchemes.getValue( rowSet.getString( "de_uid" ),
                    rowSet.getString( "de_code" ), idSchemes.getDataElementIdScheme() ) );

                dataValue.setStoredBy( rowSet.getString( "pdv_storedby" ) );

                event.getDataValues().add( dataValue );
            }

            if ( rowSet.getString( "psinote_value" ) != null && !notes.contains( rowSet.getString( "psinote_id" ) ) )
            {
                Note note = new Note();
                note.setValue( rowSet.getString( "psinote_value" ) );
                note.setStoredDate( rowSet.getString( "psinote_storeddate" ) );
                note.setStoredBy( rowSet.getString( "psinote_storedby" ) );

                event.getNotes().add( note );
                notes.add( rowSet.getString( "psinote_id" ) );
            }
        }

        if ( params.getCategoryOptionCombo() == null && !isSuper( user ) )
        {
            return events.stream().filter( ev -> ev.getAttributeCategoryOptions() != null && splitToArray( ev.getAttributeCategoryOptions(), TextUtils.SEMICOLON ).size() == ev.getOptionSize() ).collect( Collectors.toList() );
        }

        return events;
    }

    @Override
    public List<Map<String, String>> getEventsGrid( EventSearchParams params, List<OrganisationUnit> organisationUnits )
    {
        String sql = buildGridSql( params, organisationUnits );

        SqlRowSet rowSet = jdbcTemplate.queryForRowSet( sql );

        log.debug( "Event query SQL: " + sql );

        List<Map<String, String>> list = new ArrayList<>();

        while ( rowSet.next() )
        {
            final Map<String, String> map = new HashMap<>();

            for ( String col : STATIC_EVENT_COLUMNS )
            {
                map.put( col, rowSet.getString( col ) );
            }

            for ( QueryItem item : params.getDataElements() )
            {
                map.put( item.getItemId(), rowSet.getString( item.getItemId() ) );
            }

            list.add( map );
        }

        return list;
    }

    @Override
    public List<EventRow> getEventRows( EventSearchParams params, List<OrganisationUnit> organisationUnits )
    {
        User user = currentUserService.getCurrentUser();

        List<EventRow> eventRows = new ArrayList<>();

        String sql = buildSql( params, organisationUnits, user );

        SqlRowSet rowSet = jdbcTemplate.queryForRowSet( sql );

        log.debug( "Event query SQL: " + sql );

        EventRow eventRow = new EventRow();

        eventRow.setEvent( "not_valid" );

        Set<String> notes = new HashSet<>();

        IdSchemes idSchemes = ObjectUtils.firstNonNull( params.getIdSchemes(), new IdSchemes() );

        while ( rowSet.next() )
        {
            if ( rowSet.getString( "psi_uid" ) == null )
            {
                continue;
            }

            if ( eventRow.getUid() == null || !eventRow.getUid().equals( rowSet.getString( "psi_uid" ) ) )
            {
                eventRow = new EventRow();

                eventRow.setUid( rowSet.getString( "psi_uid" ) );

                eventRow.setEvent( IdSchemes.getValue( rowSet.getString( "psi_uid" ), rowSet.getString( "psi_code" ), idSchemes.getProgramStageInstanceIdScheme() ) );
                eventRow.setTrackedEntityInstance( rowSet.getString( "tei_uid" ) );
                eventRow.setTrackedEntityInstanceOrgUnit( rowSet.getString( "tei_ou" ) );
                eventRow.setTrackedEntityInstanceOrgUnitName( rowSet.getString( "tei_ou_name" ) );
                eventRow.setTrackedEntityInstanceCreated( rowSet.getString( "tei_created" ) );
                eventRow.setTrackedEntityInstanceInactive( rowSet.getBoolean( "tei_inactive" ) );
                eventRow.setDeleted( rowSet.getBoolean( "psi_deleted" ) );


                eventRow.setProgram( IdSchemes.getValue( rowSet.getString( "p_uid" ), rowSet.getString( "p_code" ),
                    idSchemes.getProgramIdScheme() ) );
                eventRow.setProgramStage( IdSchemes.getValue( rowSet.getString( "ps_uid" ),
                    rowSet.getString( "ps_code" ), idSchemes.getProgramStageIdScheme() ) );
                eventRow.setOrgUnit( IdSchemes.getValue( rowSet.getString( "ou_uid" ), rowSet.getString( "ou_code" ),
                    idSchemes.getOrgUnitIdScheme() ) );

                ProgramType programType = ProgramType.fromValue( rowSet.getString( "p_type" ) );
                if ( programType == ProgramType.WITHOUT_REGISTRATION )
                {
                    eventRow.setEnrollment( rowSet.getString( "pi_uid" ) );
                    eventRow.setFollowup( rowSet.getBoolean( "pi_followup" ) );
                }

                eventRow.setTrackedEntityInstance( rowSet.getString( "tei_uid" ) );
                eventRow.setOrgUnitName( rowSet.getString( "ou_name" ) );
                eventRow.setDueDate( DateUtils.getIso8601NoTz( rowSet.getDate( "psi_duedate" ) ) );
                eventRow.setEventDate( DateUtils.getIso8601NoTz( rowSet.getDate( "psi_executiondate" ) ) );

                eventRows.add( eventRow );
            }

            if ( rowSet.getString( "pav_value" ) != null && rowSet.getString( "ta_uid" ) != null )
            {
                String valueType = rowSet.getString( "ta_valuetype" );

                Attribute attribute = new Attribute();
                attribute.setCreated( DateUtils.getIso8601NoTz( rowSet.getDate( "pav_created" ) ) );
                attribute.setLastUpdated( DateUtils.getIso8601NoTz( rowSet.getDate( "pav_lastupdated" ) ) );
                attribute.setValue( rowSet.getString( "pav_value" ) );
                attribute.setDisplayName( rowSet.getString( "ta_name" ) );
                attribute.setValueType( valueType != null ? ValueType.valueOf( valueType.toUpperCase() ) : null );
                attribute.setAttribute( rowSet.getString( "ta_uid" ) );

                eventRow.getAttributes().add( attribute );
            }

            if ( rowSet.getString( "pdv_value" ) != null && rowSet.getString( "de_uid" ) != null )
            {
                DataValue dataValue = new DataValue();
                dataValue.setCreated( DateUtils.getIso8601NoTz( rowSet.getDate( "pdv_created" ) ) );
                dataValue.setLastUpdated( DateUtils.getIso8601NoTz( rowSet.getDate( "pdv_lastupdated" ) ) );
                dataValue.setValue( rowSet.getString( "pdv_value" ) );
                dataValue.setProvidedElsewhere( rowSet.getBoolean( "pdv_providedelsewhere" ) );
                dataValue.setDataElement( IdSchemes.getValue( rowSet.getString( "de_uid" ),
                    rowSet.getString( "de_code" ), idSchemes.getDataElementIdScheme() ) );

                dataValue.setStoredBy( rowSet.getString( "pdv_storedby" ) );

                eventRow.getDataValues().add( dataValue );
            }

            if ( rowSet.getString( "psinote_value" ) != null && !notes.contains( rowSet.getString( "psinote_id" ) ) )
            {
                Note note = new Note();
                note.setValue( rowSet.getString( "psinote_value" ) );
                note.setStoredDate( rowSet.getString( "psinote_storeddate" ) );
                note.setStoredBy( rowSet.getString( "psinote_storedby" ) );

                eventRow.getNotes().add( note );
                notes.add( rowSet.getString( "psinote_id" ) );
            }
        }

        return eventRows;
    }

    @Override
    public int getEventCount( EventSearchParams params, List<OrganisationUnit> organisationUnits )
    {
        User user = currentUserService.getCurrentUser();

        String sql = "";

        if ( params.hasFilters() )
        {
            sql = buildGridSql( params, organisationUnits );
        }
        else
        {
            sql = getEventSelectQuery( params, organisationUnits, user );
        }

        sql = sql.replaceFirst( "select .*? from", "select count(*) from" );

        sql = sql.replaceFirst( "order .*? (desc|asc)", "" );

        sql = sql.replaceFirst( "limit \\d+ offset \\d+", "" );

        log.debug( "Event query count SQL: " + sql );

        return jdbcTemplate.queryForObject( sql, Integer.class );
    }

    private boolean isNewDataValue( SqlRowSet rowSet, List<DataValue> dataValues )
    {
        String currentDataElementUid = rowSet.getString( "de_uid" );

        for ( DataValue dv : dataValues )
        {
            if ( dv.getDataElement().equals( currentDataElementUid ) )
            {
                return false;
            }
        }

        return true;
    }

    private String buildGridSql( EventSearchParams params, List<OrganisationUnit> organisationUnits )
    {
        SqlHelper hlp = new SqlHelper();

        // ---------------------------------------------------------------------
        // Select clause
        // ---------------------------------------------------------------------

        String sql = "select psi.uid as " + EVENT_ID + ", " + "psi.created as " + EVENT_CREATED_ID + ", "
            + "psi.lastupdated as " + EVENT_LAST_UPDATED_ID + ", " + "psi.storedby as " + EVENT_STORED_BY_ID + ", "
            + "psi.completedby as " + EVENT_COMPLETED_BY_ID + ", " + "psi.completeddate as " + EVENT_COMPLETED_DATE_ID
            + ", " + "psi.duedate as " + EVENT_DUE_DATE_ID + ", " + "psi.executiondate as " + EVENT_EXECUTION_DATE_ID
            + ", " + "ou.uid as " + EVENT_ORG_UNIT_ID + ", " + "ou.name as " + EVENT_ORG_UNIT_NAME + ", "
            + "psi.status as " + EVENT_STATUS_ID + ", "
            + "ps.uid as " + EVENT_PROGRAM_STAGE_ID + ", " + "p.uid as "
            + EVENT_PROGRAM_ID + ", " + "coc.uid as " + EVENT_ATTRIBUTE_OPTION_COMBO_ID + ", " + "psi.deleted as " + EVENT_DELETED + ", "
            + "psi.geometry as " + EVENT_GEOMETRY + ", ";

        for ( QueryItem item : params.getDataElementsAndFilters() )
        {
            String col = statementBuilder.columnQuote( item.getItemId() );

            sql += item.isNumeric() ? "CAST( " + col + ".value AS NUMERIC ) as " : col + ".value as ";

            sql += col + ", ";
        }

        sql = removeLastComma( sql ) + " ";

        // ---------------------------------------------------------------------
        // From and where clause
        // ---------------------------------------------------------------------

        sql += getFromWhereClause( params, hlp, organisationUnits );

        // ---------------------------------------------------------------------
        // Order clause
        // ---------------------------------------------------------------------

        sql += getGridOrderQuery( params );

        // ---------------------------------------------------------------------
        // Paging clause
        // ---------------------------------------------------------------------

        sql += getEventPagingQuery( params );

        return sql;
    }

    /**
     * Query is based on three sub queries on event, data value and comment,
     * which are joined using program stage instance id. The purpose of the
     * separate queries is to be able to page properly on events.
     */
    private String buildSql( EventSearchParams params, List<OrganisationUnit> organisationUnits, User user )
    {
        String sql = "select * from (";

        sql += getEventSelectQuery( params, organisationUnits, user );

        sql += getOrderQuery( params.getOrders() );

        sql += getEventPagingQuery( params );

        sql += ") as event left join (";

        if ( params.isIncludeAttributes() )
        {
            sql += getAttributeValueQuery();

            sql += ") as att on event.tei_id=att.pav_id left join (";
        }

        sql += getDataValueQuery();

        sql += ") as dv on event.psi_id=dv.pdv_id left join (";

        sql += getCommentQuery();

        sql += ") as cm on event.psi_id=cm.psic_id ";

        sql += getOrderQuery( params.getOrders() );

        return sql;
    }

    private String getEventSelectQuery( EventSearchParams params, List<OrganisationUnit> organisationUnits, User user )
    {
        List<Integer> orgUnitIds = getIdentifiers( organisationUnits );

        SqlHelper hlp = new SqlHelper();

        String sql = "select psi.programstageinstanceid as psi_id, psi.uid as psi_uid, psi.code as psi_code, psi.status as psi_status, psi.executiondate as psi_executiondate, "
            + "psi.duedate as psi_duedate, psi.completedby as psi_completedby, psi.storedby as psi_storedby, "
<<<<<<< HEAD
            + "psi.created as psi_created, psi.lastupdated as psi_lastupdated, psi.completeddate as psi_completeddate, psi.deleted as psi_deleted, "
            + "ST_AsText( psi.geometry ) as psi_geometry, "
            + "coc.categoryoptioncomboid AS coc_categoryoptioncomboid, coc.code AS coc_categoryoptioncombocode, coc.uid AS coc_categoryoptioncombouid, cocco.categoryoptionid AS cocco_categoryoptionid, deco.uid AS deco_uid, ";

        if ( (params.getCategoryOptionCombo() == null || params.getCategoryOptionCombo().isDefault()) && !isSuper( user ) )
=======
            + "ST_AsText( psi.geometry ) as psi_geometry, psi.created as psi_created, psi.lastupdated as psi_lastupdated, psi.completeddate as psi_completeddate, psi.deleted as psi_deleted, "
            + "coc.categoryoptioncomboid AS coc_categoryoptioncomboid, coc.code AS coc_categoryoptioncombocode, coc.uid AS coc_categoryoptioncombouid, cocco.categoryoptionid AS cocco_categoryoptionid, deco.uid AS deco_uid, ";            
            
        if ( ( params.getCategoryOptionCombo() == null || params.getCategoryOptionCombo().isDefault()) && !isSuper( user ) )
>>>>>>> 506899af
        {
            sql += "deco.publicaccess AS deco_publicaccess, decoa.uga_access AS uga_access, decoa.ua_access AS ua_access, cocount.option_size AS option_size, ";
        }

        sql += "pi.uid as pi_uid, pi.status as pi_status, pi.followup as pi_followup, p.uid as p_uid, p.code as p_code, "
            + "psi.duedate as psi_duedate, psi.completedby as psi_completedby, psi.storedby as psi_storedby, "
            + "coc.categoryoptioncomboid AS coc_categoryoptioncomboid, coc.code AS coc_categoryoptioncombocode, coc.uid AS coc_categoryoptioncombouid, cocco.categoryoptionid AS cocco_categoryoptionid, "
            + "deco.uid AS deco_uid, pi.uid as pi_uid, pi.status as pi_status, pi.followup as pi_followup, p.uid as p_uid, p.code as p_code, "
            + "p.type as p_type, ps.uid as ps_uid, ps.code as ps_code, ps.capturecoordinates as ps_capturecoordinates, "
            + "ou.uid as ou_uid, ou.code as ou_code, ou.name as ou_name, "
            + "tei.trackedentityinstanceid as tei_id, tei.uid as tei_uid, teiou.uid as tei_ou, teiou.name as tei_ou_name, tei.created as tei_created, tei.inactive as tei_inactive "
            + "from programstageinstance psi "
            + "inner join programinstance pi on pi.programinstanceid=psi.programinstanceid "
            + "inner join program p on p.programid=pi.programid "
            + "inner join programstage ps on ps.programstageid=psi.programstageid "
            + "inner join categoryoptioncombo coc on coc.categoryoptioncomboid=psi.attributeoptioncomboid "
            + "inner join categoryoptioncombos_categoryoptions cocco on psi.attributeoptioncomboid=cocco.categoryoptioncomboid "
            + "inner join dataelementcategoryoption deco on cocco.categoryoptionid=deco.categoryoptionid "
            + "left join trackedentityinstance tei on tei.trackedentityinstanceid=pi.trackedentityinstanceid "
            + "left join organisationunit ou on (psi.organisationunitid=ou.organisationunitid) "
            + "left join organisationunit teiou on (tei.organisationunitid=teiou.organisationunitid) ";

        if ( (params.getCategoryOptionCombo() == null || params.getCategoryOptionCombo().isDefault()) && !isSuper( user ) )
        {
            sql += getCategoryOptionSharingForUser( user );
        }

        if ( params.getTrackedEntityInstance() != null )
        {
            sql += hlp.whereAnd() + " tei.trackedentityinstanceid=" + params.getTrackedEntityInstance().getId() + " ";
        }

        if ( params.getProgram() != null )
        {
            sql += hlp.whereAnd() + " p.programid = " + params.getProgram().getId() + " ";
        }

        if ( params.getProgramStage() != null )
        {
            sql += hlp.whereAnd() + " ps.programstageid = " + params.getProgramStage().getId() + " ";
        }

        if ( params.getProgramStatus() != null )
        {
            sql += hlp.whereAnd() + " pi.status = '" + params.getProgramStatus() + "' ";
        }

        if ( params.getFollowUp() != null )
        {
            sql += hlp.whereAnd() + " pi.followup is " + (params.getFollowUp() ? "true" : "false") + " ";
        }

        if ( params.getLastUpdatedStartDate() != null )
        {
            sql += hlp.whereAnd() + " psi.lastupdated >= '"
                + DateUtils.getLongDateString( params.getLastUpdatedStartDate() ) + "' ";
        }

        if ( params.getLastUpdatedEndDate() != null )
        {
            Date dateAfterEndDate = getDateAfterAddition( params.getLastUpdatedEndDate(), 1 );
            sql += hlp.whereAnd() + " psi.lastupdated < '" + DateUtils.getLongDateString( dateAfterEndDate ) + "' ";
        }

        if ( params.getCategoryOptionCombo() != null )
        {
            sql += hlp.whereAnd() + " psi.attributeoptioncomboid = " + params.getCategoryOptionCombo().getId() + " ";
        }

        if ( orgUnitIds != null && !orgUnitIds.isEmpty() )
        {
            sql += hlp.whereAnd() + " psi.organisationunitid in (" + getCommaDelimitedString( orgUnitIds ) + ") ";
        }

        if ( params.getStartDate() != null )
        {
            sql += hlp.whereAnd() + " (psi.executiondate >= '" + getMediumDateString( params.getStartDate() ) + "' "
                + "or (psi.executiondate is null and psi.duedate >= '" + getMediumDateString( params.getStartDate() )
                + "')) ";
        }

        if ( params.getEndDate() != null )
        {
            Date dateAfterEndDate = getDateAfterAddition( params.getEndDate(), 1 );
            sql += hlp.whereAnd() + " (psi.executiondate < '" + getMediumDateString( dateAfterEndDate ) + "' "
                + "or (psi.executiondate is null and psi.duedate < '" + getMediumDateString( dateAfterEndDate )
                + "')) ";
        }

        if ( params.getProgramType() != null )
        {
            sql += hlp.whereAnd() + " p.type = '" + params.getProgramType() + "' ";
        }

        if ( params.getEventStatus() != null )
        {
            if ( params.getEventStatus() == EventStatus.VISITED )
            {
                sql += hlp.whereAnd() + " psi.status = '" + EventStatus.ACTIVE.name()
                    + "' and psi.executiondate is not null ";
            }
            else if ( params.getEventStatus() == EventStatus.OVERDUE )
            {
                sql += hlp.whereAnd() + " date(now()) > date(psi.duedate) and psi.status = '"
                    + EventStatus.SCHEDULE.name() + "' ";
            }
            else
            {
                sql += hlp.whereAnd() + " psi.status = '" + params.getEventStatus().name() + "' ";
            }
        }

        if ( params.getEvents() != null && !params.getEvents().isEmpty() && !params.hasFilters() )
        {
            sql += hlp.whereAnd() + " (psi.uid in (" + getQuotedCommaDelimitedString( params.getEvents() ) + ")) ";
        }

        if ( !params.isIncludeDeleted() )
        {
            sql += hlp.whereAnd() + " psi.deleted is false ";
        }

        if ( params.hasSecurityFilter() )
        {
            sql += hlp.whereAnd() + " (p.uid in (" + getQuotedCommaDelimitedString( params.getAccessiblePrograms() ) + ")) ";
            sql += hlp.whereAnd() + " (ps.uid in (" + getQuotedCommaDelimitedString( params.getAccessibleProgramStages() ) + ")) ";
        }

        if ( params.isSynchronizationQuery() )
        {
            sql += hlp.whereAnd() + " psi.lastupdated > psi.lastsynchronized ";
        }

        return sql;
    }

    /**
     * From, join and where clause. For dataElement params, restriction is set
     * in inner join. For query params, restriction is set in where clause.
     */
    private String getFromWhereClause( EventSearchParams params, SqlHelper hlp,
        List<OrganisationUnit> organisationUnits )
    {
        String sql = "from programstageinstance psi "
            + "inner join programinstance pi on pi.programinstanceid = psi.programinstanceid "
            + "inner join program p on p.programid = pi.programid "
            + "inner join programstage ps on ps.programstageid = psi.programstageid "
            + "inner join categoryoptioncombo coc on coc.categoryoptioncomboid = psi.attributeoptioncomboid "
            + "inner join organisationunit ou on psi.organisationunitid = ou.organisationunitid ";

        for ( QueryItem item : params.getDataElementsAndFilters() )
        {
            final String col = statementBuilder.columnQuote( item.getItemId() );

            final String joinClause = item.hasFilter() ? "inner join" : "left join";

            sql += joinClause + " " + "trackedentitydatavalue as " + col + " " + "on " + col
                + ".programstageinstanceid = psi.programstageinstanceid " + "and " + col + ".dataelementid = "
                + item.getItem().getId() + " ";

            if ( item.hasFilter() )
            {
                for ( QueryFilter filter : item.getFilters() )
                {
                    final String encodedFilter = statementBuilder.encode( filter.getFilter(), false );

                    final String queryCol = item.isNumeric() ? " CAST( " + (col + ".value AS NUMERIC)")
                        : "lower(" + col + ".value)";

                    sql += "and " + queryCol + " " + filter.getSqlOperator() + " "
                        + StringUtils.lowerCase( filter.getSqlFilter( encodedFilter ) ) + " ";
                }
            }
        }

        if ( organisationUnits != null && !organisationUnits.isEmpty() )
        {
            sql += hlp.whereAnd() + " psi.organisationunitid in ("
                + getCommaDelimitedString( getIdentifiers( organisationUnits ) ) + ") ";
        }

        if ( params.getProgramStage() != null )
        {
            sql += hlp.whereAnd() + " ps.programstageid = " + params.getProgramStage().getId() + " ";
        }

        if ( params.getCategoryOptionCombo() != null )
        {
            sql += hlp.whereAnd() + " psi.attributeoptioncomboid = " + params.getCategoryOptionCombo().getId() + " ";
        }

        if ( params.getStartDate() != null )
        {
            sql += hlp.whereAnd() + " (psi.executiondate >= '" + getMediumDateString( params.getStartDate() ) + "' "
                + "or (psi.executiondate is null and psi.duedate >= '" + getMediumDateString( params.getStartDate() )
                + "')) ";
        }

        if ( params.getEndDate() != null )
        {
            sql += hlp.whereAnd() + " (psi.executiondate <= '" + getMediumDateString( params.getEndDate() ) + "' "
                + "or (psi.executiondate is null and psi.duedate <= '" + getMediumDateString( params.getEndDate() )
                + "')) ";
        }

        if ( params.getLastUpdatedStartDate() != null )
        {
            sql += hlp.whereAnd() + " psi.lastupdated >= '"
                + DateUtils.getLongDateString( params.getLastUpdatedStartDate() ) + "' ";
        }

        if ( params.getLastUpdatedEndDate() != null )
        {
            sql += hlp.whereAnd() + " psi.lastupdated <= '"
                + DateUtils.getLongDateString( params.getLastUpdatedEndDate() ) + "' ";
        }

        if ( params.getDueDateStart() != null )
        {
            sql += hlp.whereAnd() + " psi.duedate is not null and psi.duedate >= '"
                + DateUtils.getLongDateString( params.getDueDateStart() ) + "' ";
        }

        if ( params.getDueDateEnd() != null )
        {
            sql += hlp.whereAnd() + " psi.duedate is not null and psi.duedate <= '"
                + DateUtils.getLongDateString( params.getDueDateEnd() ) + "' ";
        }

        if ( !params.isIncludeDeleted() )
        {
            sql += hlp.whereAnd() + " psi.deleted is false ";
        }

        if ( params.getEventStatus() != null )
        {
            if ( params.getEventStatus() == EventStatus.VISITED )
            {
                sql += hlp.whereAnd() + " psi.status = '" + EventStatus.ACTIVE.name()
                    + "' and psi.executiondate is not null ";
            }
            else if ( params.getEventStatus() == EventStatus.OVERDUE )
            {
                sql += hlp.whereAnd() + " date(now()) > date(psi.duedate) and psi.status = '"
                    + EventStatus.SCHEDULE.name() + "' ";
            }
            else
            {
                sql += hlp.whereAnd() + " psi.status = '" + params.getEventStatus().name() + "' ";
            }
        }

        if ( params.getEvents() != null && !params.getEvents().isEmpty() && !params.hasFilters() )
        {
            sql += hlp.whereAnd() + " (psi.uid in (" + getQuotedCommaDelimitedString( params.getEvents() ) + ")) ";
        }

        return sql;
    }

    private String getCategoryOptionSharingForUser( User user )
    {
        List<Integer> userGroupIds = getIdentifiers( user.getGroups() );

        String sql = " left join ( ";

        sql += "select categoryoptioncomboid, count(categoryoptioncomboid) as option_size from categoryoptioncombos_categoryoptions group by categoryoptioncomboid) "
            + "as cocount on coc.categoryoptioncomboid = cocount.categoryoptioncomboid "
            + "left join ("
            + "select deco.categoryoptionid as deco_id, deco.uid as deco_uid, deco.publicaccess AS deco_publicaccess, "
            + "couga.usergroupaccessid as uga_id, coua.useraccessid as ua_id, uga.access as uga_access, uga.usergroupid AS usrgrp_id, "
            + "ua.access as ua_access, ua.userid as usr_id from dataelementcategoryoption deco "
            + "left join dataelementcategoryoptionusergroupaccesses couga on deco.categoryoptionid = couga.categoryoptionid "
            + "left join dataelementcategoryoptionuseraccesses coua on deco.categoryoptionid = coua.categoryoptionid "
            + "left join usergroupaccess uga on couga.usergroupaccessid = uga.usergroupaccessid "
            + "left join useraccess ua on coua.useraccessid = ua.useraccessid " + " where ua.userid="
            + user.getId();

        if ( userGroupIds != null && !userGroupIds.isEmpty() )
        {
            sql += " or uga.usergroupid in (" + getCommaDelimitedString( userGroupIds ) + ") ";
        }

        sql += " ) as decoa on cocco.categoryoptionid = decoa.deco_id ";

        return sql;
    }


    private String getEventPagingQuery( EventSearchParams params )
    {
        String sql = " ";

        if ( params.isPaging() )
        {
            sql += "limit " + params.getPageSizeWithDefault() + " offset " + params.getOffset() + " ";
        }

        return sql;
    }

    private String getDataValueQuery()
    {
        String sql = "select pdv.programstageinstanceid as pdv_id, pdv.created as pdv_created, pdv.lastupdated as pdv_lastupdated, "
            + "pdv.value as pdv_value, pdv.storedby as pdv_storedby, pdv.providedelsewhere as pdv_providedelsewhere, "
            + "de.uid as de_uid, de.code as de_code " + "from trackedentitydatavalue pdv "
            + "inner join dataelement de on pdv.dataelementid=de.dataelementid ";

        return sql;
    }

    private String getCommentQuery()
    {
        String sql = "select psic.programstageinstanceid as psic_id, psinote.trackedentitycommentid as psinote_id, psinote.commenttext as psinote_value, "
            + "psinote.createddate as psinote_storeddate, psinote.creator as psinote_storedby "
            + "from programstageinstancecomments psic "
            + "inner join trackedentitycomment psinote on psic.trackedentitycommentid=psinote.trackedentitycommentid ";

        return sql;
    }

    private String getGridOrderQuery( EventSearchParams params )
    {

        if ( params.getGridOrders() != null && params.getDataElements() != null && !params.getDataElements().isEmpty()
            && STATIC_EVENT_COLUMNS != null && !STATIC_EVENT_COLUMNS.isEmpty() )
        {
            ArrayList<String> orderFields = new ArrayList<String>();

            for ( String order : params.getGridOrders() )
            {
                String[] prop = order.split( ":" );

                if ( prop.length == 2 && (prop[1].equals( "desc" ) || prop[1].equals( "asc" )) )
                {
                    if ( STATIC_EVENT_COLUMNS.contains( prop[0] ) )
                    {
                        orderFields.add( prop[0] + " " + prop[1] );
                    }
                    else
                    {
                        Iterator<QueryItem> itermIterator = params.getDataElements().iterator();

                        while ( itermIterator.hasNext() )
                        {
                            QueryItem item = itermIterator.next();

                            if ( prop[0].equals( item.getItemId() ) )
                            {
                                orderFields.add( statementBuilder.columnQuote( prop[0] ) + " " + prop[1] );
                                break;
                            }
                        }
                    }
                }

            }

            if ( !orderFields.isEmpty() )
            {
                return "order by " + StringUtils.join( orderFields, ',' );
            }
        }

        return "order by lastUpdated desc ";
    }

    private String getOrderQuery( List<Order> orders )
    {
        if ( orders != null )
        {
            ArrayList<String> orderFields = new ArrayList<String>();

            for ( Order order : orders )
            {
                if ( QUERY_PARAM_COL_MAP.containsKey( order.getProperty().getName() ) )
                {
                    String orderText = QUERY_PARAM_COL_MAP.get( order.getProperty().getName() );
                    orderText += order.isAscending() ? " asc" : " desc";
                    orderFields.add( orderText );
                }
            }

            if ( !orderFields.isEmpty() )
            {
                return "order by " + StringUtils.join( orderFields, ',' ) + " ";
            }
        }

        return "order by psi_lastupdated desc ";
    }

    private String getAttributeValueQuery()
    {
        String sql = "select pav.trackedentityinstanceid as pav_id, pav.created as pav_created, pav.lastupdated as pav_lastupdated, "
            + "pav.value as pav_value, ta.uid as ta_uid, ta.name as ta_name, ta.valuetype as ta_valuetype "
            + "from trackedentityattributevalue pav "
            + "inner join trackedentityattribute ta on pav.trackedentityattributeid=ta.trackedentityattributeid ";

        return sql;
    }

    private boolean isSuper( User user )
    {
        return user == null || user.isSuper();
    }

    private boolean userHasAccess( SqlRowSet rowSet )
    {
        if ( rowSet.wasNull() )
        {
            return true;
        }

        if ( rowSet.getString( "uga_access" ) == null && rowSet.getString( "ua_access" ) == null && rowSet.getString( "deco_publicaccess" ) == null )
        {
            return false;
        }

        return AccessStringHelper.isEnabled( rowSet.getString( "deco_publicaccess" ), AccessStringHelper.Permission.DATA_READ );
    }
}<|MERGE_RESOLUTION|>--- conflicted
+++ resolved
@@ -28,7 +28,6 @@
  * SOFTWARE, EVEN IF ADVISED OF THE POSSIBILITY OF SUCH DAMAGE.
  */
 
-import com.fasterxml.jackson.core.type.TypeReference;
 import com.fasterxml.jackson.databind.ObjectMapper;
 import com.google.common.collect.ImmutableMap;
 import com.vividsolutions.jts.io.ParseException;
@@ -64,7 +63,6 @@
 import org.springframework.jdbc.support.rowset.SqlRowSet;
 
 import javax.annotation.Resource;
-import java.io.IOException;
 import java.util.ArrayList;
 import java.util.Date;
 import java.util.HashMap;
@@ -209,7 +207,6 @@
                 event.setCompletedBy( rowSet.getString( "psi_completedby" ) );
                 event.setCompletedDate( DateUtils.getIso8601NoTz( rowSet.getDate( "psi_completeddate" ) ) );
 
-<<<<<<< HEAD
                 if ( rowSet.getObject( "psi_geometry" ) != null )
                 {
                     try
@@ -220,15 +217,6 @@
                     {
                         log.error( "Unable to read geometry for event '" + event.getUid() + "': ", e );
                     }
-=======
-                try
-                {
-                    event.setGeometry( new WKTReader(  ).read( rowSet.getString( "psi_geometry" ) ) );
-                }
-                catch ( ParseException e )
-                {
-                    log.error( "Unable to read geometry for event '" + event.getUid() + "': ", e );
->>>>>>> 506899af
                 }
 
                 events.add( event );
@@ -559,18 +547,11 @@
 
         String sql = "select psi.programstageinstanceid as psi_id, psi.uid as psi_uid, psi.code as psi_code, psi.status as psi_status, psi.executiondate as psi_executiondate, "
             + "psi.duedate as psi_duedate, psi.completedby as psi_completedby, psi.storedby as psi_storedby, "
-<<<<<<< HEAD
             + "psi.created as psi_created, psi.lastupdated as psi_lastupdated, psi.completeddate as psi_completeddate, psi.deleted as psi_deleted, "
             + "ST_AsText( psi.geometry ) as psi_geometry, "
             + "coc.categoryoptioncomboid AS coc_categoryoptioncomboid, coc.code AS coc_categoryoptioncombocode, coc.uid AS coc_categoryoptioncombouid, cocco.categoryoptionid AS cocco_categoryoptionid, deco.uid AS deco_uid, ";
 
         if ( (params.getCategoryOptionCombo() == null || params.getCategoryOptionCombo().isDefault()) && !isSuper( user ) )
-=======
-            + "ST_AsText( psi.geometry ) as psi_geometry, psi.created as psi_created, psi.lastupdated as psi_lastupdated, psi.completeddate as psi_completeddate, psi.deleted as psi_deleted, "
-            + "coc.categoryoptioncomboid AS coc_categoryoptioncomboid, coc.code AS coc_categoryoptioncombocode, coc.uid AS coc_categoryoptioncombouid, cocco.categoryoptionid AS cocco_categoryoptionid, deco.uid AS deco_uid, ";            
-            
-        if ( ( params.getCategoryOptionCombo() == null || params.getCategoryOptionCombo().isDefault()) && !isSuper( user ) )
->>>>>>> 506899af
         {
             sql += "deco.publicaccess AS deco_publicaccess, decoa.uga_access AS uga_access, decoa.ua_access AS ua_access, cocount.option_size AS option_size, ";
         }
