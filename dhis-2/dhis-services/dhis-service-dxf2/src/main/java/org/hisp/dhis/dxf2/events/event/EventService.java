--- conflicted
+++ resolved
@@ -66,16 +66,10 @@
     EventRows getEventRows( EventSearchParams params );
 
     EventSearchParams getFromUrl( String program, String programStage, ProgramStatus programStatus, Boolean followUp, String orgUnit,
-<<<<<<< HEAD
-        OrganisationUnitSelectionMode orgUnitSelectionMode, String trackedEntityInstance, Date startDate, Date endDate,
-        EventStatus status, Date lastUpdated, DataElementCategoryOptionCombo attributeCoc, IdSchemes idSchemes, Integer page,
-        Integer pageSize, boolean totalPages, boolean skipPaging, List<Order> orders, boolean includeAttributes, Set<String> events, Set<String> filters,
-        boolean includeDeleted );
-=======
         OrganisationUnitSelectionMode orgUnitSelectionMode, String trackedEntityInstance, Date startDate, Date endDate, Date dueDateStart, Date dueDateEnd,
         Date lastUpdatedStartDate, Date lastUpdatedEndDate, EventStatus status, DataElementCategoryOptionCombo attributeCoc, IdSchemes idSchemes, Integer page,
-        Integer pageSize, boolean totalPages, boolean skipPaging, List<Order> orders, List<String> gridOrders, boolean includeAttributes, Set<String> events, Set<String> filters, Set<String> dataElements );
->>>>>>> 292044f4
+        Integer pageSize, boolean totalPages, boolean skipPaging, List<Order> orders, List<String> gridOrders, boolean includeAttributes, Set<String> events,
+        Set<String> filters, Set<String> dataElements, boolean includeDeleted );
 
     Event getEvent( String uid );
 
