/*
 * Copyright (c) 2004-2022, University of Oslo
 * All rights reserved.
 *
 * Redistribution and use in source and binary forms, with or without
 * modification, are permitted provided that the following conditions are met:
 * Redistributions of source code must retain the above copyright notice, this
 * list of conditions and the following disclaimer.
 *
 * Redistributions in binary form must reproduce the above copyright notice,
 * this list of conditions and the following disclaimer in the documentation
 * and/or other materials provided with the distribution.
 * Neither the name of the HISP project nor the names of its contributors may
 * be used to endorse or promote products derived from this software without
 * specific prior written permission.
 *
 * THIS SOFTWARE IS PROVIDED BY THE COPYRIGHT HOLDERS AND CONTRIBUTORS "AS IS" AND
 * ANY EXPRESS OR IMPLIED WARRANTIES, INCLUDING, BUT NOT LIMITED TO, THE IMPLIED
 * WARRANTIES OF MERCHANTABILITY AND FITNESS FOR A PARTICULAR PURPOSE ARE
 * DISCLAIMED. IN NO EVENT SHALL THE COPYRIGHT OWNER OR CONTRIBUTORS BE LIABLE FOR
 * ANY DIRECT, INDIRECT, INCIDENTAL, SPECIAL, EXEMPLARY, OR CONSEQUENTIAL DAMAGES
 * (INCLUDING, BUT NOT LIMITED TO, PROCUREMENT OF SUBSTITUTE GOODS OR SERVICES;
 * LOSS OF USE, DATA, OR PROFITS; OR BUSINESS INTERRUPTION) HOWEVER CAUSED AND ON
 * ANY THEORY OF LIABILITY, WHETHER IN CONTRACT, STRICT LIABILITY, OR TORT
 * (INCLUDING NEGLIGENCE OR OTHERWISE) ARISING IN ANY WAY OUT OF THE USE OF THIS
 * SOFTWARE, EVEN IF ADVISED OF THE POSSIBILITY OF SUCH DAMAGE.
 */
package org.hisp.dhis.dxf2.deprecated.tracker.importer.context;

import static org.apache.commons.collections4.CollectionUtils.isEmpty;

import com.google.common.collect.HashMultimap;
import com.google.common.collect.Multimap;
import java.sql.ResultSet;
import java.sql.SQLException;
import java.util.ArrayList;
import java.util.Collection;
import java.util.Collections;
import java.util.HashMap;
import java.util.List;
import java.util.Map;
import java.util.Set;
import java.util.stream.Collectors;
import org.apache.commons.lang3.NotImplementedException;
import org.apache.commons.lang3.StringUtils;
import org.apache.commons.lang3.tuple.Pair;
import org.hisp.dhis.dxf2.common.ImportOptions;
import org.hisp.dhis.dxf2.deprecated.tracker.event.Event;
import org.hisp.dhis.organisationunit.OrganisationUnit;
import org.hisp.dhis.program.Enrollment;
import org.hisp.dhis.program.Program;
import org.hisp.dhis.trackedentity.TrackedEntity;
import org.springframework.jdbc.core.namedparam.MapSqlParameterSource;
import org.springframework.jdbc.core.namedparam.NamedParameterJdbcTemplate;
import org.springframework.stereotype.Component;

/**
 * @author Luciano Fiandesio
 */
@Component("workContextProgramInstancesSupplier")
public class EnrollmentSupplier extends AbstractSupplier<Map<String, Enrollment>> {
  private final ProgramSupplier programSupplier;

  public EnrollmentSupplier(
      NamedParameterJdbcTemplate jdbcTemplate, ProgramSupplier programSupplier) {
    super(jdbcTemplate);
    this.programSupplier = programSupplier;
  }

  public Map<String, Enrollment> get(
      ImportOptions importOptions,
      Map<String, Pair<TrackedEntity, Boolean>> teiMap,
      List<Event> events) {
    if (events == null) {
      return new HashMap<>();
    }

    // Collect all the enrollment UIDs to pass as SQL query argument
    Set<String> programInstanceUids =
        events.stream()
            .map(Event::getEnrollment)
            .filter(StringUtils::isNotEmpty)
            .collect(Collectors.toSet());

    Map<String, Enrollment> programInstances = new HashMap<>();

    if (!programInstanceUids.isEmpty()) {
      // Create a bi-directional map enrollment uid -> event uid
      Multimap<String, String> programInstanceToEvent = HashMultimap.create();
      for (Event event : events) {
        programInstanceToEvent.put(event.getEnrollment(), event.getUid());
      }

      // Collect all the Program Stage Instances specified in the Events
      // (enrollment
      // property)
      programInstances =
          getProgramInstancesByUid(
              importOptions, events, programInstanceToEvent, programInstanceUids);
    }

    mapExistingEventsToProgramInstances(importOptions, events, programInstances);

    mapEventsToProgramInstanceByTei(importOptions, events, programInstances, teiMap);

    return programInstances;
  }

  /**
   * Loop through the events and check if there is any event left without an enrollment: for each
   * Event without an enrollment, try to fetch the enrollment by Program and Tracked Entity Instance
   */
  private void mapEventsToProgramInstanceByTei(
      ImportOptions importOptions,
      List<Event> events,
      Map<String, Enrollment> programInstances,
      Map<String, Pair<TrackedEntity, Boolean>> teiMap) {
    for (Event event : events) {
      if (!programInstances.containsKey(event.getUid())) {
        Pair<TrackedEntity, Boolean> teiPair = teiMap.get(event.getUid());
        Program program =
            getProgramByUid(
                event.getProgram(), programSupplier.get(importOptions, events).values());
        if (teiPair != null && program != null) {
          TrackedEntity tei = teiPair.getKey();

          Enrollment enrollment =
              getByTeiAndProgram(importOptions, tei.getId(), program.getId(), event);
          if (enrollment != null) {
            programInstances.put(event.getUid(), enrollment);
          }
        }
      }
    }
  }

  /**
   * This method is only used if the Event already exist in the db (update) If the Event does not
   * have the "enrollment" property set OR enrollment is pointing to an invalid UID, use the
   * Enrollment already connected to the Event.
   */
  private void mapExistingEventsToProgramInstances(
      ImportOptions importOptions, List<Event> events, Map<String, Enrollment> programInstances) {
    // Collect all the Enrollments by event uid
    final Map<String, Enrollment> programInstancesByEvent =
        getProgramInstanceByEvent(importOptions, events);

    if (!programInstancesByEvent.isEmpty()) {
      for (Event event : events) {
        if (!programInstances.containsKey(event.getUid())) {
          if (programInstancesByEvent.containsKey(event.getUid())) {
            programInstances.put(event.getUid(), programInstancesByEvent.get(event.getUid()));
          }
        }
      }
    }
  }

  private Program getProgramById(long id, Collection<Program> programs) {
    return programs.stream().filter(p -> p.getId() == id).findFirst().orElse(null);
  }

  private Program getProgramByUid(String uid, Collection<Program> programs) {
    return programs.stream().filter(p -> p.getUid().equals(uid)).findFirst().orElse(null);
  }

  private Enrollment getByTeiAndProgram(
      ImportOptions importOptions, Long teiId, Long programId, Event event) {
    final String sql =
<<<<<<< HEAD
        "select pi.programinstanceid, pi.programid, pi.uid , t.trackedentityid as tei_id, t.uid as tei_uid, "
            + "ou.uid as tei_ou_uid, ou.path as tei_ou_path from programinstance pi "
            + "join trackedentity t on t.trackedentityid = pi.trackedentityinstanceid "
=======
        "select pi.enrollmentid, pi.programid, pi.uid , t.trackedentityinstanceid as tei_id, t.uid as tei_uid, "
            + "ou.uid as tei_ou_uid, ou.path as tei_ou_path from enrollment pi "
            + "join trackedentityinstance t on t.trackedentityinstanceid = pi.trackedentityinstanceid "
>>>>>>> 2988953b
            + "join organisationunit ou on t.organisationunitid = ou.organisationunitid "
            + "where pi.programid = :programid "
            + "and pi.status = 'ACTIVE' "
            + "and pi.trackedentityinstanceid = :teiid";

    MapSqlParameterSource parameters = new MapSqlParameterSource();
    parameters.addValue("programid", programId);
    parameters.addValue("teiid", teiId);

    List<Enrollment> query =
        jdbcTemplate.query(
            sql,
            parameters,
            (ResultSet rs) -> {
              List<Enrollment> results = new ArrayList<>();

              while (rs.next()) {
                results.add(mapFromResultset(rs, importOptions, Collections.singletonList(event)));
              }
              return results;
            });

    if (query != null && query.size() == 1) {
      return query.get(0);
    } else {
      return null;
    }
  }

  private Map<String, Enrollment> getProgramInstanceByEvent(
      ImportOptions importOptions, List<Event> events) {
    final Set<String> eventUids = events.stream().map(Event::getUid).collect(Collectors.toSet());
    if (isEmpty(eventUids)) {
      return new HashMap<>();
    }

    final String sql =
<<<<<<< HEAD
        "select psi.uid as psi_uid, pi.programinstanceid, pi.programid, pi.uid , t.trackedentityid as tei_id, t.uid as tei_uid, "
            + "ou.uid as tei_ou_uid, ou.path as tei_ou_path from programinstance pi "
            + "left outer join trackedentity t on pi.trackedentityinstanceid = t.trackedentityid "
=======
        "select psi.uid as psi_uid, pi.enrollmentid, pi.programid, pi.uid , t.trackedentityinstanceid as tei_id, t.uid as tei_uid, "
            + "ou.uid as tei_ou_uid, ou.path as tei_ou_path from enrollment pi "
            + "left outer join trackedentityinstance t on pi.trackedentityinstanceid = t.trackedentityinstanceid "
>>>>>>> 2988953b
            + "left join organisationunit ou on t.organisationunitid = ou.organisationunitid "
            + "join event psi on pi.enrollmentid = psi.enrollmentid "
            + "where psi.uid in (:ids)";

    MapSqlParameterSource parameters = new MapSqlParameterSource();
    parameters.addValue("ids", eventUids);

    return jdbcTemplate.query(
        sql,
        parameters,
        (ResultSet rs) -> {
          Map<String, Enrollment> results = new HashMap<>();

          while (rs.next()) {
            results.put(rs.getString("psi_uid"), mapFromResultset(rs, importOptions, events));
          }
          return results;
        });
  }

  private Map<String, Enrollment> getProgramInstancesByUid(
      ImportOptions importOptions,
      List<Event> events,
      Multimap<String, String> programInstanceToEvent,
      Set<String> uids) {

    final String sql =
<<<<<<< HEAD
        "select pi.programinstanceid, pi.programid, pi.uid, t.trackedentityid as tei_id, t.uid as tei_uid, "
            + "ou.uid as tei_ou_uid, ou.path as tei_ou_path "
            + "from programinstance pi join trackedentity t on pi.trackedentityinstanceid = t.trackedentityid "
=======
        "select pi.enrollmentid, pi.programid, pi.uid, t.trackedentityinstanceid as tei_id, t.uid as tei_uid, "
            + "ou.uid as tei_ou_uid, ou.path as tei_ou_path "
            + "from enrollment pi join trackedentityinstance t on pi.trackedentityinstanceid = t.trackedentityinstanceid "
>>>>>>> 2988953b
            + "join organisationunit ou on t.organisationunitid = ou.organisationunitid where pi.uid in (:ids)";

    MapSqlParameterSource parameters = new MapSqlParameterSource();
    parameters.addValue("ids", uids);

    return jdbcTemplate.query(
        sql,
        parameters,
        (ResultSet rs) -> {
          Map<String, Enrollment> results = new HashMap<>();

          while (rs.next()) {
            Enrollment pi = mapFromResultset(rs, importOptions, events);

            for (String event : programInstanceToEvent.get(pi.getUid())) {
              results.put(event, pi);
            }
          }
          return results;
        });
  }

  private Enrollment mapFromResultset(ResultSet rs, ImportOptions importOptions, List<Event> events)
      throws SQLException {
    Enrollment pi = new Enrollment();
    pi.setId(rs.getLong("enrollmentid"));
    pi.setUid(rs.getString("uid"));
    pi.setProgram(
        getProgramById(
            rs.getLong("programid"), programSupplier.get(importOptions, events).values()));

    String teiUid = rs.getString("tei_uid");

    if (teiUid != null) {
      TrackedEntity trackedEntity = new TrackedEntity();
      trackedEntity.setId(rs.getLong("tei_id"));
      String teiOuUid = rs.getString("tei_ou_uid");
      if (teiOuUid != null) {
        OrganisationUnit organisationUnit = new OrganisationUnit();
        organisationUnit.setUid(teiOuUid);
        organisationUnit.setParent(
            SupplierUtils.getParentHierarchy(organisationUnit, rs.getString("tei_ou_path")));
        trackedEntity.setOrganisationUnit(organisationUnit);
      }
      trackedEntity.setUid(teiUid);

      pi.setTrackedEntity(trackedEntity);
    }

    return pi;
  }

  @Override
  public Map<String, Enrollment> get(ImportOptions importOptions, List<Event> events) {
    throw new NotImplementedException("Use other get method");
  }
}<|MERGE_RESOLUTION|>--- conflicted
+++ resolved
@@ -167,15 +167,9 @@
   private Enrollment getByTeiAndProgram(
       ImportOptions importOptions, Long teiId, Long programId, Event event) {
     final String sql =
-<<<<<<< HEAD
-        "select pi.programinstanceid, pi.programid, pi.uid , t.trackedentityid as tei_id, t.uid as tei_uid, "
-            + "ou.uid as tei_ou_uid, ou.path as tei_ou_path from programinstance pi "
+        "select pi.enrollmentid, pi.programid, pi.uid , t.trackedentityid as tei_id, t.uid as tei_uid, "
+            + "ou.uid as tei_ou_uid, ou.path as tei_ou_path from enrollment pi "
             + "join trackedentity t on t.trackedentityid = pi.trackedentityinstanceid "
-=======
-        "select pi.enrollmentid, pi.programid, pi.uid , t.trackedentityinstanceid as tei_id, t.uid as tei_uid, "
-            + "ou.uid as tei_ou_uid, ou.path as tei_ou_path from enrollment pi "
-            + "join trackedentityinstance t on t.trackedentityinstanceid = pi.trackedentityinstanceid "
->>>>>>> 2988953b
             + "join organisationunit ou on t.organisationunitid = ou.organisationunitid "
             + "where pi.programid = :programid "
             + "and pi.status = 'ACTIVE' "
@@ -213,15 +207,9 @@
     }
 
     final String sql =
-<<<<<<< HEAD
-        "select psi.uid as psi_uid, pi.programinstanceid, pi.programid, pi.uid , t.trackedentityid as tei_id, t.uid as tei_uid, "
-            + "ou.uid as tei_ou_uid, ou.path as tei_ou_path from programinstance pi "
+        "select psi.uid as psi_uid, pi.enrollmentid, pi.programid, pi.uid , t.trackedentityid as tei_id, t.uid as tei_uid, "
+            + "ou.uid as tei_ou_uid, ou.path as tei_ou_path from enrollment pi "
             + "left outer join trackedentity t on pi.trackedentityinstanceid = t.trackedentityid "
-=======
-        "select psi.uid as psi_uid, pi.enrollmentid, pi.programid, pi.uid , t.trackedentityinstanceid as tei_id, t.uid as tei_uid, "
-            + "ou.uid as tei_ou_uid, ou.path as tei_ou_path from enrollment pi "
-            + "left outer join trackedentityinstance t on pi.trackedentityinstanceid = t.trackedentityinstanceid "
->>>>>>> 2988953b
             + "left join organisationunit ou on t.organisationunitid = ou.organisationunitid "
             + "join event psi on pi.enrollmentid = psi.enrollmentid "
             + "where psi.uid in (:ids)";
@@ -249,15 +237,9 @@
       Set<String> uids) {
 
     final String sql =
-<<<<<<< HEAD
-        "select pi.programinstanceid, pi.programid, pi.uid, t.trackedentityid as tei_id, t.uid as tei_uid, "
+        "select pi.enrollmentid, pi.programid, pi.uid, t.trackedentityid as tei_id, t.uid as tei_uid, "
             + "ou.uid as tei_ou_uid, ou.path as tei_ou_path "
-            + "from programinstance pi join trackedentity t on pi.trackedentityinstanceid = t.trackedentityid "
-=======
-        "select pi.enrollmentid, pi.programid, pi.uid, t.trackedentityinstanceid as tei_id, t.uid as tei_uid, "
-            + "ou.uid as tei_ou_uid, ou.path as tei_ou_path "
-            + "from enrollment pi join trackedentityinstance t on pi.trackedentityinstanceid = t.trackedentityinstanceid "
->>>>>>> 2988953b
+            + "from enrollment pi join trackedentity t on pi.trackedentityinstanceid = t.trackedentityid "
             + "join organisationunit ou on t.organisationunitid = ou.organisationunitid where pi.uid in (:ids)";
 
     MapSqlParameterSource parameters = new MapSqlParameterSource();
