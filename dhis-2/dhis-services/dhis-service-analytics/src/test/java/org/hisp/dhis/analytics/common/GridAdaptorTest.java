/*
 * Copyright (c) 2004-2022, University of Oslo
 * All rights reserved.
 *
 * Redistribution and use in source and binary forms, with or without
 * modification, are permitted provided that the following conditions are met:
 * Redistributions of source code must retain the above copyright notice, this
 * list of conditions and the following disclaimer.
 *
 * Redistributions in binary form must reproduce the above copyright notice,
 * this list of conditions and the following disclaimer in the documentation
 * and/or other materials provided with the distribution.
 * Neither the name of the HISP project nor the names of its contributors may
 * be used to endorse or promote products derived from this software without
 * specific prior written permission.
 *
 * THIS SOFTWARE IS PROVIDED BY THE COPYRIGHT HOLDERS AND CONTRIBUTORS "AS IS" AND
 * ANY EXPRESS OR IMPLIED WARRANTIES, INCLUDING, BUT NOT LIMITED TO, THE IMPLIED
 * WARRANTIES OF MERCHANTABILITY AND FITNESS FOR A PARTICULAR PURPOSE ARE
 * DISCLAIMED. IN NO EVENT SHALL THE COPYRIGHT OWNER OR CONTRIBUTORS BE LIABLE FOR
 * ANY DIRECT, INDIRECT, INCIDENTAL, SPECIAL, EXEMPLARY, OR CONSEQUENTIAL DAMAGES
 * (INCLUDING, BUT NOT LIMITED TO, PROCUREMENT OF SUBSTITUTE GOODS OR SERVICES;
 * LOSS OF USE, DATA, OR PROFITS; OR BUSINESS INTERRUPTION) HOWEVER CAUSED AND ON
 * ANY THEORY OF LIABILITY, WHETHER IN CONTRACT, STRICT LIABILITY, OR TORT
 * (INCLUDING NEGLIGENCE OR OTHERWISE) ARISING IN ANY WAY OUT OF THE USE OF THIS
 * SOFTWARE, EVEN IF ADVISED OF THE POSSIBILITY OF SUCH DAMAGE.
 */
package org.hisp.dhis.analytics.common;

import static java.util.Collections.emptyList;
import static org.apache.commons.collections4.CollectionUtils.isEmpty;
import static org.apache.commons.collections4.CollectionUtils.isNotEmpty;
import static org.apache.commons.lang3.StringUtils.isNotBlank;
import static org.hisp.dhis.analytics.common.params.dimension.DimensionParamType.DIMENSIONS;
import static org.hisp.dhis.analytics.common.params.dimension.ElementWithOffset.emptyElementWithOffset;
import static org.hisp.dhis.analytics.common.query.Field.ofUnquoted;
import static org.hisp.dhis.common.DimensionType.DATA_X;
import static org.hisp.dhis.common.ValueType.TEXT;
import static org.junit.jupiter.api.Assertions.assertEquals;
import static org.junit.jupiter.api.Assertions.assertFalse;
import static org.junit.jupiter.api.Assertions.assertNotNull;
import static org.junit.jupiter.api.Assertions.assertThrows;
import static org.junit.jupiter.api.Assertions.assertTrue;
import static org.mockito.Mockito.mock;
import static org.mockito.Mockito.when;

import java.sql.ResultSet;
import java.sql.SQLException;
import java.util.ArrayList;
import java.util.List;
import java.util.Optional;
import java.util.stream.Collectors;

import javax.sql.rowset.RowSetMetaDataImpl;

import org.apache.commons.collections4.MapUtils;
import org.hisp.dhis.DhisConvenienceTest;
import org.hisp.dhis.analytics.common.params.CommonParams;
import org.hisp.dhis.analytics.common.params.dimension.DimensionIdentifier;
import org.hisp.dhis.analytics.common.params.dimension.DimensionParam;
import org.hisp.dhis.analytics.common.params.dimension.ElementWithOffset;
import org.hisp.dhis.analytics.common.processing.HeaderParamsHandler;
import org.hisp.dhis.analytics.common.processing.MetadataParamsHandler;
import org.hisp.dhis.analytics.common.processing.SchemeHandler;
import org.hisp.dhis.analytics.common.query.Field;
<<<<<<< HEAD
import org.hisp.dhis.analytics.data.handler.MetadataSchemeMapper;
=======
import org.hisp.dhis.analytics.data.handler.SchemeIdResponseMapper;
>>>>>>> 3caf24d4
import org.hisp.dhis.analytics.tei.TeiQueryParams;
import org.hisp.dhis.common.BaseDimensionalItemObject;
import org.hisp.dhis.common.BaseDimensionalObject;
import org.hisp.dhis.common.Grid;
import org.hisp.dhis.program.Program;
import org.hisp.dhis.program.ProgramStage;
import org.hisp.dhis.trackedentity.TrackedEntityType;
import org.hisp.dhis.trackedentity.TrackedEntityTypeAttribute;
import org.hisp.dhis.user.CurrentUserService;
import org.hisp.dhis.user.User;
import org.junit.jupiter.api.BeforeEach;
import org.junit.jupiter.api.Test;
import org.junit.jupiter.api.extension.ExtendWith;
import org.mockito.Mock;
import org.mockito.junit.jupiter.MockitoExtension;
import org.springframework.jdbc.support.rowset.ResultSetWrappingSqlRowSet;
import org.springframework.jdbc.support.rowset.SqlRowSet;

/**
 * Tests for {@link GridAdaptor}.
 *
 * @author maikel arabori
 */
@ExtendWith( MockitoExtension.class )
class GridAdaptorTest extends DhisConvenienceTest
{
    private GridAdaptor gridAdaptor;

    private HeaderParamsHandler headerParamsHandler;

    private MetadataParamsHandler metadataDetailsHandler;

<<<<<<< HEAD
    private SchemeHandler schemeHandler;

    private User user;
=======
    private SchemeIdResponseMapper schemeIdResponseMapper;
>>>>>>> 3caf24d4

    @Mock
    private CurrentUserService currentUserService;

    private User user;

    @BeforeEach
    void setUp()
    {
        headerParamsHandler = new HeaderParamsHandler();
        metadataDetailsHandler = new MetadataParamsHandler();
<<<<<<< HEAD
        schemeHandler = new SchemeHandler( new MetadataSchemeMapper() );
        gridAdaptor = new GridAdaptor( headerParamsHandler, metadataDetailsHandler, schemeHandler, currentUserService );
=======
        schemeIdResponseMapper = new SchemeIdResponseMapper();

        gridAdaptor = new GridAdaptor( headerParamsHandler, metadataDetailsHandler, currentUserService,
            schemeIdResponseMapper );
>>>>>>> 3caf24d4
        user = makeUser( ADMIN_USER_UID );
    }

    @Test
    void testCreateGridWithFields()
        throws SQLException
    {
        // Given
        ResultSet resultSet = mock( ResultSet.class );

        RowSetMetaDataImpl metaData = new RowSetMetaDataImpl();
        metaData.setColumnCount( 2 );
        metaData.setColumnName( 1, "anyFakeCol-1" );
        metaData.setColumnName( 2, "anyFakeCol-2" );

        TeiQueryParams teiQueryParams = TeiQueryParams.builder().trackedEntityType( stubTrackedEntityType() )
            .commonParams( stubCommonParams() ).build();

        List<Field> fields = List.of( ofUnquoted( "ev", null, "oucode" ) );

        when( resultSet.next() ).thenReturn( true ).thenReturn( true ).thenReturn( true ).thenReturn( false );
        when( resultSet.getMetaData() ).thenReturn( metaData );
        when( currentUserService.getCurrentUser() ).thenReturn( user );

        SqlRowSet sqlRowSet = new ResultSetWrappingSqlRowSet( resultSet );
        SqlQueryResult mockSqlResult = new SqlQueryResult( sqlRowSet );
        long anyCount = 0;

        // When
        Grid grid = gridAdaptor.createGrid( Optional.of( mockSqlResult ), anyCount, teiQueryParams, fields );

        // Then
        assertNotNull( grid, "Should not be null: grid" );
        assertFalse( grid.getHeaders().isEmpty(), "Should not be empty: headers" );
        assertFalse( grid.getRows().isEmpty(), "Should not be empty: rows" );
        assertEquals( 1, grid.getHeaders().size(), "Should have size of 1: headers" );
        assertEquals( 3, grid.getRows().size(), "Should have size of 3: rows" );
    }

    @Test
    void testCreateGridWithEmptyField()
        throws SQLException
    {
        // Given
        ResultSet resultSet = mock( ResultSet.class );

        RowSetMetaDataImpl metaData = new RowSetMetaDataImpl();
        metaData.setColumnCount( 2 );
        metaData.setColumnName( 1, "anyFakeCol-1" );
        metaData.setColumnName( 2, "anyFakeCol-2" );

        TeiQueryParams teiQueryParams = TeiQueryParams.builder().trackedEntityType( stubTrackedEntityType() )
            .commonParams( stubCommonParams() ).build();

        List<Field> fields = emptyList();

        when( resultSet.next() ).thenReturn( true ).thenReturn( true ).thenReturn( true ).thenReturn( false );
        when( resultSet.getMetaData() ).thenReturn( metaData );
        when( currentUserService.getCurrentUser() ).thenReturn( user );

        SqlRowSet sqlRowSet = new ResultSetWrappingSqlRowSet( resultSet );
        SqlQueryResult mockSqlResult = new SqlQueryResult( sqlRowSet );
        long anyCount = 0;

        // When
        Grid grid = gridAdaptor.createGrid( Optional.of( mockSqlResult ), anyCount, teiQueryParams, fields );

        // Then
        assertNotNull( grid, "Should not be null: grid" );
        assertTrue( grid.getHeaders().isEmpty(), "Should be empty: headers" );
        assertFalse( grid.getRows().isEmpty(), "Should not be empty: rows" );
        assertEquals( 3, grid.getRows().size(), "Should have size of 3: rows" );
        assertTrue( MapUtils.isNotEmpty( grid.getMetaData() ) );
    }

    @Test
    void testCreateGridWithEmptySqlResult()
    {
        // Given
        Optional<SqlQueryResult> emptySqlResult = Optional.empty();

        TeiQueryParams teiQueryParams = TeiQueryParams.builder().trackedEntityType( stubTrackedEntityType() )
            .commonParams( stubCommonParams() ).build();

        List<Field> fields = List.of( ofUnquoted( "ev", null, "oucode" ) );

        long anyCount = 0;

        when( currentUserService.getCurrentUser() ).thenReturn( user );

        // When
        Grid grid = gridAdaptor.createGrid( emptySqlResult, anyCount, teiQueryParams, fields );

        // Then
        assertTrue( isNotEmpty( grid.getHeaders() ) );
        assertTrue( MapUtils.isNotEmpty( grid.getMetaData() ) );
        assertTrue( isEmpty( grid.getRows() ) );
    }

    @Test
    void testCreateGridWithNullTeiQueryParams()
    {
        // Given
        Optional<SqlQueryResult> anySqlResult = Optional.empty();
        TeiQueryParams nullTeiQueryParams = null;
        long anyCount = 0;

        // When
        IllegalArgumentException ex = assertThrows(
            IllegalArgumentException.class,
            () -> gridAdaptor.createGrid( anySqlResult, anyCount, nullTeiQueryParams, null ),
            "Expected exception not thrown: createGrid()" );

        // Then
        assertTrue( ex.getMessage().contains( "The 'teiQueryParams' must not be null" ) );
    }

    private TrackedEntityType stubTrackedEntityType()
    {
        TrackedEntityTypeAttribute tetaA = createTrackedEntityTypeAttribute( 'A', TEXT );
        tetaA.setUid( "tetaA-uid" );
        tetaA.getTrackedEntityAttribute().setUid( "teaA-uid" );

        TrackedEntityTypeAttribute tetaB = createTrackedEntityTypeAttribute( 'B', TEXT );
        tetaB.setUid( "tetaB-uid" );
        tetaB.getTrackedEntityAttribute().setUid( "teaB-uid" );

        TrackedEntityType trackedEntityType = new TrackedEntityType();
        trackedEntityType.setUid( "tet-uid" );
        trackedEntityType.setTrackedEntityTypeAttributes( List.of( tetaA, tetaB ) );

        return trackedEntityType;
    }

    private CommonParams stubCommonParams()
    {
        List<DimensionIdentifier<DimensionParam>> dimIdentifiers = getDimensionIdentifiers();

        return CommonParams.builder().programs( List.of( createProgram( 'A' ) ) )
            .dimensionIdentifiers( dimIdentifiers )
            .build();
    }

    private List<DimensionIdentifier<DimensionParam>> getDimensionIdentifiers()
    {
        List<String> ous = List.of( "ou1-uid", "ou2-uid" );

        DimensionIdentifier<DimensionParam> dimensionIdentifierA = stubDimensionIdentifier(
            ous, "Z8z5uu61HAb", "tO8L1aBitDm", "teaA-uid" );

        DimensionIdentifier<DimensionParam> dimensionIdentifierB = stubDimensionIdentifier(
            ous, "Z8z5uu61HAb", "tO8L1aBitDm", "teaB-uid" );

        List<DimensionIdentifier<DimensionParam>> dimIdentifiers = new ArrayList<>();
        dimIdentifiers.add( dimensionIdentifierA );
        dimIdentifiers.add( dimensionIdentifierB );

        return dimIdentifiers;
    }

    private DimensionIdentifier<DimensionParam> stubDimensionIdentifier( List<String> ous,
        String programUid, String programStageUid, String dimensionUid )
    {
        BaseDimensionalObject tea = new BaseDimensionalObject( dimensionUid, DATA_X,
            ous.stream()
                .map( item -> new BaseDimensionalItemObject( item ) )
                .collect( Collectors.toList() ),
            TEXT );

        DimensionParam dimensionParam = DimensionParam.ofObject( tea, DIMENSIONS, ous );

        ElementWithOffset program = emptyElementWithOffset();
        ElementWithOffset programStage = emptyElementWithOffset();

        if ( isNotBlank( programUid ) )
        {
            Program p = new Program();
            p.setUid( programUid );
            program = ElementWithOffset.of( p, null );
        }

        if ( isNotBlank( programStageUid ) )
        {
            ProgramStage ps = new ProgramStage();
            ps.setUid( programStageUid );
            programStage = ElementWithOffset.of( ps, null );
        }

        return DimensionIdentifier.of( program, programStage, dimensionParam );
    }
}<|MERGE_RESOLUTION|>--- conflicted
+++ resolved
@@ -61,13 +61,8 @@
 import org.hisp.dhis.analytics.common.params.dimension.ElementWithOffset;
 import org.hisp.dhis.analytics.common.processing.HeaderParamsHandler;
 import org.hisp.dhis.analytics.common.processing.MetadataParamsHandler;
-import org.hisp.dhis.analytics.common.processing.SchemeHandler;
 import org.hisp.dhis.analytics.common.query.Field;
-<<<<<<< HEAD
-import org.hisp.dhis.analytics.data.handler.MetadataSchemeMapper;
-=======
 import org.hisp.dhis.analytics.data.handler.SchemeIdResponseMapper;
->>>>>>> 3caf24d4
 import org.hisp.dhis.analytics.tei.TeiQueryParams;
 import org.hisp.dhis.common.BaseDimensionalItemObject;
 import org.hisp.dhis.common.BaseDimensionalObject;
@@ -100,33 +95,21 @@
 
     private MetadataParamsHandler metadataDetailsHandler;
 
-<<<<<<< HEAD
-    private SchemeHandler schemeHandler;
+    private SchemeIdResponseMapper schemeIdResponseMapper;
 
     private User user;
-=======
-    private SchemeIdResponseMapper schemeIdResponseMapper;
->>>>>>> 3caf24d4
 
     @Mock
     private CurrentUserService currentUserService;
 
-    private User user;
-
     @BeforeEach
     void setUp()
     {
         headerParamsHandler = new HeaderParamsHandler();
         metadataDetailsHandler = new MetadataParamsHandler();
-<<<<<<< HEAD
-        schemeHandler = new SchemeHandler( new MetadataSchemeMapper() );
-        gridAdaptor = new GridAdaptor( headerParamsHandler, metadataDetailsHandler, schemeHandler, currentUserService );
-=======
         schemeIdResponseMapper = new SchemeIdResponseMapper();
-
-        gridAdaptor = new GridAdaptor( headerParamsHandler, metadataDetailsHandler, currentUserService,
-            schemeIdResponseMapper );
->>>>>>> 3caf24d4
+        gridAdaptor = new GridAdaptor( headerParamsHandler, metadataDetailsHandler, schemeIdResponseMapper,
+            currentUserService );
         user = makeUser( ADMIN_USER_UID );
     }
 
