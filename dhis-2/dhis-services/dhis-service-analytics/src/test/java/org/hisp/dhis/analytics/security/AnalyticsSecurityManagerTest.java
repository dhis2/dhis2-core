/*
 * Copyright (c) 2004-2022, University of Oslo
 * All rights reserved.
 *
 * Redistribution and use in source and binary forms, with or without
 * modification, are permitted provided that the following conditions are met:
 * Redistributions of source code must retain the above copyright notice, this
 * list of conditions and the following disclaimer.
 *
 * Redistributions in binary form must reproduce the above copyright notice,
 * this list of conditions and the following disclaimer in the documentation
 * and/or other materials provided with the distribution.
 * Neither the name of the HISP project nor the names of its contributors may
 * be used to endorse or promote products derived from this software without
 * specific prior written permission.
 *
 * THIS SOFTWARE IS PROVIDED BY THE COPYRIGHT HOLDERS AND CONTRIBUTORS "AS IS" AND
 * ANY EXPRESS OR IMPLIED WARRANTIES, INCLUDING, BUT NOT LIMITED TO, THE IMPLIED
 * WARRANTIES OF MERCHANTABILITY AND FITNESS FOR A PARTICULAR PURPOSE ARE
 * DISCLAIMED. IN NO EVENT SHALL THE COPYRIGHT OWNER OR CONTRIBUTORS BE LIABLE FOR
 * ANY DIRECT, INDIRECT, INCIDENTAL, SPECIAL, EXEMPLARY, OR CONSEQUENTIAL DAMAGES
 * (INCLUDING, BUT NOT LIMITED TO, PROCUREMENT OF SUBSTITUTE GOODS OR SERVICES;
 * LOSS OF USE, DATA, OR PROFITS; OR BUSINESS INTERRUPTION) HOWEVER CAUSED AND ON
 * ANY THEORY OF LIABILITY, WHETHER IN CONTRACT, STRICT LIABILITY, OR TORT
 * (INCLUDING NEGLIGENCE OR OTHERWISE) ARISING IN ANY WAY OUT OF THE USE OF THIS
 * SOFTWARE, EVEN IF ADVISED OF THE POSSIBILITY OF SUCH DAMAGE.
 */
package org.hisp.dhis.analytics.security;

import static org.hamcrest.CoreMatchers.not;
import static org.hamcrest.MatcherAssert.assertThat;
import static org.hamcrest.core.IsIterableContaining.hasItem;
import static org.junit.jupiter.api.Assertions.assertEquals;
import static org.junit.jupiter.api.Assertions.assertNotNull;
import static org.junit.jupiter.api.Assertions.assertThrows;

import java.util.Set;

import org.hisp.dhis.IntegrationTestBase;
import org.hisp.dhis.analytics.AnalyticsSecurityManager;
import org.hisp.dhis.analytics.DataQueryParams;
import org.hisp.dhis.analytics.event.EventQueryParams;
import org.hisp.dhis.category.Category;
import org.hisp.dhis.category.CategoryOption;
import org.hisp.dhis.category.CategoryService;
import org.hisp.dhis.common.BaseDimensionalObject;
import org.hisp.dhis.common.DimensionType;
import org.hisp.dhis.common.IllegalQueryException;
import org.hisp.dhis.common.QueryItem;
import org.hisp.dhis.dataelement.DataElement;
import org.hisp.dhis.dataelement.DataElementService;
import org.hisp.dhis.feedback.ErrorCode;
import org.hisp.dhis.organisationunit.OrganisationUnit;
import org.hisp.dhis.organisationunit.OrganisationUnitService;
import org.hisp.dhis.security.acl.AccessStringHelper;
import org.hisp.dhis.user.User;
import org.hisp.dhis.user.UserService;
import org.hisp.dhis.user.sharing.Sharing;
import org.junit.jupiter.api.Test;
import org.springframework.beans.factory.annotation.Autowired;

import com.google.common.collect.Lists;
import com.google.common.collect.Sets;

/**
 * @author Lars Helge Overland
 */
class AnalyticsSecurityManagerTest extends IntegrationTestBase
{

    @Autowired
    private AnalyticsSecurityManager securityManager;

    @Autowired
    private CategoryService categoryService;

    @Autowired
    private DataElementService dataElementService;

    @Autowired
    private OrganisationUnitService organisationUnitService;

    @Autowired
    private UserService _userService;

    private CategoryOption coA;

    private CategoryOption coB;

    private CategoryOption coNotReadable;

    private Category caA;

    private DataElement deA;

    private OrganisationUnit ouA;

    private OrganisationUnit ouB;

    private OrganisationUnit ouC;

    private OrganisationUnit ouD;

    private OrganisationUnit ouE;

    private OrganisationUnit ouF;

    private Set<OrganisationUnit> userOrgUnits;

    @Override
    public boolean emptyDatabaseAfterTest()
    {
        return true;
    }

    @Override
    public void setUpTest()
    {
        userService = _userService;
        createAndInjectAdminUser();
        coA = createCategoryOption( 'A' );
        coB = createCategoryOption( 'B' );
        coNotReadable = createCategoryOption( 'N' );
        categoryService.addCategoryOption( coA );
        categoryService.addCategoryOption( coB );
        long nonReadableCatOption = categoryService.addCategoryOption( coNotReadable );
        coNotReadable = categoryService.getCategoryOption( nonReadableCatOption );
        Sharing sharing = Sharing.builder().owner( "cannotRead" ).publicAccess( AccessStringHelper.DEFAULT ).build();
        coNotReadable.setSharing( sharing );
        coNotReadable.setPublicAccess( AccessStringHelper.DEFAULT );
        caA = createCategory( 'A', coA, coB, coNotReadable );
        categoryService.addCategory( caA );
        Set<Category> catDimensionConstraints = Sets.newHashSet( caA );
        deA = createDataElement( 'A' );
        dataElementService.addDataElement( deA );
        ouA = createOrganisationUnit( 'A' );
        ouB = createOrganisationUnit( 'B', ouA );
        ouC = createOrganisationUnit( 'C', ouB );
        ouD = createOrganisationUnit( 'D', ouC );
        ouE = createOrganisationUnit( 'E', ouC );
        ouF = createOrganisationUnit( 'F', ouA );
        organisationUnitService.addOrganisationUnit( ouA );
        organisationUnitService.addOrganisationUnit( ouB );
        organisationUnitService.addOrganisationUnit( ouC );
        organisationUnitService.addOrganisationUnit( ouD );
        organisationUnitService.addOrganisationUnit( ouE );
        userOrgUnits = Sets.newHashSet( ouB, ouC );
        User user = createUser( "A", "F_VIEW_EVENT_ANALYTICS" );
        user.setOrganisationUnits( userOrgUnits );
        user.setDataViewOrganisationUnits( userOrgUnits );
        user.setDataViewMaxOrganisationUnitLevel( 3 );
<<<<<<< HEAD
        user.setCatDimensionConstraints( catDimensionConstraints );

=======
        user.getUserCredentials().setCatDimensionConstraints( catDimensionConstraints );
>>>>>>> 18b02f71
        userService.addUser( user );
        injectSecurityContext( user );
    }

    @Test
    void testDataViewOrganisationUnits()
    {
        DataQueryParams params = DataQueryParams.newBuilder()
            .withPeriods( Lists.newArrayList( createPeriod( "201801" ), createPeriod( "201802" ) ) )
            .withOrganisationUnits( Lists.newArrayList( ouF ) ).build();
        IllegalQueryException ex = assertThrows( IllegalQueryException.class,
            () -> securityManager.decideAccess( params ) );
        assertEquals( ErrorCode.E7120, ex.getErrorCode() );
    }

    @Test
    void testDataViewMaxOrganisationUnitLevel()
    {
        DataQueryParams params = DataQueryParams.newBuilder()
            .withPeriods( Lists.newArrayList( createPeriod( "201801" ), createPeriod( "201802" ) ) )
            .withOrganisationUnits( Lists.newArrayList( ouD ) ).build();
        IllegalQueryException ex = assertThrows( IllegalQueryException.class,
            () -> securityManager.decideAccess( params ) );
        assertEquals( ErrorCode.E7120, ex.getErrorCode() );
    }

    @Test
    void testDecideAccessGranted()
    {
        DataQueryParams params = DataQueryParams.newBuilder()
            .withPeriods( Lists.newArrayList( createPeriod( "201801" ), createPeriod( "201802" ) ) )
            .withOrganisationUnits( Lists.newArrayList( ouB, ouC ) ).build();
        securityManager.decideAccess( params );
    }

    @Test
    void testDecideAccessDenied()
    {
        DataQueryParams params = DataQueryParams.newBuilder()
            .withPeriods( Lists.newArrayList( createPeriod( "201801" ), createPeriod( "201802" ) ) )
            .withOrganisationUnits( Lists.newArrayList( ouA, ouB ) ).build();
        assertThrows( IllegalQueryException.class, () -> securityManager.decideAccess( params ) );
    }

    @Test
    void testWithUserConstraintsDataQueryParams()
    {
        DataQueryParams params = DataQueryParams.newBuilder().withDataElements( Lists.newArrayList( deA ) )
            .withPeriods( Lists.newArrayList( createPeriod( "201801" ), createPeriod( "201802" ) ) ).build();
        params = securityManager.withUserConstraints( params );
        assertEquals( userOrgUnits, Sets.newHashSet( params.getFilterOrganisationUnits() ) );
        assertNotNull( params.getFilter( caA.getDimension() ) );
        assertEquals( caA.getDimension(), params.getFilter( caA.getDimension() ).getDimension() );
    }

    @Test
    void testWithUserConstraintsAlreadyPresentDataQueryParams()
    {
        DataQueryParams params = DataQueryParams.newBuilder().withDataElements( Lists.newArrayList( deA ) )
            .withPeriods( Lists.newArrayList( createPeriod( "201801" ), createPeriod( "201802" ) ) )
            .withOrganisationUnits( Lists.newArrayList( ouB ) )
            .addFilter(
                new BaseDimensionalObject( caA.getDimension(), DimensionType.CATEGORY, Lists.newArrayList( coA ) ) )
            .build();
        params = securityManager.withUserConstraints( params );
        assertEquals( Lists.newArrayList( ouB ), params.getOrganisationUnits() );
        assertNotNull( params.getFilter( caA.getDimension() ) );
        assertEquals( caA.getDimension(), params.getFilter( caA.getDimension() ).getDimension() );
        assertNotNull( params.getFilter( caA.getDimension() ).getItems().get( 0 ) );
        assertEquals( coA.getDimensionItem(),
            params.getFilter( caA.getDimension() ).getItems().get( 0 ).getDimensionItem() );
    }

    @Test
    void testWithUserConstraintsEventQueryParams()
    {
        EventQueryParams params = new EventQueryParams.Builder().addItem( new QueryItem( deA ) )
            .withStartDate( getDate( 2018, 1, 1 ) ).withEndDate( getDate( 2018, 4, 1 ) ).build();
        params = securityManager.withUserConstraints( params );
        assertEquals( userOrgUnits, Sets.newHashSet( params.getFilterOrganisationUnits() ) );
        assertNotNull( params.getFilter( caA.getDimension() ) );
        assertEquals( caA.getDimension(), params.getFilter( caA.getDimension() ).getDimension() );
    }

    @Test
    void testWithUserConstraintsEventQueryParamsCheckingNotReadableCategoryOption()
    {
        // Given
        EventQueryParams params = new EventQueryParams.Builder().addItem( new QueryItem( deA ) )
            .withStartDate( getDate( 2018, 1, 1 ) ).withEndDate( getDate( 2018, 4, 1 ) ).build();
        // When
        params = securityManager.withUserConstraints( params );
        // Then
        int authorizedCatOptions = 2;
        assertEquals( userOrgUnits, Sets.newHashSet( params.getFilterOrganisationUnits() ) );
        assertNotNull( params.getFilter( caA.getDimension() ) );
        assertEquals( caA.getDimension(), params.getFilter( caA.getDimension() ).getDimension() );
        assertEquals( authorizedCatOptions, params.getFilter( caA.getDimension() ).getItems().size() );
        assertThat( params.getFilter( caA.getDimension() ).getItems(), not( hasItem( coNotReadable ) ) );
    }

    @Test
    void testWithUserConstraintsAlreadyPresentEventQueryParams()
    {
        EventQueryParams params = new EventQueryParams.Builder().addItem( new QueryItem( deA ) )
            .withStartDate( getDate( 2018, 1, 1 ) ).withEndDate( getDate( 2018, 4, 1 ) )
            .withOrganisationUnits( Lists.newArrayList( ouB ) )
            .addFilter(
                new BaseDimensionalObject( caA.getDimension(), DimensionType.CATEGORY, Lists.newArrayList( coA ) ) )
            .build();
        params = securityManager.withUserConstraints( params );
        assertEquals( Lists.newArrayList( ouB ), params.getOrganisationUnits() );
        assertNotNull( params.getFilter( caA.getDimension() ) );
        assertEquals( caA.getDimension(), params.getFilter( caA.getDimension() ).getDimension() );
        assertNotNull( params.getFilter( caA.getDimension() ).getItems().get( 0 ) );
        assertEquals( coA.getDimensionItem(),
            params.getFilter( caA.getDimension() ).getItems().get( 0 ).getDimensionItem() );
    }
}<|MERGE_RESOLUTION|>--- conflicted
+++ resolved
@@ -149,12 +149,7 @@
         user.setOrganisationUnits( userOrgUnits );
         user.setDataViewOrganisationUnits( userOrgUnits );
         user.setDataViewMaxOrganisationUnitLevel( 3 );
-<<<<<<< HEAD
         user.setCatDimensionConstraints( catDimensionConstraints );
-
-=======
-        user.getUserCredentials().setCatDimensionConstraints( catDimensionConstraints );
->>>>>>> 18b02f71
         userService.addUser( user );
         injectSecurityContext( user );
     }
