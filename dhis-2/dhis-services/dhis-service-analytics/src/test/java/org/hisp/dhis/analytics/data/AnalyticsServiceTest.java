package org.hisp.dhis.analytics.data;

/*
 * Copyright (c) 2004-2017, University of Oslo
 * All rights reserved.
 *
 * Redistribution and use in source and binary forms, with or without
 * modification, are permitted provided that the following conditions are met:
 * Redistributions of source code must retain the above copyright notice, this
 * list of conditions and the following disclaimer.
 *
 * Redistributions in binary form must reproduce the above copyright notice,
 * this list of conditions and the following disclaimer in the documentation
 * and/or other materials provided with the distribution.
 * Neither the name of the HISP project nor the names of its contributors may
 * be used to endorse or promote products derived from this software without
 * specific prior written permission.
 *
 * THIS SOFTWARE IS PROVIDED BY THE COPYRIGHT HOLDERS AND CONTRIBUTORS "AS IS" AND
 * ANY EXPRESS OR IMPLIED WARRANTIES, INCLUDING, BUT NOT LIMITED TO, THE IMPLIED
 * WARRANTIES OF MERCHANTABILITY AND FITNESS FOR A PARTICULAR PURPOSE ARE
 * DISCLAIMED. IN NO EVENT SHALL THE COPYRIGHT OWNER OR CONTRIBUTORS BE LIABLE FOR
 * ANY DIRECT, INDIRECT, INCIDENTAL, SPECIAL, EXEMPLARY, OR CONSEQUENTIAL DAMAGES
 * (INCLUDING, BUT NOT LIMITED TO, PROCUREMENT OF SUBSTITUTE GOODS OR SERVICES;
 * LOSS OF USE, DATA, OR PROFITS; OR BUSINESS INTERRUPTION) HOWEVER CAUSED AND ON
 * ANY THEORY OF LIABILITY, WHETHER IN CONTRACT, STRICT LIABILITY, OR TORT
 * (INCLUDING NEGLIGENCE OR OTHERWISE) ARISING IN ANY WAY OUT OF THE USE OF THIS
 * SOFTWARE, EVEN IF ADVISED OF THE POSSIBILITY OF SUCH DAMAGE.
 */

import com.csvreader.CsvReader;
import com.google.common.collect.Lists;
import com.google.common.collect.Sets;
import org.hisp.dhis.DhisTest;
import org.hisp.dhis.analytics.*;
import org.hisp.dhis.common.AnalyticalObject;
import org.hisp.dhis.common.Grid;
import org.hisp.dhis.common.IdentifiableObjectManager;
import org.hisp.dhis.common.ReportingRate;
import org.hisp.dhis.dataelement.DataElement;
import org.hisp.dhis.dataelement.DataElementCategoryOptionCombo;
import org.hisp.dhis.dataelement.DataElementCategoryService;
import org.hisp.dhis.dataelement.DataElementService;
import org.hisp.dhis.dataset.CompleteDataSetRegistration;
import org.hisp.dhis.dataset.CompleteDataSetRegistrationService;
import org.hisp.dhis.dataset.DataSet;
import org.hisp.dhis.dataset.DataSetService;
import org.hisp.dhis.datavalue.DataValue;
import org.hisp.dhis.datavalue.DataValueService;
import org.hisp.dhis.dxf2.datavalueset.DataValueSet;
import org.hisp.dhis.indicator.Indicator;
import org.hisp.dhis.indicator.IndicatorService;
import org.hisp.dhis.indicator.IndicatorType;
import org.hisp.dhis.organisationunit.*;
import org.hisp.dhis.period.Period;
import org.hisp.dhis.period.PeriodService;
import org.hisp.dhis.reporttable.ReportTable;
import org.junit.Ignore;
import org.junit.Test;
import org.springframework.beans.factory.annotation.Autowired;
import org.springframework.core.io.ClassPathResource;

import java.io.IOException;
import java.io.InputStream;
import java.nio.charset.Charset;
import java.util.*;

import static org.junit.Assert.*;

/**
 * Tests aggregation of data in analytics tables.
 * <p>
 * To create a new test:
 * <p>
 * <ul>
 * <li>Make new DataQueryParam/AnalyticalObject.</li>
 * <li>Add to 'dataQueryParams'/'analyticalObjectHashMap' map.</li>
 * <li>Add HashMap<String, Double> with expected output to results map.</li>
 * </ul>
 * 
 * @author Henning Haakonsen
 */
public class AnalyticsServiceTest
    extends DhisTest
{
    private DataElementCategoryOptionCombo ocDef;

    private Map<String, DataQueryParams> dataQueryParams = new HashMap<>();

    private Map<String, AnalyticalObject> analyticalObjectHashMap = new HashMap<>();

    private Map<String, Map<String, Double>> results = new HashMap<>();

    @Autowired
    private DataElementService dataElementService;

    @Autowired
    private DataElementCategoryService categoryService;

    @Autowired
    private DataValueService dataValueService;

    @Autowired
    private OrganisationUnitService organisationUnitService;

    @Autowired
    private OrganisationUnitGroupService organisationUnitGroupService;

    @Autowired
    private PeriodService periodService;

    @Autowired
    private AnalyticsTableGenerator analyticsTableGenerator;

    @Autowired
    private AnalyticsService analyticsService;

    @Autowired
    private IndicatorService indicatorService;

    @Autowired
    private DataSetService dataSetService;

    @Autowired
    private CompleteDataSetRegistrationService completeDataSetRegistrationService;

    @Autowired
    private IdentifiableObjectManager idObjectManager;

    // Database (value, data element, period)
    // --------------------------------------------------------------------
    //
    // A: 2, deA, peJan - 4, deB, peFeb - 6, deC, peMar - 8, deD, peApril
    // 100, deB, peJan - 2, deD, peFeb
    //
    // B: 1, deA, peJan - 3, deB, peFeb - 5, deC, peMar - 7, deD, peApril
    //
    // C: 5, deA, peJan - 10, deB, peFeb - 15, deC, peMar - 20, deD, peApril
    // 4, deD, peJan - 23, deC, peFeb
    //
    // D: 66, deA, peJan - 233, deA, peFeb - 399, deB, peFeb
    //
    // E: 1, deA, peJan - 1, deB, peFeb - 1, deC, peMar - 1, deD, peApril
    // 32, deD, peJan
    //
    // --------------------------------------------------------------------
    
    @Override
    public void setUpTest()
        throws IOException
    {
        // Set up meta data for data values
        // --------------------------------------------------------------------
        ocDef = categoryService.getDefaultDataElementCategoryOptionCombo();
        ocDef.setCode( "OC_DEF_CODE" );
        ocDef.setUid( "OC_DEF_UID" );
        categoryService.updateDataElementCategoryOptionCombo( ocDef );

        Period peJan = createPeriod( "2017-01" );
        Period peFeb = createPeriod( "2017-02" );
        Period peMar = createPeriod( "2017-03" );
        Period peApril = createPeriod( "2017-04" );
        Period quarter = createPeriod( "2017Q1" );

        periodService.addPeriod( peJan );
        periodService.addPeriod( peFeb );
        periodService.addPeriod( peMar );
        periodService.addPeriod( peApril );

        DataElement deA = createDataElement( 'A' );
        DataElement deB = createDataElement( 'B' );
        DataElement deC = createDataElement( 'C' );
        DataElement deD = createDataElement( 'D' );

        dataElementService.addDataElement( deA );
        dataElementService.addDataElement( deB );
        dataElementService.addDataElement( deC );
        dataElementService.addDataElement( deD );

        OrganisationUnit ouA = createOrganisationUnit( 'A' );
        OrganisationUnit ouB = createOrganisationUnit( 'B' );
        OrganisationUnit ouC = createOrganisationUnit( 'C' );
        OrganisationUnit ouD = createOrganisationUnit( 'D' );
        OrganisationUnit ouE = createOrganisationUnit( 'E' );
        configureHierarchy( ouA, ouB, ouC, ouD, ouE );

        organisationUnitService.addOrganisationUnit( ouA );
        organisationUnitService.addOrganisationUnit( ouB );
        organisationUnitService.addOrganisationUnit( ouC );
        organisationUnitService.addOrganisationUnit( ouD );
        organisationUnitService.addOrganisationUnit( ouE );

        idObjectManager.save( ouA );
        idObjectManager.save( ouB );
        idObjectManager.save( ouC );
        idObjectManager.save( ouD );
        idObjectManager.save( ouE );

        OrganisationUnitGroup organisationUnitGroupA = createOrganisationUnitGroup( 'A' );
        organisationUnitGroupA.setUid( "a2345groupA" );
        organisationUnitGroupA.addOrganisationUnit( ouA );
        organisationUnitGroupA.addOrganisationUnit( ouB );

        OrganisationUnitGroup organisationUnitGroupB = createOrganisationUnitGroup( 'B' );
        organisationUnitGroupB.setUid( "a2345groupB" );
        organisationUnitGroupB.addOrganisationUnit( ouC );
        organisationUnitGroupB.addOrganisationUnit( ouD );
        organisationUnitGroupB.addOrganisationUnit( ouE );

        OrganisationUnitGroup organisationUnitGroupC = createOrganisationUnitGroup( 'C' );
        organisationUnitGroupC.setUid( "a2345groupC" );
        organisationUnitGroupC.addOrganisationUnit( ouA );
        organisationUnitGroupC.addOrganisationUnit( ouB );
        organisationUnitGroupC.addOrganisationUnit( ouC );

        OrganisationUnitGroup organisationUnitGroupD = createOrganisationUnitGroup( 'D' );
        organisationUnitGroupD.setUid( "a2345groupD" );
        organisationUnitGroupD.addOrganisationUnit( ouD );
        organisationUnitGroupD.addOrganisationUnit( ouE );

        organisationUnitGroupService.addOrganisationUnitGroup( organisationUnitGroupA );
        organisationUnitGroupService.addOrganisationUnitGroup( organisationUnitGroupB );
        organisationUnitGroupService.addOrganisationUnitGroup( organisationUnitGroupC );
        organisationUnitGroupService.addOrganisationUnitGroup( organisationUnitGroupD );

        OrganisationUnitGroupSet organisationUnitGroupSetA = createOrganisationUnitGroupSet( 'A' );
        organisationUnitGroupSetA.setUid( "a234567setA" );
        OrganisationUnitGroupSet organisationUnitGroupSetB = createOrganisationUnitGroupSet( 'B' );
        organisationUnitGroupSetB.setUid( "a234567setB" );

        organisationUnitGroupSetA.getOrganisationUnitGroups().add( organisationUnitGroupA );
        organisationUnitGroupSetA.getOrganisationUnitGroups().add( organisationUnitGroupB );

        organisationUnitGroupSetB.getOrganisationUnitGroups().add( organisationUnitGroupC );
        organisationUnitGroupSetB.getOrganisationUnitGroups().add( organisationUnitGroupD );

        organisationUnitGroupService.addOrganisationUnitGroupSet( organisationUnitGroupSetA );
        organisationUnitGroupService.addOrganisationUnitGroupSet( organisationUnitGroupSetB );

        DataSet dataSetA = createDataSet( 'A' );
        dataSetA.setUid( "a23dataSetA" );

        dataSetA.addDataSetElement( deA );
        dataSetA.addDataSetElement( deB );

        DataSet dataSetB = createDataSet( 'B' );
        dataSetB.setUid( "a23dataSetB" );

        dataSetB.addDataSetElement( deC );
        dataSetB.addDataSetElement( deD );

        dataSetService.addDataSet( dataSetA );
        dataSetService.addDataSet( dataSetB );

        // Read data values from CSV files
        // --------------------------------------------------------------------
        ArrayList<String[]> dataValueLines = readInputFile( "csv/dataValues.csv" );
        parseDataValues( dataValueLines );

        ArrayList<String[]> dataSetRegistrationLines = readInputFile( "csv/dataSetRegistrations.csv" );
        //parseDataSetRegistrations( dataSetRegistrationLines );

        // Make indicators
        // --------------------------------------------------------------------
        IndicatorType indicatorType_1 = createIndicatorType( 'A' );
        indicatorType_1.setFactor( 1 );

        indicatorService.addIndicatorType( indicatorType_1 );

        // deA
        Indicator indicatorA = createIndicator( 'A', indicatorType_1 );
        String expressionA = "#{" + deA.getUid() + ".OC_DEF_UID" + "}";
        indicatorA.setNumerator( expressionA );
        indicatorA.setDenominator( "1" );

        // deB + deC
        Indicator indicatorB = createIndicator( 'B', indicatorType_1 );
        String expressionB = "#{" + deB.getUid() + ".OC_DEF_UID" + "}" + "+#{" + deC.getUid() + ".OC_DEF_UID" + "}";
        indicatorB.setNumerator( expressionB );
        indicatorB.setDenominator( "1" );

        // (deB * deC) / 100
        Indicator indicatorC = createIndicator( 'C', indicatorType_1 );
        String expressionC = "#{" + deB.getUid() + ".OC_DEF_UID" + "}" + "*#{" + deC.getUid() + ".OC_DEF_UID" + "}";

        indicatorC.setNumerator( expressionC );
        indicatorC.setDenominator( "100" );

        // (deA * deC) / deB
        Indicator indicatorD = createIndicator( 'D', indicatorType_1 );
        String expressionD = "#{" + deA.getUid() + ".OC_DEF_UID" + "}" + "*#{" + deC.getUid() + ".OC_DEF_UID" + "}";
        indicatorD.setNumerator( expressionD );
        indicatorD.setDenominator( "#{" + deB.getUid() + ".OC_DEF_UID}" );

        indicatorService.addIndicator( indicatorA );
        indicatorService.addIndicator( indicatorB );
        indicatorService.addIndicator( indicatorC );
        indicatorService.addIndicator( indicatorD );

        // Generate analytics tables
        // --------------------------------------------------------------------
        analyticsTableGenerator.generateTables( null, null, null, false );

        // Set parameters
        // --------------------------------------------------------------------
        List<Indicator> param_indicators = new ArrayList<>();
        List<ReportingRate> param_reportingRates = new ArrayList<>();

        // all org units - 2017
        Period y2017 = createPeriod( "2017" );
        DataQueryParams ou_2017_params = DataQueryParams.newBuilder()
            .withOrganisationUnits( organisationUnitService.getAllOrganisationUnits() )
            .withAggregationType( AggregationType.SUM ).withPeriod( y2017 )
            .withOutputFormat( OutputFormat.ANALYTICS ).build();

        // all org units - jan 2017
        Period y2017_jan = createPeriod( "2017-01" );
        DataQueryParams ou_2017_01_params = DataQueryParams.newBuilder()
            .withOrganisationUnits( organisationUnitService.getAllOrganisationUnits() )
            .withAggregationType( AggregationType.SUM )
            .withPeriod( y2017_jan ).withOutputFormat( OutputFormat.ANALYTICS ).build();

        // org unit B - feb 2017
        Period y2017_feb = createPeriod( "2017-02" );
        DataQueryParams ouB_2017_02_params = DataQueryParams.newBuilder().withOrganisationUnit( ouB )
            .withAggregationType( AggregationType.SUM )
            .withPeriod( y2017_feb ).withOutputFormat( OutputFormat.ANALYTICS ).build();

        // all data elements - mar 2017
        Period y2017_mar = createPeriod( "2017-03" );
        DataQueryParams de_avg_2017_03_params = DataQueryParams.newBuilder()
            .withDataElements( dataElementService.getAllDataElements() ).withAggregationType( AggregationType.AVERAGE )
            .withSkipRounding( true ).withPeriod( y2017_mar ).withOutputFormat( OutputFormat.ANALYTICS ).build();

        // org unit B - data element C - mar 2017
        List<DataElement> dataElements1 = new ArrayList<>();
        dataElements1.add( deC );
        DataQueryParams deC_ouB_2017_03_params = DataQueryParams.newBuilder().withOrganisationUnit( ouB )
            .withDataElements( dataElements1 ).withAggregationType( AggregationType.SUM )
            .withPeriod( y2017_mar ).withOutputFormat( OutputFormat.ANALYTICS ).build();

        AnalyticalObject deC_ouB_2017_03_analytical = new ReportTable( "deC_ouB_2017_03", dataElements1,
            param_indicators, param_reportingRates, Lists.newArrayList( y2017_mar ), Lists.newArrayList( ouB ), false, true, true, null, null, null );

        // org unit A - data element A - Q1 2017
        List<DataElement> dataElements2 = new ArrayList<>();
        dataElements2.add( deA );

        DataQueryParams deA_ouA_2017_Q01_params = DataQueryParams.newBuilder().withOrganisationUnit( ouA )
            .withDataElements( dataElements2 ).withAggregationType( AggregationType.SUM )
            .withPeriod( quarter ).withOutputFormat( OutputFormat.ANALYTICS ).build();

        AnalyticalObject deA_ouA_2017_Q01_analytical = new ReportTable( "deA_ouA_2017_Q01", dataElements2,
            param_indicators, param_reportingRates, Lists.newArrayList( quarter ), Lists.newArrayList( ouA ), false, true, true, null, null, null );

        // org units B and C - feb 2017
        DataQueryParams ouB_ouC_2017_02_params = DataQueryParams.newBuilder()
            .withFilterOrganisationUnits( Lists.newArrayList( ouB, ouC ) ).withAggregationType( AggregationType.SUM )
            .withPeriod( y2017_feb ).withOutputFormat( OutputFormat.ANALYTICS ).build();

        // org unit A - jan and feb 2017
        DataQueryParams ouA_2017_01_03_params = DataQueryParams.newBuilder().withOrganisationUnit( ouA )
            .withFilterPeriods( Lists.newArrayList( peJan, peMar ) ).withAggregationType( AggregationType.SUM )
            .withOutputFormat( OutputFormat.ANALYTICS ).build();

        // org unit B - Q1 2017
        DataQueryParams ouB_2017_Q01_params = DataQueryParams.newBuilder().withOrganisationUnit( ouB )
            .withPeriod( quarter ).withAggregationType( AggregationType.SUM )
            .withOutputFormat( OutputFormat.ANALYTICS ).build();

        // org unit C - Q1 2017
        DataQueryParams ouC_2017_Q01_params = DataQueryParams.newBuilder().withOrganisationUnit( ouC )
            .withPeriod( quarter ).withAggregationType( AggregationType.SUM )
            .withOutputFormat( OutputFormat.ANALYTICS ).build();

        // indicator A - 2017
        DataQueryParams inA_2017_params = DataQueryParams.newBuilder().withIndicators( Lists.newArrayList( indicatorA ) )
            .withAggregationType( AggregationType.SUM ).withPeriod( y2017 )
            .withOutputFormat( OutputFormat.ANALYTICS ).build();

        // indicator B (deB + deC) - 2017 Q1
        DataQueryParams inB_deB_deC_2017_Q01_params = DataQueryParams.newBuilder().withIndicators( Lists.newArrayList( indicatorB ) )
            .withAggregationType( AggregationType.SUM ).withPeriod( quarter )
            .withOutputFormat( OutputFormat.ANALYTICS ).build();

        // indicator C (deB * deC) in hundreds - 2017 Q1
        List<Indicator> param_indicators3 = new ArrayList<>();
        param_indicators3.add( indicatorC );
        DataQueryParams inC_deB_deC_2017_Q01_params = DataQueryParams.newBuilder().withIndicators( param_indicators3 )
            .withAggregationType( AggregationType.SUM ).withPeriod( quarter )
            .withOutputFormat( OutputFormat.ANALYTICS ).build();

        AnalyticalObject inC_deB_deC_2017_Q01_analytical = new ReportTable( "deA_ouA_2017_Q01", Lists.newArrayList( ),
            param_indicators3, param_reportingRates, Lists.newArrayList( quarter ), Lists.newArrayList( ouA ), true, true, true, null, null, null );

        // indicator D (deA * deC)/deB - 2017 Q1
        DataQueryParams inD_deA_deB_deC_2017_Q01_params = DataQueryParams.newBuilder()
            .withIndicators( Lists.newArrayList( indicatorD) ).withAggregationType( AggregationType.SUM )
            .withPeriod( quarter ).withOutputFormat( OutputFormat.ANALYTICS ).build();

        // Max value - org unit B and C - data element A - 2017 Feb
        DataQueryParams deA_ouB_ouC_2017_02_params = DataQueryParams.newBuilder()
            .withFilterOrganisationUnits( Lists.newArrayList( ouB, ouC) ).withDataElements( Lists.newArrayList( deA ) )
            .withAggregationType( AggregationType.MAX ).withPeriod( peFeb )
            .withOutputFormat( OutputFormat.ANALYTICS ).build();

        // Average value - org unit C and E - data element A, B and D - 2017 April
        DataQueryParams deA_deB_deD_ouC_ouE_2017_04_params = DataQueryParams.newBuilder()
            .withFilterOrganisationUnits( Lists.newArrayList( ouC, ouE) )
            .withDataElements( Lists.newArrayList( deA, deB, deD) )
            .withAggregationType( AggregationType.AVERAGE )
            .withOutputFormat( OutputFormat.ANALYTICS )
            .withPeriod( peApril ).withOutputFormat( OutputFormat.ANALYTICS ).build();

        // Sum org unit B - 2017-01-01 -> 2017-02-20
        DataQueryParams ouB_2017_01_01_2017_02_20_params = DataQueryParams.newBuilder()
            .withDataElements( Lists.newArrayList( deA, deB ) )
            .withOrganisationUnit( ouB )
            .withStartDate( getDate( 2017, 1, 1 ) )
            .withEndDate( getDate( 2017, 2, 20 ) )
            .withAggregationType( AggregationType.SUM )
            .withOutputFormat( OutputFormat.ANALYTICS )
            .build();

        // Sum org unit B - 2017-01-01 -> 2017-02-20
        DataQueryParams ouB_2017_02_10_2017_06_20_params = DataQueryParams.newBuilder()
            .withOrganisationUnit( ouB )
            .withStartDate( getDate( 2017, 2, 10 ) )
            .withEndDate( getDate( 2017, 6, 20 ) )
            .withAggregationType( AggregationType.SUM )
            .withOutputFormat( OutputFormat.ANALYTICS )
            .build();

        // Sum org group set A - 2017
        DataQueryParams ouGroupSetA_2017_params = DataQueryParams.newBuilder()
            .withDimensions( Lists.newArrayList( organisationUnitGroupSetA ) )
            .withAggregationType( AggregationType.SUM )
            .withPeriod( y2017 )
            .withOutputFormat( OutputFormat.ANALYTICS ).build();

        // Sum org group set B - 2017
        DataQueryParams ouGroupSetB_2017_03_params = DataQueryParams.newBuilder()
            .withDimensions( Lists.newArrayList( organisationUnitGroupSetB ) )
            .withAggregationType( AggregationType.SUM )
            .withPeriod( y2017_mar )
            .withOutputFormat( OutputFormat.ANALYTICS ).build();


        ReportingRate reportingRateA = new ReportingRate( dataSetA );
        ReportingRate reportingRateB = new ReportingRate( dataSetB );

        DataQueryParams reRate_2017_params = DataQueryParams.newBuilder()
            .withOrganisationUnit( ouA )
            .withReportingRates( Lists.newArrayList( reportingRateA, reportingRateB) )
            .withPeriod( y2017 )
            .withAggregationType( AggregationType.SUM )
            .withOutputFormat( OutputFormat.ANALYTICS ).build();

        dataQueryParams.put( "ou_2017", ou_2017_params );
        dataQueryParams.put( "ou_2017_01", ou_2017_01_params );
        dataQueryParams.put( "ouB_2017_02", ouB_2017_02_params );
        dataQueryParams.put( "de_avg_2017_03", de_avg_2017_03_params );
        dataQueryParams.put( "deC_ouB_2017_03", deC_ouB_2017_03_params );
        dataQueryParams.put( "deA_ouA_2017_Q01", deA_ouA_2017_Q01_params );
        dataQueryParams.put( "ouB__ouC_2017_02", ouB_ouC_2017_02_params );
        dataQueryParams.put( "ouA_2017_01_03", ouA_2017_01_03_params );
        dataQueryParams.put( "ouB_2017_Q01", ouB_2017_Q01_params );
        dataQueryParams.put( "ouC_2017_Q01", ouC_2017_Q01_params );
        //dataQueryParams.put( "inA_2017", inA_2017_params );
        //dataQueryParams.put( "inB_deB_deC_2017_Q01", inB_deB_deC_2017_Q01_params );
        //dataQueryParams.put( "inC_deB_deC_2017_Q01", inC_deB_deC_2017_Q01_params );
        //dataQueryParams.put( "inD_deA_deB_deC_2017_Q01", inD_deA_deB_deC_2017_Q01_params );
        dataQueryParams.put( "deA_ouB_ouC_2017_02", deA_ouB_ouC_2017_02_params );
        dataQueryParams.put( "deA_deB_deD_ouC_ouE_2017_04", deA_deB_deD_ouC_ouE_2017_04_params );
        dataQueryParams.put( "ouB_2017_01_01_2017_02_20", ouB_2017_01_01_2017_02_20_params );
        dataQueryParams.put( "ouB_2017_02_10_2017_06_20", ouB_2017_02_10_2017_06_20_params );
        dataQueryParams.put( "ouGroupSetA_2017", ouGroupSetA_2017_params );
        dataQueryParams.put( "ouGroupSetB_2017_03", ouGroupSetB_2017_03_params );
        dataQueryParams.put( "reRate_2017", reRate_2017_params );


        analyticalObjectHashMap.put( "deC_ouB_2017_03", deC_ouB_2017_03_analytical );
        analyticalObjectHashMap.put( "deA_ouA_2017_Q01", deA_ouA_2017_Q01_analytical );
        //analyticalObjectHashMap.put( "inC_deB_deC_2017_Q01", inC_deB_deC_2017_Q01_analytical );

        // Set results
        // --------------------------------------------------------------------
        Map<String, Double> ou_2017_keyValue = new HashMap<>();
        ou_2017_keyValue.put( "ouabcdefghA-2017", 949.0 );
        ou_2017_keyValue.put( "ouabcdefghB-2017", 750.0 );
        ou_2017_keyValue.put( "ouabcdefghC-2017", 77.0 );
        ou_2017_keyValue.put( "ouabcdefghD-2017", 698.0 );
        ou_2017_keyValue.put( "ouabcdefghE-2017", 36.0 );

        Map<String, Double> ou_2017_01_keyValue = new HashMap<>();
        ou_2017_01_keyValue.put( "ouabcdefghA-201701", 211.0 );
        ou_2017_01_keyValue.put( "ouabcdefghB-201701", 100.0 );
        ou_2017_01_keyValue.put( "ouabcdefghC-201701", 9.0 );
        ou_2017_01_keyValue.put( "ouabcdefghD-201701", 66.0 );
        ou_2017_01_keyValue.put( "ouabcdefghE-201701", 33.0 );

        Map<String, Double> ouB_2017_02_keyValue = new HashMap<>();
        ouB_2017_02_keyValue.put( "ouabcdefghB-201702", 636.00 );

        Map<String, Double> de_avg_2017_03_keyValue = new HashMap<>();
        de_avg_2017_03_keyValue.put( "deabcdefghC-201703", 6.75 );

        Map<String, Double> deC_ouB_2017_03_keyValue = new HashMap<>();
        deC_ouB_2017_03_keyValue.put( "deabcdefghC-ouabcdefghB-201703", 6.0 );
        deC_ouB_2017_03_keyValue.put( "deabcdefghC-201703-ouabcdefghB", 6.0 );

        Map<String, Double> deA_ouA_2017_Q01_keyValue = new HashMap<>();
        deA_ouA_2017_Q01_keyValue.put( "deabcdefghA-ouabcdefghA-2017Q1", 308.0 );
        deA_ouA_2017_Q01_keyValue.put( "deabcdefghA-2017Q1-ouabcdefghA", 308.0 );

        Map<String, Double> ouB_ouC_2017_02_keyValue = new HashMap<>();
        ouB_ouC_2017_02_keyValue.put( "201702", 669.0 );

        Map<String, Double> ouA_2017_01_03_keyValue = new HashMap<>();
        ouA_2017_01_03_keyValue.put( "ouabcdefghA", 238.0 );

        Map<String, Double> ouB_2017_Q01_keyValue = new HashMap<>();
        ouB_2017_Q01_keyValue.put( "ouabcdefghB-2017Q1", 742.0 );

        Map<String, Double> ouC_2017_Q01_keyValue = new HashMap<>();
        ouC_2017_Q01_keyValue.put( "ouabcdefghC-2017Q1", 57.0 );

        Map<String, Double> inA_2017_keyValue = new HashMap<>();
        inA_2017_keyValue.put( "inabcdefghA-2017", 308.0 );

        Map<String, Double> inB_deB_deC_2017_Q01_keyValue = new HashMap<>();
        inB_deB_deC_2017_Q01_keyValue.put( "inabcdefghB-2017Q1", 567.0 );

        Map<String, Double> inC_deB_deC_2017_Q01_keyValue = new HashMap<>();
        inC_deB_deC_2017_Q01_keyValue.put( "inabcdefghC-2017Q1", 258.50 );
        inC_deB_deC_2017_Q01_keyValue.put( "inabcdefghC-2017Q1-ouabcdefghA", 258.50 );

        Map<String, Double> inD_deA_deB_deC_2017_Q01_keyValue = new HashMap<>();
        inD_deA_deB_deC_2017_Q01_keyValue.put( "inabcdefghD-2017Q1", 29.8 );

        Map<String, Double> deA_ouB_ouC_2017_02_keyValue = new HashMap<>();
        deA_ouB_ouC_2017_02_keyValue.put( "deabcdefghA-201702", 233.0 );

        Map<String, Double> deA_deB_deD_ouC_ouE_2017_04_keyValue = new HashMap<>();
        deA_deB_deD_ouC_ouE_2017_04_keyValue.put( "deabcdefghD-201704", 10.5 );

        Map<String, Double> deA_deB_2017_Q01_keyValue = new HashMap<>();
        deA_deB_2017_Q01_keyValue.put( "2017Q1", 53.3 );

        Map<String, Double> ouB_2017_01_01_2017_02_20_keyValue = new HashMap<>();
        ouB_2017_01_01_2017_02_20_keyValue.put( "deabcdefghA-ouabcdefghB", 68.0 );

        Map<String, Double> ouB_2017_02_10_2017_06_20_keyValue = new HashMap<>();
        ouB_2017_02_10_2017_06_20_keyValue.put( "ouabcdefghB", 14.0 );

        Map<String, Double> ouGroupSetA_2017_keyValue = new HashMap<>();
        ouGroupSetA_2017_keyValue.put( "a2345groupA-2017", 138.0 );
        ouGroupSetA_2017_keyValue.put( "a2345groupB-2017", 811.0 );

        Map<String, Double> ouGroupSetB_2017_03_keyValue = new HashMap<>();
        ouGroupSetB_2017_03_keyValue.put( "a2345groupC-201703", 26.0 );
        ouGroupSetB_2017_03_keyValue.put( "a2345groupD-201703", 1.0 );

        Map<String, Double> reRate_2017_keyValue = new HashMap<>();
        reRate_2017_keyValue.put( "00", 0.0 );

        results.put( "ou_2017", ou_2017_keyValue );
        results.put( "ou_2017_01", ou_2017_01_keyValue );
        results.put( "ouB_2017_02", ouB_2017_02_keyValue );
        results.put( "de_avg_2017_03", de_avg_2017_03_keyValue );
        results.put( "deC_ouB_2017_03", deC_ouB_2017_03_keyValue );
        results.put( "deA_ouA_2017_Q01", deA_ouA_2017_Q01_keyValue );
        results.put( "ouB__ouC_2017_02", ouB_ouC_2017_02_keyValue );
        results.put( "ouA_2017_01_03", ouA_2017_01_03_keyValue );
        results.put( "ouB_2017_Q01", ouB_2017_Q01_keyValue );
        results.put( "ouC_2017_Q01", ouC_2017_Q01_keyValue );
        results.put( "inA_2017", inA_2017_keyValue );
        results.put( "inB_deB_deC_2017_Q01", inB_deB_deC_2017_Q01_keyValue );
        results.put( "inC_deB_deC_2017_Q01", inC_deB_deC_2017_Q01_keyValue );
        results.put( "inD_deA_deB_deC_2017_Q01", inD_deA_deB_deC_2017_Q01_keyValue );
        results.put( "deA_ouB_ouC_2017_02", deA_ouB_ouC_2017_02_keyValue );
        results.put( "deA_deB_deD_ouC_ouE_2017_04", deA_deB_deD_ouC_ouE_2017_04_keyValue );
        results.put( "deA_deB_2017_Q01", deA_deB_2017_Q01_keyValue );
        results.put( "ouB_2017_01_01_2017_02_20", ouB_2017_01_01_2017_02_20_keyValue );
        results.put( "ouB_2017_02_10_2017_06_20", ouB_2017_02_10_2017_06_20_keyValue );
        results.put( "ouGroupSetA_2017", ouGroupSetA_2017_keyValue );
        results.put( "ouGroupSetB_2017_03", ouGroupSetB_2017_03_keyValue );
        results.put( "reRate_2017", reRate_2017_keyValue );
    }

    @Override
    public boolean emptyDatabaseAfterTest()
    {
        return true;
    }

    @Override
    public void tearDownTest()
    {
        analyticsTableGenerator.dropTables();
    }

    @Test
    public void testMappingAggregation()
    {
        Map<String, Object> aggregatedDataValueMapping;
        for ( Map.Entry<String, DataQueryParams> entry : dataQueryParams.entrySet() )
        {
            String key = entry.getKey();
            DataQueryParams params = entry.getValue();

            aggregatedDataValueMapping = analyticsService.getAggregatedDataValueMapping( params );

            System.out.println("agg: " + aggregatedDataValueMapping + ", key: " + key);
            assertDataValueMapping( aggregatedDataValueMapping, results.get( key ) );
        }

        for ( Map.Entry<String, AnalyticalObject> entry : analyticalObjectHashMap.entrySet() )
        {
            String key = entry.getKey();
            AnalyticalObject params = entry.getValue();

            aggregatedDataValueMapping = analyticsService.getAggregatedDataValueMapping( params );

            assertDataValueMapping( aggregatedDataValueMapping, results.get( key ) );
        }
    }

    @Ignore
    @Test
    public void testGridAggregation()
    {
        Grid aggregatedDataValueGrid;
        for ( Map.Entry<String, DataQueryParams> entry : dataQueryParams.entrySet() )
        {
            String key = entry.getKey();
            DataQueryParams params = entry.getValue();

            aggregatedDataValueGrid = analyticsService.getAggregatedDataValues( params );

            assertDataValueGrid( aggregatedDataValueGrid, results.get( key ) );
        }
    }

    @Ignore
    @Test
    public void testSetAggregation()
    {
        // Params: Sum for all org units for 2017
        DataValueSet aggregatedDataValueSet = analyticsService
            .getAggregatedDataValueSet( dataQueryParams.get( "deC_ouB_2017_03" ) );

        assertDataValueSet( aggregatedDataValueSet, results.get( "deC_ouB_2017_03" ) );

        // Params: Sum for all org unit A, in data element a in Q1 2017
        aggregatedDataValueSet = analyticsService
            .getAggregatedDataValueSet( dataQueryParams.get( "deA_ouA_2017_Q01" ) );

        assertDataValueSet( aggregatedDataValueSet, results.get( "deA_ouA_2017_Q01" ) );
    }

    // -------------------------------------------------------------------------
    // Internal Logic
    // -------------------------------------------------------------------------

    /**
     * Reads CSV input file with following set up:
     * "dataelement","period","orgunit","categoryoptioncombo","value"
     *
     * @param inputFile points to file in class path
     */
    public ArrayList<String[]> readInputFile( String inputFile )
        throws IOException
    {
        InputStream input = new ClassPathResource( inputFile ).getInputStream();
        assertNotNull( "Reading '" + inputFile + "' failed", input );

        CsvReader reader = new CsvReader( input, Charset.forName( "UTF-8" ) );

        reader.readRecord(); // Ignore first row
        ArrayList<String[]> lines = new ArrayList<>();
        while ( reader.readRecord() )
        {
            String[] values = reader.getValues();
            lines.add( values );
        }

        return lines;
    }

    /**
     * Adds data value based on input from vales
     *
     * @param lines the arraylist of arrays of property values.
     */
    private void parseDataValues( ArrayList<String[]> lines )
    {
        for( String[] line : lines)
        {
            DataElement dataElement = dataElementService.getDataElement( line[0] );
            Period period = periodService.getPeriod( line[1] );
            OrganisationUnit organisationUnit = organisationUnitService.getOrganisationUnit( line[2] );

            DataValue dataValue = new DataValue( dataElement, period, organisationUnit, ocDef, ocDef );
            dataValue.setValue( line[3] );
            dataValueService.addDataValue( dataValue );
        }

        assertEquals( "Import of data values failed, number of imports are wrong",
            dataValueService.getAllDataValues().size(), 24 );
    }

    private Date now = new Date();

    /**
     * Adds data set registrations based on input from vales
     *
     * @param lines the arraylist of arrays of property values.
     */
    private void parseDataSetRegistrations( ArrayList<String[]> lines )
    {
        String storedBy = "johndoe";

        for( String[] line : lines)
        {
            DataSet dataSet = dataSetService.getDataSet( line[0] );
            Period period = periodService.getPeriod( line[1] );
            OrganisationUnit organisationUnit = organisationUnitService.getOrganisationUnit( line[2] );


            CompleteDataSetRegistration completeDataSetRegistration = new CompleteDataSetRegistration( dataSet, period, organisationUnit, ocDef, now,
                storedBy );
            completeDataSetRegistrationService.saveCompleteDataSetRegistration( completeDataSetRegistration );
        }

        assertEquals( "Import of data set registrations failed, number of imports are wrong",
            completeDataSetRegistrationService.getAllCompleteDataSetRegistrations().size(), 12 );
    }

    /**
     * Configure org unit hierarchy like so:
     *
     *          A
     *         / \
     *        B   C
     *       / \
     *      D   E
     *
     * @param ouA root
     * @param ouB leftRoot
     * @param ouC rightRoot
     * @param ouD leftB
     * @param ouE rightB
     */
    private void configureHierarchy( OrganisationUnit ouA, OrganisationUnit ouB, 
        OrganisationUnit ouC, OrganisationUnit ouD, OrganisationUnit ouE )
    {
        ouA.getChildren().addAll( Sets.newHashSet( ouB, ouC ) );
        ouB.setParent( ouA );
        ouC.setParent( ouA );

        ouB.getChildren().addAll( Sets.newHashSet( ouD, ouE ) );
        ouD.setParent( ouB );
        ouE.setParent( ouB );
    }

    /**
     * Test if values from keyValue corresponds with values in
     * aggregatedDataValueMapping. Also test for null values, and "" as key in
     * aggregatedDataValueMapping
     *
     * @param aggregatedDataValueMapping aggregated values
     * @param keyValue expected results
     */
    private void assertDataValueMapping( Map<String, Object> aggregatedDataValueMapping,
        Map<String, Double> keyValue )
    {
        assertNotNull( aggregatedDataValueMapping );
        assertNull( aggregatedDataValueMapping.get( "testNull" ) );
        assertNull( aggregatedDataValueMapping.get( "" ) );

        for ( Map.Entry<String, Object> entry : aggregatedDataValueMapping.entrySet() )
        {
            String key = entry.getKey();
            Double expected = keyValue.get( key );
            Double actual = (Double) entry.getValue();

            assertNotNull( "Did not find '" + key + "' in provided results", keyValue.get( key ) );
<<<<<<< HEAD
            assertEquals( "Value for key: '" + key + "' not matching value: '" + value + "' --> ", keyValue.get( key ), value );
=======
            assertEquals( "Value for key:'" + key + "' not matching expected value: '" + expected + "'", expected, actual );
>>>>>>> 79a64792
        }
    }

    /**
     * Test if values from keyValue corresponds with values in
     * aggregatedDataValueMapping. Also test for null values.
     *
     * @param aggregatedDataValueGrid aggregated values
     * @param keyValue expected results
     */
    private void assertDataValueGrid( Grid aggregatedDataValueGrid, Map<String, Double> keyValue )
    {
        assertNotNull( aggregatedDataValueGrid );
        for ( int i = 0; i < aggregatedDataValueGrid.getRows().size(); i++ )
        {
            int numberOfDimensions = aggregatedDataValueGrid.getRows().get( 0 ).size() - 1;

            StringBuilder key = new StringBuilder();
            for ( int j = 0; j < numberOfDimensions; j++ )
            {
                key.append( aggregatedDataValueGrid.getValue( i, j ).toString() );
                if ( j != numberOfDimensions - 1 )
                    key.append( "-" );
            }

            assertNotNull( "Did not find '" + key + "' in provided results", keyValue.get( key.toString() ) );

            Double expected = keyValue.get( key.toString() );
            Double actual = (Double) aggregatedDataValueGrid.getValue( i, numberOfDimensions );

            assertNotNull( aggregatedDataValueGrid.getRow( i ) );
<<<<<<< HEAD
            assertEquals( "Value for key: '" + key + "' not matching value: '" + aggregatedDataValueGrid.getValue( i, 0 ) + "' --> ", aggregatedDataValueGrid.getValue( i, numberOfDimensions ), value);
=======
            assertEquals( "Value for key: '" + key + "' not matching expected value: '" + expected + "'", expected, actual );
>>>>>>> 79a64792
        }
    }

    /**
     * Test if values from keyValue corresponds with values in
     * aggregatedDataValueSet. Also test for null values.
     *
     * @param aggregatedDataValueSet aggregated values
     * @param keyValue expected results
     */
    private void assertDataValueSet( DataValueSet aggregatedDataValueSet, Map<String, Double> keyValue )
    {
        for ( org.hisp.dhis.dxf2.datavalue.DataValue dataValue : aggregatedDataValueSet.getDataValues() )
        {
            String key = dataValue.getDataElement() + "-" + dataValue.getOrgUnit() + "-" + dataValue.getPeriod();

            assertNotNull( keyValue.get( key ) );
            Double value = Double.parseDouble( dataValue.getValue() );
            assertEquals( "Value for key: '" + key + "' not matching value: '" + value + "' --> ", keyValue.get( key ), value );
        }
    }
}<|MERGE_RESOLUTION|>--- conflicted
+++ resolved
@@ -786,11 +786,7 @@
             Double actual = (Double) entry.getValue();
 
             assertNotNull( "Did not find '" + key + "' in provided results", keyValue.get( key ) );
-<<<<<<< HEAD
-            assertEquals( "Value for key: '" + key + "' not matching value: '" + value + "' --> ", keyValue.get( key ), value );
-=======
             assertEquals( "Value for key:'" + key + "' not matching expected value: '" + expected + "'", expected, actual );
->>>>>>> 79a64792
         }
     }
 
@@ -822,11 +818,7 @@
             Double actual = (Double) aggregatedDataValueGrid.getValue( i, numberOfDimensions );
 
             assertNotNull( aggregatedDataValueGrid.getRow( i ) );
-<<<<<<< HEAD
-            assertEquals( "Value for key: '" + key + "' not matching value: '" + aggregatedDataValueGrid.getValue( i, 0 ) + "' --> ", aggregatedDataValueGrid.getValue( i, numberOfDimensions ), value);
-=======
             assertEquals( "Value for key: '" + key + "' not matching expected value: '" + expected + "'", expected, actual );
->>>>>>> 79a64792
         }
     }
 
@@ -844,8 +836,10 @@
             String key = dataValue.getDataElement() + "-" + dataValue.getOrgUnit() + "-" + dataValue.getPeriod();
 
             assertNotNull( keyValue.get( key ) );
-            Double value = Double.parseDouble( dataValue.getValue() );
-            assertEquals( "Value for key: '" + key + "' not matching value: '" + value + "' --> ", keyValue.get( key ), value );
+            Double actual = Double.parseDouble( dataValue.getValue() );
+            Double expected = keyValue.get( key );
+
+            assertEquals( "Value for key: '" + key + "' not matching value: '" + actual + "'", expected, actual );
         }
     }
 }