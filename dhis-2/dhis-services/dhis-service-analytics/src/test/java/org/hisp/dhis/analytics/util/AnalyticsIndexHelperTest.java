/*
 * Copyright (c) 2004-2022, University of Oslo
 * All rights reserved.
 *
 * Redistribution and use in source and binary forms, with or without
 * modification, are permitted provided that the following conditions are met:
 * Redistributions of source code must retain the above copyright notice, this
 * list of conditions and the following disclaimer.
 *
 * Redistributions in binary form must reproduce the above copyright notice,
 * this list of conditions and the following disclaimer in the documentation
 * and/or other materials provided with the distribution.
 * Neither the name of the HISP project nor the names of its contributors may
 * be used to endorse or promote products derived from this software without
 * specific prior written permission.
 *
 * THIS SOFTWARE IS PROVIDED BY THE COPYRIGHT HOLDERS AND CONTRIBUTORS "AS IS" AND
 * ANY EXPRESS OR IMPLIED WARRANTIES, INCLUDING, BUT NOT LIMITED TO, THE IMPLIED
 * WARRANTIES OF MERCHANTABILITY AND FITNESS FOR A PARTICULAR PURPOSE ARE
 * DISCLAIMED. IN NO EVENT SHALL THE COPYRIGHT OWNER OR CONTRIBUTORS BE LIABLE FOR
 * ANY DIRECT, INDIRECT, INCIDENTAL, SPECIAL, EXEMPLARY, OR CONSEQUENTIAL DAMAGES
 * (INCLUDING, BUT NOT LIMITED TO, PROCUREMENT OF SUBSTITUTE GOODS OR SERVICES;
 * LOSS OF USE, DATA, OR PROFITS; OR BUSINESS INTERRUPTION) HOWEVER CAUSED AND ON
 * ANY THEORY OF LIABILITY, WHETHER IN CONTRACT, STRICT LIABILITY, OR TORT
 * (INCLUDING NEGLIGENCE OR OTHERWISE) ARISING IN ANY WAY OUT OF THE USE OF THIS
 * SOFTWARE, EVEN IF ADVISED OF THE POSSIBILITY OF SUCH DAMAGE.
 */
package org.hisp.dhis.analytics.util;

import static org.hamcrest.MatcherAssert.assertThat;
import static org.hamcrest.Matchers.containsString;
import static org.hamcrest.Matchers.equalTo;
import static org.hamcrest.Matchers.hasSize;
import static org.hamcrest.Matchers.is;
import static org.hisp.dhis.analytics.AnalyticsTableType.EVENT;
import static org.hisp.dhis.analytics.util.AnalyticsIndexHelper.getIndexName;
import static org.hisp.dhis.analytics.util.AnalyticsIndexHelper.getIndexes;
import static org.hisp.dhis.db.model.DataType.TEXT;
import static org.hisp.dhis.db.model.IndexType.BTREE;
import static org.junit.jupiter.api.Assertions.assertTrue;

import java.util.Date;
import java.util.List;
import org.hisp.dhis.analytics.AnalyticsTableType;
import org.hisp.dhis.analytics.table.model.AnalyticsTable;
import org.hisp.dhis.analytics.table.model.AnalyticsTableColumn;
import org.hisp.dhis.analytics.table.model.AnalyticsTablePartition;
import org.hisp.dhis.db.model.Index;
import org.hisp.dhis.db.model.IndexType;
import org.hisp.dhis.db.model.Logged;
import org.junit.jupiter.api.Test;

/**
 * @author maikel arabori
 */
class AnalyticsIndexHelperTest {
  @Test
  void testGetIndexes() {
    List<AnalyticsTablePartition> stubPartitions = List.of(stubAnalyticsTablePartition());

    List<Index> indexes = getIndexes(stubPartitions);

    assertThat(indexes, hasSize(1));
    assertThat(indexes.get(0).getTableName(), is(equalTo("analytics_event_2022_temp")));
    assertThat(indexes.get(0).getColumns(), hasSize(1));
    assertThat(indexes.get(0).getIndexType(), is(equalTo(BTREE)));
  }

  @Test
<<<<<<< HEAD
=======
  void testCreateIndexStatement() {
    Index index = new Index("in_column_table", "mytable", BTREE, List.of("mycolumn"));

    String statement = createIndexStatement(index);

    assertThat(statement, containsString("create index \"in_column_table"));
    assertThat(statement, containsString("on \"mytable\" using"));
    assertThat(statement, containsString("btree (\"mycolumn\")"));
  }

  @Test
>>>>>>> 8f12330c
  void testGetIndexNameA() {
    String statement = getIndexName("table", List.of("column"), EVENT);

    assertThat(statement, containsString("in_column_table"));
  }

  @Test
  void testGetIndexNameB() {
    String nameA =
        getIndexName("analytics_2017_temp", List.of("quarterly"), AnalyticsTableType.DATA_VALUE);
    String nameB =
        getIndexName("analytics_2018_temp", List.of("ax", "co"), AnalyticsTableType.DATA_VALUE);
    String nameC =
        getIndexName("analytics_2019_temp", List.of("YtbsuPPo010"), AnalyticsTableType.DATA_VALUE);

    assertTrue(nameA.startsWith("in_quarterly_ax_2017_"), nameA);
    assertTrue(nameB.startsWith("in_ax_co_ax_2018_"), nameB);
    assertTrue(nameC.startsWith("in_YtbsuPPo010_ax_2019_"), nameC);
  }

  private AnalyticsTablePartition stubAnalyticsTablePartition() {
    AnalyticsTablePartition analyticsTablePartitionStub =
        new AnalyticsTablePartition(stubAnalyticsTable(), List.of(), 2022, new Date(), new Date());

    return analyticsTablePartitionStub;
  }

  private AnalyticsTable stubAnalyticsTable() {
    List<AnalyticsTableColumn> columns = List.of(stubAnalyticsTableColumn());

    return new AnalyticsTable(EVENT, columns, Logged.UNLOGGED);
  }

  private AnalyticsTableColumn stubAnalyticsTableColumn() {
    return new AnalyticsTableColumn("column", TEXT, "c", IndexType.BTREE);
  }
}<|MERGE_RESOLUTION|>--- conflicted
+++ resolved
@@ -38,7 +38,6 @@
 import static org.hisp.dhis.db.model.DataType.TEXT;
 import static org.hisp.dhis.db.model.IndexType.BTREE;
 import static org.junit.jupiter.api.Assertions.assertTrue;
-
 import java.util.Date;
 import java.util.List;
 import org.hisp.dhis.analytics.AnalyticsTableType;
@@ -67,20 +66,6 @@
   }
 
   @Test
-<<<<<<< HEAD
-=======
-  void testCreateIndexStatement() {
-    Index index = new Index("in_column_table", "mytable", BTREE, List.of("mycolumn"));
-
-    String statement = createIndexStatement(index);
-
-    assertThat(statement, containsString("create index \"in_column_table"));
-    assertThat(statement, containsString("on \"mytable\" using"));
-    assertThat(statement, containsString("btree (\"mycolumn\")"));
-  }
-
-  @Test
->>>>>>> 8f12330c
   void testGetIndexNameA() {
     String statement = getIndexName("table", List.of("column"), EVENT);
 
