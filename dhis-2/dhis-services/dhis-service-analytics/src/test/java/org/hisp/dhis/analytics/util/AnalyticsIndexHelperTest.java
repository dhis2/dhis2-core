/*
 * Copyright (c) 2004-2022, University of Oslo
 * All rights reserved.
 *
 * Redistribution and use in source and binary forms, with or without
 * modification, are permitted provided that the following conditions are met:
 * Redistributions of source code must retain the above copyright notice, this
 * list of conditions and the following disclaimer.
 *
 * Redistributions in binary form must reproduce the above copyright notice,
 * this list of conditions and the following disclaimer in the documentation
 * and/or other materials provided with the distribution.
 * Neither the name of the HISP project nor the names of its contributors may
 * be used to endorse or promote products derived from this software without
 * specific prior written permission.
 *
 * THIS SOFTWARE IS PROVIDED BY THE COPYRIGHT HOLDERS AND CONTRIBUTORS "AS IS" AND
 * ANY EXPRESS OR IMPLIED WARRANTIES, INCLUDING, BUT NOT LIMITED TO, THE IMPLIED
 * WARRANTIES OF MERCHANTABILITY AND FITNESS FOR A PARTICULAR PURPOSE ARE
 * DISCLAIMED. IN NO EVENT SHALL THE COPYRIGHT OWNER OR CONTRIBUTORS BE LIABLE FOR
 * ANY DIRECT, INDIRECT, INCIDENTAL, SPECIAL, EXEMPLARY, OR CONSEQUENTIAL DAMAGES
 * (INCLUDING, BUT NOT LIMITED TO, PROCUREMENT OF SUBSTITUTE GOODS OR SERVICES;
 * LOSS OF USE, DATA, OR PROFITS; OR BUSINESS INTERRUPTION) HOWEVER CAUSED AND ON
 * ANY THEORY OF LIABILITY, WHETHER IN CONTRACT, STRICT LIABILITY, OR TORT
 * (INCLUDING NEGLIGENCE OR OTHERWISE) ARISING IN ANY WAY OUT OF THE USE OF THIS
 * SOFTWARE, EVEN IF ADVISED OF THE POSSIBILITY OF SUCH DAMAGE.
 */
package org.hisp.dhis.analytics.util;

import static org.hamcrest.MatcherAssert.assertThat;
import static org.hamcrest.Matchers.containsString;
import static org.hamcrest.Matchers.equalTo;
import static org.hamcrest.Matchers.hasSize;
import static org.hamcrest.Matchers.is;
import static org.hisp.dhis.analytics.AnalyticsTableType.EVENT;
import static org.hisp.dhis.analytics.ColumnDataType.TEXT;
import static org.hisp.dhis.analytics.IndexFunction.LOWER;
import static org.hisp.dhis.analytics.IndexType.BTREE;
import static org.hisp.dhis.analytics.util.AnalyticsIndexHelper.createIndexStatement;
import static org.hisp.dhis.analytics.util.AnalyticsIndexHelper.getIndexName;
import static org.hisp.dhis.analytics.util.AnalyticsIndexHelper.getIndexes;

import java.util.Date;
import java.util.List;

import org.hisp.dhis.analytics.AnalyticsIndex;
import org.hisp.dhis.analytics.AnalyticsTable;
import org.hisp.dhis.analytics.AnalyticsTableColumn;
import org.hisp.dhis.analytics.AnalyticsTablePartition;
import org.junit.jupiter.api.Test;

/**
 * Unit tests for {@link org.hisp.dhis.analytics.AnalyticsIndex}
 *
 * @author maikel arabori
 */
class AnalyticsIndexHelperTest
{
    @Test
    void testGetIndexes()
    {
<<<<<<< HEAD
        AnalyticsTable analyticsTable = stubAnalyticsTable();

        analyticsTable.getTablePartitions().add( stubAnalyticsTablePartition() );

        // When
        List<AnalyticsIndex> indexes = getIndexes( List.of( analyticsTable ), analyticsTable.getTablePartitions() );
=======
        List<AnalyticsTablePartition> stubPartitions = List.of( stubAnalyticsTablePartition() );

        List<AnalyticsIndex> indexes = getIndexes( stubPartitions );
>>>>>>> 4e5d48d7

        assertThat( indexes, hasSize( 1 ) );
        assertThat( indexes.get( 0 ).getTable(), is( equalTo( "analytics_event_temp_2022" ) ) );
        assertThat( indexes.get( 0 ).getColumns(), hasSize( 1 ) );
        assertThat( indexes.get( 0 ).getType(), is( equalTo( BTREE ) ) );
    }

    @Test
    void testCreateIndexStatement()
    {
        AnalyticsIndex someAnalyticsIndex = new AnalyticsIndex( "table", List.of( "column" ), BTREE );

        String statement = createIndexStatement( someAnalyticsIndex, EVENT );

        assertThat( statement, containsString( "create index \"in_column_table" ) );
        assertThat( statement, containsString( "on table using" ) );
        assertThat( statement, containsString( "btree (column)" ) );
    }

    @Test
    void testGetIndexName()
    {
        AnalyticsIndex someAnalyticsIndex = new AnalyticsIndex( "table", List.of( "column" ), BTREE );

        String statement = getIndexName( someAnalyticsIndex, EVENT );

        assertThat( statement, containsString( "\"in_column_table" ) );
    }

    @Test
    void testGetIndexNameWithFunction()
    {
        AnalyticsIndex someAnalyticsIndex = new AnalyticsIndex( "table", List.of( "column" ), BTREE, LOWER );

        String statement = getIndexName( someAnalyticsIndex, EVENT );

        assertThat( statement, containsString( "\"in_column_table" ) );
        assertThat( statement, containsString( "_lower\"" ) );
    }

    private AnalyticsTablePartition stubAnalyticsTablePartition()
    {
        AnalyticsTablePartition analyticsTablePartitionStub = new AnalyticsTablePartition( stubAnalyticsTable(),
            2022, new Date(), new Date(), false );

        return analyticsTablePartitionStub;
    }

    private AnalyticsTable stubAnalyticsTable()
    {
        List<AnalyticsTableColumn> dimensionColumns = List.of( stubAnalyticsTableColumn() );
        List<AnalyticsTableColumn> valueColumns = List.of( stubAnalyticsTableColumn() );

        return new AnalyticsTable( EVENT, dimensionColumns, valueColumns );
    }

    private AnalyticsTableColumn stubAnalyticsTableColumn()
    {
        return new AnalyticsTableColumn( "column", TEXT, "c" ).withIndexType( BTREE );
    }
}<|MERGE_RESOLUTION|>--- conflicted
+++ resolved
@@ -59,18 +59,11 @@
     @Test
     void testGetIndexes()
     {
-<<<<<<< HEAD
         AnalyticsTable analyticsTable = stubAnalyticsTable();
 
         analyticsTable.getTablePartitions().add( stubAnalyticsTablePartition() );
 
-        // When
         List<AnalyticsIndex> indexes = getIndexes( List.of( analyticsTable ), analyticsTable.getTablePartitions() );
-=======
-        List<AnalyticsTablePartition> stubPartitions = List.of( stubAnalyticsTablePartition() );
-
-        List<AnalyticsIndex> indexes = getIndexes( stubPartitions );
->>>>>>> 4e5d48d7
 
         assertThat( indexes, hasSize( 1 ) );
         assertThat( indexes.get( 0 ).getTable(), is( equalTo( "analytics_event_temp_2022" ) ) );
