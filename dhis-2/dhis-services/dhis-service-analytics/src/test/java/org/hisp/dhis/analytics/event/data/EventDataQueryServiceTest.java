--- conflicted
+++ resolved
@@ -187,11 +187,7 @@
 
         EventQueryParams params = dataQueryService.getFromUrl( prA.getUid(), null,
             null, null, dimensionParams, filterParams, null, null, false, false, 
-<<<<<<< HEAD
-            false, false, false, false, null, null, null, null, null, false, false, null, null, null );
-=======
             false, false, false, false, null, null, null, null, null, false, false, null, null, null, null );
->>>>>>> b383e1b1
 
         assertEquals( prA, params.getProgram() );
         assertEquals( 1, params.getOrganisationUnits().size() );
@@ -211,11 +207,7 @@
 
         EventQueryParams params = dataQueryService.getFromUrl( prA.getUid(), null,
             null, null, dimensionParams, filterParams, deA.getUid(), AggregationType.AVERAGE, 
-<<<<<<< HEAD
-            false, false, false, false, false, false, null, null, null, null, null, false, false, null, null, null );
-=======
             false, false, false, false, false, false, null, null, null, null, null, false, false, null, null, null, null );
->>>>>>> b383e1b1
 
         assertEquals( prA, params.getProgram() );
         assertEquals( 1, params.getOrganisationUnits().size() );
@@ -354,11 +346,7 @@
 
         EventQueryParams params = dataQueryService.getFromUrl( prA.getUid(), null,
             null, null, dimensionParams, filterParams, null, null, false, false, 
-<<<<<<< HEAD
-            false, false, false, false, null, null, null, null, null, false, false, null, null, null );
-=======
             false, false, false, false, null, null, null, null, null, false, false, null, null, null, null );
->>>>>>> b383e1b1
 
         assertEquals( prA, params.getProgram() );
         assertEquals( 1, params.getItems().size() );
