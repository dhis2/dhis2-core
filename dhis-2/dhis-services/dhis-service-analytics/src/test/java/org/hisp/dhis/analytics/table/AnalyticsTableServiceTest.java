--- conflicted
+++ resolved
@@ -82,15 +82,10 @@
                 .selectExpression("value")
                 .build());
 
-<<<<<<< HEAD
-    AnalyticsTable tA =
-        new AnalyticsTable(AnalyticsTableType.DATA_VALUE, columns, Logged.UNLOGGED, NONE);
-=======
     List<String> sortKey = List.of("dx");
 
     AnalyticsTable tA =
-        new AnalyticsTable(AnalyticsTableType.DATA_VALUE, columns, sortKey, Logged.UNLOGGED);
->>>>>>> 0a65033b
+        new AnalyticsTable(AnalyticsTableType.DATA_VALUE, columns, sortKey, Logged.UNLOGGED, NONE);
     tA.addTablePartition(
         List.of(),
         2010,
@@ -102,11 +97,7 @@
         new DateTime(2011, 1, 1, 0, 0).toDate(),
         new DateTime(2011, 12, 31, 0, 0).toDate());
     AnalyticsTable tB =
-<<<<<<< HEAD
-        new AnalyticsTable(AnalyticsTableType.ORG_UNIT_TARGET, columns, Logged.UNLOGGED, NONE);
-=======
-        new AnalyticsTable(AnalyticsTableType.ORG_UNIT_TARGET, columns, sortKey, Logged.UNLOGGED);
->>>>>>> 0a65033b
+        new AnalyticsTable(AnalyticsTableType.ORG_UNIT_TARGET, columns, sortKey, Logged.UNLOGGED, NONE);
     List<AnalyticsTablePartition> partitions = tableService.getTablePartitions(List.of(tA, tB));
 
     assertEquals(3, partitions.size());
