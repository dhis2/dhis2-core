/*
 * Copyright (c) 2004-2022, University of Oslo
 * All rights reserved.
 *
 * Redistribution and use in source and binary forms, with or without
 * modification, are permitted provided that the following conditions are met:
 * Redistributions of source code must retain the above copyright notice, this
 * list of conditions and the following disclaimer.
 *
 * Redistributions in binary form must reproduce the above copyright notice,
 * this list of conditions and the following disclaimer in the documentation
 * and/or other materials provided with the distribution.
 * Neither the name of the HISP project nor the names of its contributors may
 * be used to endorse or promote products derived from this software without
 * specific prior written permission.
 *
 * THIS SOFTWARE IS PROVIDED BY THE COPYRIGHT HOLDERS AND CONTRIBUTORS "AS IS" AND
 * ANY EXPRESS OR IMPLIED WARRANTIES, INCLUDING, BUT NOT LIMITED TO, THE IMPLIED
 * WARRANTIES OF MERCHANTABILITY AND FITNESS FOR A PARTICULAR PURPOSE ARE
 * DISCLAIMED. IN NO EVENT SHALL THE COPYRIGHT OWNER OR CONTRIBUTORS BE LIABLE FOR
 * ANY DIRECT, INDIRECT, INCIDENTAL, SPECIAL, EXEMPLARY, OR CONSEQUENTIAL DAMAGES
 * (INCLUDING, BUT NOT LIMITED TO, PROCUREMENT OF SUBSTITUTE GOODS OR SERVICES;
 * LOSS OF USE, DATA, OR PROFITS; OR BUSINESS INTERRUPTION) HOWEVER CAUSED AND ON
 * ANY THEORY OF LIABILITY, WHETHER IN CONTRACT, STRICT LIABILITY, OR TORT
 * (INCLUDING NEGLIGENCE OR OTHERWISE) ARISING IN ANY WAY OUT OF THE USE OF THIS
 * SOFTWARE, EVEN IF ADVISED OF THE POSSIBILITY OF SUCH DAMAGE.
 */
package org.hisp.dhis.analytics.table;

<<<<<<< HEAD
import static org.hisp.dhis.db.model.Distribution.NONE;
=======
import static org.hisp.dhis.db.model.DataType.INTEGER;
>>>>>>> c3d9bfaa
import static org.hisp.dhis.db.model.Logged.LOGGED;
import static org.hisp.dhis.db.model.Logged.UNLOGGED;
import static org.junit.jupiter.api.Assertions.assertEquals;
import static org.junit.jupiter.api.Assertions.assertFalse;
import static org.junit.jupiter.api.Assertions.assertNotNull;
import static org.junit.jupiter.api.Assertions.assertThrows;
import static org.junit.jupiter.api.Assertions.assertTrue;
import static org.mockito.ArgumentMatchers.any;
import static org.mockito.Mockito.mock;
import static org.mockito.Mockito.verify;
import static org.mockito.Mockito.when;

import java.util.ArrayList;
import java.util.Date;
import java.util.List;
import java.util.Map;
import org.hisp.dhis.analytics.AnalyticsTableHookService;
import org.hisp.dhis.analytics.AnalyticsTableManager;
import org.hisp.dhis.analytics.AnalyticsTableType;
import org.hisp.dhis.analytics.AnalyticsTableUpdateParams;
import org.hisp.dhis.analytics.partition.PartitionManager;
import org.hisp.dhis.analytics.table.model.AnalyticsTable;
import org.hisp.dhis.analytics.table.model.AnalyticsTableColumn;
import org.hisp.dhis.analytics.table.model.AnalyticsTablePartition;
import org.hisp.dhis.analytics.table.setting.AnalyticsTableSettings;
import org.hisp.dhis.category.CategoryService;
import org.hisp.dhis.common.IdentifiableObjectManager;
import org.hisp.dhis.dataapproval.DataApprovalLevelService;
import org.hisp.dhis.db.model.Table;
import org.hisp.dhis.db.sql.PostgreSqlBuilder;
import org.hisp.dhis.db.sql.SqlBuilder;
import org.hisp.dhis.organisationunit.OrganisationUnitService;
import org.hisp.dhis.period.PeriodDataProvider;
import org.hisp.dhis.resourcetable.ResourceTableService;
import org.hisp.dhis.setting.SettingKey;
import org.hisp.dhis.setting.SystemSettingManager;
import org.hisp.dhis.system.database.DatabaseInfoProvider;
import org.joda.time.DateTime;
import org.junit.jupiter.api.BeforeEach;
import org.junit.jupiter.api.DisplayName;
import org.junit.jupiter.api.Test;
import org.junit.jupiter.api.extension.ExtendWith;
import org.mockito.ArgumentMatchers;
import org.mockito.Mock;
import org.mockito.Mockito;
import org.mockito.Spy;
import org.mockito.junit.jupiter.MockitoExtension;
import org.mockito.junit.jupiter.MockitoSettings;
import org.mockito.quality.Strictness;
import org.springframework.jdbc.core.JdbcTemplate;

/**
 * @author Lars Helge Overland
 */
@MockitoSettings(strictness = Strictness.LENIENT)
@ExtendWith(MockitoExtension.class)
class JdbcAnalyticsTableManagerTest {
  @Mock private SystemSettingManager systemSettingManager;

  @Mock private JdbcTemplate jdbcTemplate;

  @Mock private AnalyticsTableSettings analyticsTableSettings;

  @Mock private PeriodDataProvider periodDataProvider;

  @Spy private final SqlBuilder sqlBuilder = new PostgreSqlBuilder();

  private AnalyticsTableManager subject;

  @BeforeEach
  public void setUp() {
    subject =
        new JdbcAnalyticsTableManager(
            mock(IdentifiableObjectManager.class),
            mock(OrganisationUnitService.class),
            mock(CategoryService.class),
            systemSettingManager,
            mock(DataApprovalLevelService.class),
            mock(ResourceTableService.class),
            mock(AnalyticsTableHookService.class),
            mock(PartitionManager.class),
            mock(DatabaseInfoProvider.class),
            jdbcTemplate,
            analyticsTableSettings,
            periodDataProvider,
            sqlBuilder);
  }

  @Test
  void testGetRegularAnalyticsTable() {
    Date startTime = new DateTime(2019, 3, 1, 10, 0).toDate();
    List<Integer> dataYears = List.of(2018, 2019);

    AnalyticsTableUpdateParams params =
        AnalyticsTableUpdateParams.newBuilder().withStartTime(startTime).build();

    when(analyticsTableSettings.getTableLogged()).thenReturn(UNLOGGED);
    when(jdbcTemplate.queryForList(Mockito.anyString(), ArgumentMatchers.<Class<Integer>>any()))
        .thenReturn(dataYears);
    when(analyticsTableSettings.getTableLogged()).thenReturn(UNLOGGED);

    List<AnalyticsTable> tables = subject.getAnalyticsTables(params);

    assertEquals(1, tables.size());

    AnalyticsTable table = tables.get(0);

    assertNotNull(table);
    assertNotNull(table.getTablePartitions());
    assertEquals(2, table.getTablePartitions().size());

    AnalyticsTablePartition partitionA = table.getTablePartitions().get(0);
    AnalyticsTablePartition partitionB = table.getTablePartitions().get(1);

    assertNotNull(partitionA);
    assertNotNull(partitionA.getStartDate());
    assertNotNull(partitionA.getEndDate());
    assertTrue(partitionA.isUnlogged());
    assertEquals(
        partitionA.getYear().intValue(), new DateTime(partitionA.getStartDate()).getYear());

    assertNotNull(partitionB);
    assertNotNull(partitionB.getStartDate());
    assertNotNull(partitionB.getEndDate());
    assertTrue(partitionB.isUnlogged());
    assertEquals(
        partitionB.getYear().intValue(), new DateTime(partitionB.getStartDate()).getYear());
  }

  @Test
  void testGetRegularAnalyticsTableLogged() {
    Date startTime = new DateTime(2019, 3, 1, 10, 0).toDate();
    List<Integer> dataYears = List.of(2018, 2019);

    AnalyticsTableUpdateParams params =
        AnalyticsTableUpdateParams.newBuilder().withStartTime(startTime).build();

    when(analyticsTableSettings.getTableLogged()).thenReturn(LOGGED);
    when(jdbcTemplate.queryForList(Mockito.anyString(), ArgumentMatchers.<Class<Integer>>any()))
        .thenReturn(dataYears);

    List<AnalyticsTable> tables = subject.getAnalyticsTables(params);

    assertEquals(1, tables.size());

    AnalyticsTable table = tables.get(0);

    assertNotNull(table);
    assertNotNull(table.getTablePartitions());
    assertEquals(2, table.getTablePartitions().size());

    AnalyticsTablePartition partitionA = table.getTablePartitions().get(0);
    AnalyticsTablePartition partitionB = table.getTablePartitions().get(1);

    assertNotNull(partitionA);
    assertNotNull(partitionA.getStartDate());
    assertNotNull(partitionA.getEndDate());
    assertFalse(partitionA.isUnlogged());
    assertEquals(
        partitionA.getYear().intValue(), new DateTime(partitionA.getStartDate()).getYear());

    assertNotNull(partitionB);
    assertNotNull(partitionB.getStartDate());
    assertNotNull(partitionB.getEndDate());
    assertFalse(partitionB.isUnlogged());
    assertEquals(
        partitionB.getYear().intValue(), new DateTime(partitionB.getStartDate()).getYear());
  }

  @Test
  void testGetLatestAnalyticsTable() {
    Date lastFullTableUpdate = new DateTime(2019, 3, 1, 2, 0).toDate();
    Date lastLatestPartitionUpdate = new DateTime(2019, 3, 1, 9, 0).toDate();
    Date startTime = new DateTime(2019, 3, 1, 10, 0).toDate();

    AnalyticsTableUpdateParams params =
        AnalyticsTableUpdateParams.newBuilder()
            .withStartTime(startTime)
            .withLatestPartition()
            .build();

    List<Map<String, Object>> queryResp = new ArrayList<>();
    queryResp.add(Map.of("dataelementid", 1));

    when(systemSettingManager.getDateSetting(SettingKey.LAST_SUCCESSFUL_ANALYTICS_TABLES_UPDATE))
        .thenReturn(lastFullTableUpdate);
    when(systemSettingManager.getDateSetting(
            SettingKey.LAST_SUCCESSFUL_LATEST_ANALYTICS_PARTITION_UPDATE))
        .thenReturn(lastLatestPartitionUpdate);
    when(analyticsTableSettings.getTableLogged()).thenReturn(UNLOGGED);
    when(jdbcTemplate.queryForList(Mockito.anyString())).thenReturn(queryResp);

    List<AnalyticsTable> tables = subject.getAnalyticsTables(params);

    assertEquals(1, tables.size());

    AnalyticsTable table = tables.get(0);

    assertNotNull(table);
    assertNotNull(table.getTablePartitions());
    assertEquals(1, table.getTablePartitions().size());

    AnalyticsTablePartition partition = table.getLatestTablePartition();

    assertNotNull(partition);
    assertTrue(partition.isLatestPartition());
    assertEquals(lastFullTableUpdate, partition.getStartDate());
    assertEquals(startTime, partition.getEndDate());
    assertTrue(partition.isUnlogged());
  }

  @Test
  void testGetLatestAnalyticsTableNoFullTableUpdate() {
    Date lastLatestPartitionUpdate = new DateTime(2019, 3, 1, 9, 0).toDate();
    Date startTime = new DateTime(2019, 3, 1, 10, 0).toDate();

    AnalyticsTableUpdateParams params =
        AnalyticsTableUpdateParams.newBuilder()
            .withStartTime(startTime)
            .withLatestPartition()
            .build();

    when(systemSettingManager.getDateSetting(SettingKey.LAST_SUCCESSFUL_RESOURCE_TABLES_UPDATE))
        .thenReturn(null);
    when(systemSettingManager.getDateSetting(SettingKey.LAST_SUCCESSFUL_ANALYTICS_TABLES_UPDATE))
        .thenReturn(null);
    when(systemSettingManager.getDateSetting(
            SettingKey.LAST_SUCCESSFUL_LATEST_ANALYTICS_PARTITION_UPDATE))
        .thenReturn(lastLatestPartitionUpdate);
    assertThrows(IllegalArgumentException.class, () -> subject.getAnalyticsTables(params));
  }

  @Test
  @DisplayName(
      "Verify if the method swapParentTable is called with the swapped table name not the staging table name")
  void testSwapTable() {
    Date startTime = new DateTime(2019, 3, 1, 10, 0).toDate();
    AnalyticsTable table =
        new AnalyticsTable(
            AnalyticsTableType.DATA_VALUE,
<<<<<<< HEAD
            List.of(new AnalyticsTableColumn("year", DataType.INTEGER, "")),
            LOGGED,
            NONE);
=======
            List.of(
                AnalyticsTableColumn.builder()
                    .name("year")
                    .dataType(INTEGER)
                    .selectExpression("")
                    .build()),
            LOGGED);
>>>>>>> c3d9bfaa
    table.addTablePartition(List.of(), 2023, new DateTime(2023, 1, 1, 0, 0).toDate(), null);
    AnalyticsTableUpdateParams params =
        AnalyticsTableUpdateParams.newBuilder()
            .withStartTime(startTime)
            .withLatestPartition()
            .build();
    when(jdbcTemplate.queryForList(any())).thenReturn(List.of(Map.of("table_name", "analytic")));

    Table swappedPartition = table.getTablePartitions().get(0).swapFromStaging();
    subject.swapTable(params, table);
    assertEquals("analytics_2023_temp", table.getTablePartitions().get(0).getName());
    assertEquals("analytics_2023", swappedPartition.getName());

    verify(sqlBuilder).swapParentTable(swappedPartition, "analytics_temp", "analytics");
  }
}<|MERGE_RESOLUTION|>--- conflicted
+++ resolved
@@ -27,11 +27,8 @@
  */
 package org.hisp.dhis.analytics.table;
 
-<<<<<<< HEAD
 import static org.hisp.dhis.db.model.Distribution.NONE;
-=======
 import static org.hisp.dhis.db.model.DataType.INTEGER;
->>>>>>> c3d9bfaa
 import static org.hisp.dhis.db.model.Logged.LOGGED;
 import static org.hisp.dhis.db.model.Logged.UNLOGGED;
 import static org.junit.jupiter.api.Assertions.assertEquals;
@@ -272,19 +269,13 @@
     AnalyticsTable table =
         new AnalyticsTable(
             AnalyticsTableType.DATA_VALUE,
-<<<<<<< HEAD
-            List.of(new AnalyticsTableColumn("year", DataType.INTEGER, "")),
-            LOGGED,
-            NONE);
-=======
             List.of(
                 AnalyticsTableColumn.builder()
                     .name("year")
                     .dataType(INTEGER)
                     .selectExpression("")
                     .build()),
-            LOGGED);
->>>>>>> c3d9bfaa
+            LOGGED, NONE);
     table.addTablePartition(List.of(), 2023, new DateTime(2023, 1, 1, 0, 0).toDate(), null);
     AnalyticsTableUpdateParams params =
         AnalyticsTableUpdateParams.newBuilder()
