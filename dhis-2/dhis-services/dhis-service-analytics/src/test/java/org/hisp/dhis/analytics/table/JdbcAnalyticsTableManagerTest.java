--- conflicted
+++ resolved
@@ -343,20 +343,7 @@
                 .build());
     List<String> sortKey = List.of("dx");
     AnalyticsTable table =
-<<<<<<< HEAD
-        new AnalyticsTable(
-            AnalyticsTableType.DATA_VALUE,
-            List.of(
-                AnalyticsTableColumn.builder()
-                    .name("year")
-                    .dataType(INTEGER)
-                    .selectExpression("")
-                    .build()),
-            LOGGED,
-            NONE);
-=======
-        new AnalyticsTable(AnalyticsTableType.DATA_VALUE, columns, sortKey, LOGGED);
->>>>>>> 0a65033b
+        new AnalyticsTable(AnalyticsTableType.DATA_VALUE, columns, sortKey, LOGGED, NONE);
     table.addTablePartition(List.of(), 2023, new DateTime(2023, 1, 1, 0, 0).toDate(), null);
     AnalyticsTableUpdateParams params =
         AnalyticsTableUpdateParams.newBuilder().startTime(startTime).build().withLatestPartition();
