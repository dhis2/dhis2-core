/*
 * Copyright (c) 2004-2022, University of Oslo
 * All rights reserved.
 *
 * Redistribution and use in source and binary forms, with or without
 * modification, are permitted provided that the following conditions are met:
 *
 * 1. Redistributions of source code must retain the above copyright notice, this
 * list of conditions and the following disclaimer.
 *
 * 2. Redistributions in binary form must reproduce the above copyright notice,
 * this list of conditions and the following disclaimer in the documentation
 * and/or other materials provided with the distribution.
 *
 * 3. Neither the name of the copyright holder nor the names of its contributors 
 * may be used to endorse or promote products derived from this software without
 * specific prior written permission.
 *
 * THIS SOFTWARE IS PROVIDED BY THE COPYRIGHT HOLDERS AND CONTRIBUTORS "AS IS" AND
 * ANY EXPRESS OR IMPLIED WARRANTIES, INCLUDING, BUT NOT LIMITED TO, THE IMPLIED
 * WARRANTIES OF MERCHANTABILITY AND FITNESS FOR A PARTICULAR PURPOSE ARE
 * DISCLAIMED. IN NO EVENT SHALL THE COPYRIGHT OWNER OR CONTRIBUTORS BE LIABLE FOR
 * ANY DIRECT, INDIRECT, INCIDENTAL, SPECIAL, EXEMPLARY, OR CONSEQUENTIAL DAMAGES
 * (INCLUDING, BUT NOT LIMITED TO, PROCUREMENT OF SUBSTITUTE GOODS OR SERVICES;
 * LOSS OF USE, DATA, OR PROFITS; OR BUSINESS INTERRUPTION) HOWEVER CAUSED AND ON
 * ANY THEORY OF LIABILITY, WHETHER IN CONTRACT, STRICT LIABILITY, OR TORT
 * (INCLUDING NEGLIGENCE OR OTHERWISE) ARISING IN ANY WAY OUT OF THE USE OF THIS
 * SOFTWARE, EVEN IF ADVISED OF THE POSSIBILITY OF SUCH DAMAGE.
 */
package org.hisp.dhis.analytics.event.data;

import static org.hamcrest.CoreMatchers.containsString;
import static org.hamcrest.MatcherAssert.assertThat;
import static org.hisp.dhis.common.DimensionalObject.OPTION_SEP;
import static org.hisp.dhis.common.QueryOperator.IN;
import static org.hisp.dhis.external.conf.ConfigurationKey.ANALYTICS_DATABASE;
import static org.mockito.ArgumentMatchers.anyString;
import static org.mockito.Mockito.verify;
import static org.mockito.Mockito.when;

import java.util.Arrays;
import java.util.Collection;
import java.util.function.Consumer;
import org.hisp.dhis.analytics.analyze.ExecutionPlanStore;
import org.hisp.dhis.analytics.event.data.programindicator.DefaultProgramIndicatorSubqueryBuilder;
import org.hisp.dhis.analytics.event.data.programindicator.disag.PiDisagInfoInitializer;
import org.hisp.dhis.analytics.event.data.programindicator.disag.PiDisagQueryGenerator;
import org.hisp.dhis.common.QueryOperator;
import org.hisp.dhis.common.ValueType;
import org.hisp.dhis.db.sql.PostgreSqlAnalyticsSqlBuilder;
import org.hisp.dhis.external.conf.DefaultDhisConfigurationProvider;
import org.hisp.dhis.program.ProgramIndicatorService;
import org.hisp.dhis.setting.SystemSettings;
import org.hisp.dhis.setting.SystemSettingsService;
import org.hisp.dhis.system.grid.ListGrid;
import org.junit.jupiter.api.BeforeEach;
import org.junit.jupiter.api.Test;
import org.junit.jupiter.api.extension.ExtendWith;
import org.mockito.ArgumentCaptor;
import org.mockito.Captor;
import org.mockito.Mock;
import org.mockito.Spy;
import org.mockito.junit.jupiter.MockitoExtension;
import org.mockito.junit.jupiter.MockitoSettings;
import org.mockito.quality.Strictness;
import org.springframework.jdbc.core.JdbcTemplate;
import org.springframework.jdbc.support.rowset.SqlRowSet;
import org.springframework.jdbc.support.rowset.SqlRowSetMetaData;

/**
 * @author Luciano Fiandesio
 */
@MockitoSettings(strictness = Strictness.LENIENT)
@ExtendWith(MockitoExtension.class)
class EnrollmentAnalyticsManagerCteTest extends EventAnalyticsTest {
  private JdbcEnrollmentAnalyticsManager subject;

  @Mock private JdbcTemplate jdbcTemplate;

  @Mock private ExecutionPlanStore executionPlanStore;

  @Mock private SqlRowSet rowSet;

  @Mock private SqlRowSetMetaData rowSetMetaData;

<<<<<<< HEAD
=======
  @Mock private ProgramIndicatorService programIndicatorService;

>>>>>>> ddf34f0c
  @Spy private PostgreSqlAnalyticsSqlBuilder sqlBuilder = new PostgreSqlAnalyticsSqlBuilder();

  @Mock private SystemSettingsService systemSettingsService;

  @Mock private OrganisationUnitResolver organisationUnitResolver;

  @Mock private PiDisagInfoInitializer piDisagInfoInitializer;

  @Mock private PiDisagQueryGenerator piDisagQueryGenerator;

  @Spy
  private EnrollmentTimeFieldSqlRenderer enrollmentTimeFieldSqlRenderer =
      new EnrollmentTimeFieldSqlRenderer(sqlBuilder);

  @Spy private SystemSettings systemSettings;

  @Mock private DefaultDhisConfigurationProvider config;

  @Captor private ArgumentCaptor<String> sql;

  @BeforeEach
  public void setUp() {
    when(jdbcTemplate.queryForRowSet(anyString())).thenReturn(this.rowSet);
    when(systemSettingsService.getCurrentSettings()).thenReturn(systemSettings);
    when(systemSettings.getUseExperimentalAnalyticsQueryEngine()).thenReturn(true);
    when(config.getPropertyOrDefault(ANALYTICS_DATABASE, "")).thenReturn("postgresql");
    when(rowSet.getMetaData()).thenReturn(rowSetMetaData);
    DefaultProgramIndicatorSubqueryBuilder programIndicatorSubqueryBuilder =
        new DefaultProgramIndicatorSubqueryBuilder(programIndicatorService, systemSettingsService);

    subject =
        new JdbcEnrollmentAnalyticsManager(
            jdbcTemplate,
            programIndicatorService,
            programIndicatorSubqueryBuilder,
            piDisagInfoInitializer,
            piDisagQueryGenerator,
            enrollmentTimeFieldSqlRenderer,
            executionPlanStore,
            systemSettingsService,
            config,
            sqlBuilder,
            organisationUnitResolver);
  }

  @Test
  void verifyGetEnrollmentsWithoutMissingValueAndNumericValuesInFilter() {
    String cte =
        noEof(
                """
                ( select enrollment,
                         "fWIAEtYVEGk" as value,
                         row_number() over (
                            partition by enrollment order by occurreddate desc, created desc ) as rn
                  from analytics_event_%s
                  where eventstatus != 'SCHEDULE' and ps = '%s' )
                """)
            .formatted(programA.getUid(), programStage.getUid());

    String numericValues = String.join(OPTION_SEP, "10", "11", "12");
    String inClause = " in (" + String.join(",", numericValues.split(OPTION_SEP)) + ")";

    Collection<Consumer<String>> assertions =
        Arrays.asList(
            sql -> assertThat(sql, containsString(cte)),
            sql -> {
              // check that the IN clause is in the root query where condition
              var whereToOrderBy =
                  sql.toLowerCase()
                      .substring(
                          sql.toLowerCase().lastIndexOf("where"),
                          sql.toLowerCase().lastIndexOf("limit"));
              assertThat(whereToOrderBy, containsString(inClause));
            },
            sql -> assertThat(sql, containsString(inClause)));

    testIt(IN, numericValues, assertions);
  }

  @Override
  String getTableName() {
    return "analytics_enrollment";
  }

  private void testIt(
      QueryOperator operator, String filter, Collection<Consumer<String>> assertions) {
    subject.getEnrollments(
        createRequestParamsWithFilter(programStage, ValueType.INTEGER, operator, filter),
        new ListGrid(),
        10000);
    verify(jdbcTemplate).queryForRowSet(sql.capture());

    assertions.forEach(consumer -> consumer.accept(sql.getValue()));
  }

  private String noEof(String sql) {
    return sql.replaceAll("\\s+", " ").trim();
  }
}<|MERGE_RESOLUTION|>--- conflicted
+++ resolved
@@ -83,11 +83,8 @@
 
   @Mock private SqlRowSetMetaData rowSetMetaData;
 
-<<<<<<< HEAD
-=======
   @Mock private ProgramIndicatorService programIndicatorService;
 
->>>>>>> ddf34f0c
   @Spy private PostgreSqlAnalyticsSqlBuilder sqlBuilder = new PostgreSqlAnalyticsSqlBuilder();
 
   @Mock private SystemSettingsService systemSettingsService;
