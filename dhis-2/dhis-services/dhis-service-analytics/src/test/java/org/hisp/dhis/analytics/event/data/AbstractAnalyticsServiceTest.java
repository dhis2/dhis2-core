/*
 * Copyright (c) 2004-2022, University of Oslo
 * All rights reserved.
 *
 * Redistribution and use in source and binary forms, with or without
 * modification, are permitted provided that the following conditions are met:
 * Redistributions of source code must retain the above copyright notice, this
 * list of conditions and the following disclaimer.
 *
 * Redistributions in binary form must reproduce the above copyright notice,
 * this list of conditions and the following disclaimer in the documentation
 * and/or other materials provided with the distribution.
 * Neither the name of the HISP project nor the names of its contributors may
 * be used to endorse or promote products derived from this software without
 * specific prior written permission.
 *
 * THIS SOFTWARE IS PROVIDED BY THE COPYRIGHT HOLDERS AND CONTRIBUTORS "AS IS" AND
 * ANY EXPRESS OR IMPLIED WARRANTIES, INCLUDING, BUT NOT LIMITED TO, THE IMPLIED
 * WARRANTIES OF MERCHANTABILITY AND FITNESS FOR A PARTICULAR PURPOSE ARE
 * DISCLAIMED. IN NO EVENT SHALL THE COPYRIGHT OWNER OR CONTRIBUTORS BE LIABLE FOR
 * ANY DIRECT, INDIRECT, INCIDENTAL, SPECIAL, EXEMPLARY, OR CONSEQUENTIAL DAMAGES
 * (INCLUDING, BUT NOT LIMITED TO, PROCUREMENT OF SUBSTITUTE GOODS OR SERVICES;
 * LOSS OF USE, DATA, OR PROFITS; OR BUSINESS INTERRUPTION) HOWEVER CAUSED AND ON
 * ANY THEORY OF LIABILITY, WHETHER IN CONTRACT, STRICT LIABILITY, OR TORT
 * (INCLUDING NEGLIGENCE OR OTHERWISE) ARISING IN ANY WAY OUT OF THE USE OF THIS
 * SOFTWARE, EVEN IF ADVISED OF THE POSSIBILITY OF SUCH DAMAGE.
 */
package org.hisp.dhis.analytics.event.data;

import static org.hamcrest.CoreMatchers.is;
import static org.hamcrest.CoreMatchers.notNullValue;
import static org.hamcrest.MatcherAssert.assertThat;
import static org.hamcrest.Matchers.hasSize;
import static org.hisp.dhis.DhisConvenienceTest.createDataElement;
import static org.hisp.dhis.DhisConvenienceTest.createOrganisationUnit;
import static org.mockito.ArgumentMatchers.any;
import static org.mockito.Mockito.when;

import java.util.List;

import org.hisp.dhis.analytics.AggregationType;
import org.hisp.dhis.analytics.AnalyticsSecurityManager;
<<<<<<< HEAD
import org.hisp.dhis.analytics.data.handler.MetadataSchemeMapper;
import org.hisp.dhis.analytics.data.handler.SchemaIdResponseMapper;
=======
import org.hisp.dhis.analytics.data.handler.SchemeIdResponseMapper;
>>>>>>> 3caf24d4
import org.hisp.dhis.analytics.event.EventQueryParams;
import org.hisp.dhis.analytics.event.EventQueryValidator;
import org.hisp.dhis.common.BaseDimensionalObject;
import org.hisp.dhis.common.DhisApiVersion;
import org.hisp.dhis.common.DimensionType;
import org.hisp.dhis.common.DimensionalObject;
import org.hisp.dhis.common.Grid;
import org.hisp.dhis.common.GridHeader;
import org.hisp.dhis.common.QueryItem;
import org.hisp.dhis.common.ValueType;
import org.hisp.dhis.dataelement.DataElement;
import org.hisp.dhis.organisationunit.OrganisationUnit;
import org.hisp.dhis.period.MonthlyPeriodType;
import org.hisp.dhis.period.Period;
import org.hisp.dhis.system.grid.ListGrid;
import org.junit.jupiter.api.BeforeEach;
import org.junit.jupiter.api.Test;
import org.junit.jupiter.api.extension.ExtendWith;
import org.mockito.Mock;
import org.mockito.junit.jupiter.MockitoExtension;
import org.opengis.geometry.primitive.Point;

/**
 * This class only tests the "shared" code of AbstractAnalyticsService, which
 * includes Grid header generation and Grid Metadata
 *
 * @author Luciano Fiandesio
 */
@ExtendWith( MockitoExtension.class )
class AbstractAnalyticsServiceTest
{
    private Period peA;

    private OrganisationUnit ouA;

    private DataElement deA;

    private DataElement deB;

    private DataElement deC;

    private DummyAnalyticsService dummyAnalyticsService;

    @Mock
    private AnalyticsSecurityManager securityManager;

    @Mock
    private EventQueryValidator eventQueryValidator;

    @Mock
    private SchemeIdResponseMapper schemeIdResponseMapper;

    @Mock
    private MetadataSchemeMapper metadataSchemeMapper;

    @BeforeEach
    public void setUp()
    {
        dummyAnalyticsService = new DummyAnalyticsService( securityManager, eventQueryValidator,
<<<<<<< HEAD
            schemaIdResponseMapper, metadataSchemeMapper );
=======
            schemeIdResponseMapper );
>>>>>>> 3caf24d4

        peA = MonthlyPeriodType.getPeriodFromIsoString( "201701" );
        ouA = createOrganisationUnit( 'A' );
        deA = createDataElement( 'A', ValueType.TEXT, AggregationType.NONE );

        deB = createDataElement( 'B', ValueType.ORGANISATION_UNIT, AggregationType.NONE );
        deC = createDataElement( 'C', ValueType.NUMBER, AggregationType.COUNT );
    }

    @Test
    void verifyHeaderCreationBasedOnQueryItemsAndDimensions()
    {
        DimensionalObject periods = new BaseDimensionalObject( DimensionalObject.PERIOD_DIM_ID, DimensionType.PERIOD,
            List.of( peA ) );

        DimensionalObject orgUnits = new BaseDimensionalObject( DimensionalObject.ORGUNIT_DIM_ID,
            DimensionType.ORGANISATION_UNIT, "ouA", List.of( ouA ) );

        QueryItem qiA = new QueryItem( deA, null, deA.getValueType(), deA.getAggregationType(), null );
        QueryItem qiB = new QueryItem( deB, null, deB.getValueType(), deB.getAggregationType(), null );
        QueryItem qiC = new QueryItem( deC, null, deC.getValueType(), deC.getAggregationType(), null );

        EventQueryParams params = new EventQueryParams.Builder()
            .addDimension( periods )
            .addDimension( orgUnits )
            .addItem( qiA ).addItem( qiB ).addItem( qiC )
            .withCoordinateFields( List.of( deB.getUid() ) )
            .withSkipData( true )
            .withSkipMeta( false )
            .withApiVersion( DhisApiVersion.V33 )
            .build();

        when( securityManager.withUserConstraints( any( EventQueryParams.class ) ) ).thenReturn( params );

        Grid grid = dummyAnalyticsService.getGrid( params );

        List<GridHeader> headers = grid.getHeaders();
        assertThat( headers, is( notNullValue() ) );
        assertThat( headers, hasSize( 4 ) );

        assertHeader( headers.get( 0 ), "ou", "ouA", ValueType.TEXT, String.class.getName() );
        assertHeader( headers.get( 1 ), deA.getUid(), deA.getName(), ValueType.TEXT, String.class.getName() );
        assertHeader( headers.get( 2 ), deB.getUid(), deB.getName(), ValueType.COORDINATE, Point.class.getName() );
        assertHeader( headers.get( 3 ), deC.getUid(), deC.getName(), ValueType.NUMBER, Double.class.getName() );
    }

    private void assertHeader( GridHeader expected, String name, String column, ValueType valueType, String type )
    {
        assertThat( "Header name does not match", expected.getName(), is( name ) );
        assertThat( "Header column name does not match", expected.getColumn(), is( column ) );
        assertThat( "Header value type does not match", expected.getValueType(), is( valueType ) );
        assertThat( "Header type does not match", expected.getType(), is( type ) );
    }
}

class DummyAnalyticsService extends AbstractAnalyticsService
{
    public DummyAnalyticsService( AnalyticsSecurityManager securityManager, EventQueryValidator queryValidator,
<<<<<<< HEAD
        SchemaIdResponseMapper schemaIdResponseMapper, MetadataSchemeMapper metadataSchemeMapper )
    {
        super( securityManager, queryValidator, schemaIdResponseMapper, metadataSchemeMapper );
=======
        SchemeIdResponseMapper schemeIdResponseMapper )
    {
        super( securityManager, queryValidator, schemeIdResponseMapper );
>>>>>>> 3caf24d4
    }

    @Override
    protected Grid createGridWithHeaders( EventQueryParams params )
    {
        return new ListGrid();
    }

    @Override
    protected long addEventData( Grid grid, EventQueryParams params )
    {
        return 0;
    }
}<|MERGE_RESOLUTION|>--- conflicted
+++ resolved
@@ -40,12 +40,7 @@
 
 import org.hisp.dhis.analytics.AggregationType;
 import org.hisp.dhis.analytics.AnalyticsSecurityManager;
-<<<<<<< HEAD
-import org.hisp.dhis.analytics.data.handler.MetadataSchemeMapper;
-import org.hisp.dhis.analytics.data.handler.SchemaIdResponseMapper;
-=======
 import org.hisp.dhis.analytics.data.handler.SchemeIdResponseMapper;
->>>>>>> 3caf24d4
 import org.hisp.dhis.analytics.event.EventQueryParams;
 import org.hisp.dhis.analytics.event.EventQueryValidator;
 import org.hisp.dhis.common.BaseDimensionalObject;
@@ -98,18 +93,11 @@
     @Mock
     private SchemeIdResponseMapper schemeIdResponseMapper;
 
-    @Mock
-    private MetadataSchemeMapper metadataSchemeMapper;
-
     @BeforeEach
     public void setUp()
     {
         dummyAnalyticsService = new DummyAnalyticsService( securityManager, eventQueryValidator,
-<<<<<<< HEAD
-            schemaIdResponseMapper, metadataSchemeMapper );
-=======
             schemeIdResponseMapper );
->>>>>>> 3caf24d4
 
         peA = MonthlyPeriodType.getPeriodFromIsoString( "201701" );
         ouA = createOrganisationUnit( 'A' );
@@ -168,15 +156,9 @@
 class DummyAnalyticsService extends AbstractAnalyticsService
 {
     public DummyAnalyticsService( AnalyticsSecurityManager securityManager, EventQueryValidator queryValidator,
-<<<<<<< HEAD
-        SchemaIdResponseMapper schemaIdResponseMapper, MetadataSchemeMapper metadataSchemeMapper )
-    {
-        super( securityManager, queryValidator, schemaIdResponseMapper, metadataSchemeMapper );
-=======
         SchemeIdResponseMapper schemeIdResponseMapper )
     {
         super( securityManager, queryValidator, schemeIdResponseMapper );
->>>>>>> 3caf24d4
     }
 
     @Override
