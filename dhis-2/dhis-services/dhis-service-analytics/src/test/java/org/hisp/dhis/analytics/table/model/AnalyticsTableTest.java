/*
 * Copyright (c) 2004-2022, University of Oslo
 * All rights reserved.
 *
 * Redistribution and use in source and binary forms, with or without
 * modification, are permitted provided that the following conditions are met:
 * Redistributions of source code must retain the above copyright notice, this
 * list of conditions and the following disclaimer.
 *
 * Redistributions in binary form must reproduce the above copyright notice,
 * this list of conditions and the following disclaimer in the documentation
 * and/or other materials provided with the distribution.
 * Neither the name of the HISP project nor the names of its contributors may
 * be used to endorse or promote products derived from this software without
 * specific prior written permission.
 *
 * THIS SOFTWARE IS PROVIDED BY THE COPYRIGHT HOLDERS AND CONTRIBUTORS "AS IS" AND
 * ANY EXPRESS OR IMPLIED WARRANTIES, INCLUDING, BUT NOT LIMITED TO, THE IMPLIED
 * WARRANTIES OF MERCHANTABILITY AND FITNESS FOR A PARTICULAR PURPOSE ARE
 * DISCLAIMED. IN NO EVENT SHALL THE COPYRIGHT OWNER OR CONTRIBUTORS BE LIABLE FOR
 * ANY DIRECT, INDIRECT, INCIDENTAL, SPECIAL, EXEMPLARY, OR CONSEQUENTIAL DAMAGES
 * (INCLUDING, BUT NOT LIMITED TO, PROCUREMENT OF SUBSTITUTE GOODS OR SERVICES;
 * LOSS OF USE, DATA, OR PROFITS; OR BUSINESS INTERRUPTION) HOWEVER CAUSED AND ON
 * ANY THEORY OF LIABILITY, WHETHER IN CONTRACT, STRICT LIABILITY, OR TORT
 * (INCLUDING NEGLIGENCE OR OTHERWISE) ARISING IN ANY WAY OUT OF THE USE OF THIS
 * SOFTWARE, EVEN IF ADVISED OF THE POSSIBILITY OF SUCH DAMAGE.
 */
package org.hisp.dhis.analytics.table.model;

import static org.hisp.dhis.analytics.table.model.AnalyticsValueType.DIMENSION;
import static org.hisp.dhis.analytics.table.model.AnalyticsValueType.FACT;
import static org.hisp.dhis.db.model.DataType.BIGINT;
import static org.hisp.dhis.db.model.DataType.CHARACTER_11;
import static org.hisp.dhis.db.model.DataType.DOUBLE;
import static org.hisp.dhis.db.model.DataType.TEXT;
import static org.hisp.dhis.db.model.Distribution.DISTRIBUTED;
import static org.hisp.dhis.db.model.Distribution.NONE;
import static org.hisp.dhis.db.model.constraint.Nullable.NOT_NULL;
import static org.hisp.dhis.db.model.constraint.Nullable.NULL;
import static org.junit.jupiter.api.Assertions.assertEquals;
import static org.junit.jupiter.api.Assertions.assertNotNull;
import static org.junit.jupiter.api.Assertions.assertTrue;

import java.util.List;
import org.hisp.dhis.analytics.AnalyticsTableType;
import org.hisp.dhis.commons.collection.UniqueArrayList;
import org.hisp.dhis.db.model.Logged;
import org.hisp.dhis.period.Period;
import org.hisp.dhis.period.YearlyPeriodType;
import org.hisp.dhis.program.Program;
import org.hisp.dhis.trackedentity.TrackedEntityType;
import org.joda.time.DateTime;
import org.junit.jupiter.api.Test;

/**
 * @author Lars Helge Overland
 */
class AnalyticsTableTest {

  private final List<AnalyticsTableColumn> columnsA =
      List.of(
          AnalyticsTableColumn.builder().name("id").dataType(BIGINT).selectExpression("id").build(),
          AnalyticsTableColumn.builder()
              .name("data")
              .dataType(CHARACTER_11)
              .selectExpression("data")
              .build(),
          AnalyticsTableColumn.builder()
              .name("value")
              .dataType(DOUBLE)
              .selectExpression("value")
              .build());

  private final List<String> sortKeyA = List.of("data");

  @Test
  void testConstructor() {
    AnalyticsTable table =
        new AnalyticsTable(AnalyticsTableType.DATA_VALUE, columnsA, sortKeyA, Logged.UNLOGGED);

    assertEquals(AnalyticsTableType.DATA_VALUE, table.getTableType());
    assertTrue(table.getPrimaryKey().isEmpty());
    assertEquals(sortKeyA, table.getSortKey());
    assertTrue(table.getChecks().isEmpty());
    assertEquals(Logged.UNLOGGED, table.getLogged());
  }

  @Test
  void testGetTableNameDataValue() {
    AnalyticsTable table =
<<<<<<< HEAD
        new AnalyticsTable(AnalyticsTableType.DATA_VALUE, columnsA, Logged.UNLOGGED, NONE);
=======
        new AnalyticsTable(AnalyticsTableType.DATA_VALUE, columnsA, sortKeyA, Logged.UNLOGGED);
>>>>>>> 0a65033b
    assertEquals("analytics", table.getMainName());
    assertEquals("analytics_temp", table.getName());
  }

  @Test
  void testGetTableNameCompleteness() {
    AnalyticsTable table =
<<<<<<< HEAD
        new AnalyticsTable(AnalyticsTableType.COMPLETENESS, columnsA, Logged.UNLOGGED, NONE);
=======
        new AnalyticsTable(AnalyticsTableType.COMPLETENESS, columnsA, sortKeyA, Logged.UNLOGGED);
>>>>>>> 0a65033b
    assertEquals("analytics_completeness", table.getMainName());
    assertEquals("analytics_completeness_temp", table.getName());
  }

  @Test
  void testGetTableNameValidationResult() {
    AnalyticsTable table =
<<<<<<< HEAD
        new AnalyticsTable(AnalyticsTableType.VALIDATION_RESULT, columnsA, Logged.UNLOGGED, NONE);
=======
        new AnalyticsTable(
            AnalyticsTableType.VALIDATION_RESULT, columnsA, sortKeyA, Logged.UNLOGGED);
>>>>>>> 0a65033b
    assertEquals("analytics_validationresult", table.getMainName());
    assertEquals("analytics_validationresult_temp", table.getName());
  }

  @Test
  void testGetTableNameWithProgram() {
    Program program = new Program("ProgramA", "DescriptionA");
    program.setUid("rfT56YbgFeK");
    AnalyticsTable table =
        new AnalyticsTable(AnalyticsTableType.EVENT, columnsA, Logged.UNLOGGED, program, NONE);
    assertEquals("analytics_event_rft56ybgfek", table.getMainName());
    assertEquals("analytics_event_rft56ybgfek_temp", table.getName());
  }

  @Test
  void testGetTableNameWithTrackedEntityType() {
    TrackedEntityType trackedEntityType = new TrackedEntityType();
    trackedEntityType.setUid("k7GfrBE3rT5");
    AnalyticsTable table =
        new AnalyticsTable(
            AnalyticsTableType.ENROLLMENT, columnsA, Logged.UNLOGGED, trackedEntityType, NONE);
    assertEquals("analytics_enrollment_k7gfrbe3rt5", table.getMainName());
    assertEquals("analytics_enrollment_k7gfrbe3rt5_temp", table.getName());
  }

  @Test
  void testGetDimensionAndFactColumns() {
    List<AnalyticsTableColumn> columns =
        List.of(
            AnalyticsTableColumn.builder()
                .name("dx")
                .dataType(CHARACTER_11)
                .nullable(NOT_NULL)
                .valueType(DIMENSION)
                .selectExpression("de.uid")
                .build(),
            AnalyticsTableColumn.builder()
                .name("co")
                .dataType(CHARACTER_11)
                .nullable(NOT_NULL)
                .selectExpression("co.uid")
                .build(),
            AnalyticsTableColumn.builder()
                .name("ou")
                .dataType(CHARACTER_11)
                .nullable(NOT_NULL)
                .selectExpression("ou.uid")
                .build(),
            AnalyticsTableColumn.builder()
                .name("value")
                .dataType(DOUBLE)
                .nullable(NULL)
                .valueType(FACT)
                .selectExpression("value")
                .build(),
            AnalyticsTableColumn.builder()
                .name("textvalue")
                .dataType(TEXT)
                .nullable(NULL)
                .valueType(FACT)
                .selectExpression("textvalue")
                .build());

    AnalyticsTable table =
<<<<<<< HEAD
        new AnalyticsTable(AnalyticsTableType.DATA_VALUE, columns, Logged.UNLOGGED, NONE);
=======
        new AnalyticsTable(AnalyticsTableType.DATA_VALUE, columns, List.of(), Logged.UNLOGGED);
>>>>>>> 0a65033b

    assertEquals(3, table.getDimensionColumns().size());
    assertEquals("dx", table.getDimensionColumns().get(0).getName());
    assertEquals(AnalyticsValueType.DIMENSION, table.getDimensionColumns().get(0).getValueType());
    assertEquals("co", table.getDimensionColumns().get(1).getName());
    assertEquals(AnalyticsValueType.DIMENSION, table.getDimensionColumns().get(1).getValueType());

    assertEquals(2, table.getFactColumns().size());
    assertEquals("value", table.getFactColumns().get(0).getName());
    assertEquals(AnalyticsValueType.FACT, table.getFactColumns().get(0).getValueType());
    assertEquals("textvalue", table.getFactColumns().get(1).getName());
    assertEquals(AnalyticsValueType.FACT, table.getFactColumns().get(1).getValueType());
  }

  @Test
  void testGetTablePartitionName() {
    Program program = new Program("ProgramA", "DescriptionA");
    program.setUid("EvxbPYWkrIa");
    Period periodA = new YearlyPeriodType().createPeriod(new DateTime(2014, 1, 1, 0, 0).toDate());
    Period periodB = new YearlyPeriodType().createPeriod(new DateTime(2015, 1, 1, 0, 0).toDate());
    AnalyticsTable tableA =
        new AnalyticsTable(AnalyticsTableType.EVENT, columnsA, Logged.UNLOGGED, program, NONE);
    tableA.addTablePartition(List.of(), 2014, periodA.getStartDate(), periodA.getEndDate());
    tableA.addTablePartition(List.of(), 2015, periodB.getStartDate(), periodB.getEndDate());
    AnalyticsTablePartition partitionA = tableA.getTablePartitions().get(0);
    AnalyticsTablePartition partitionB = tableA.getTablePartitions().get(1);
    assertNotNull(partitionA);
    assertNotNull(partitionB);
    assertEquals("analytics_event_evxbpywkria_2014", partitionA.getMainName());
    assertEquals("analytics_event_evxbpywkria_2015", partitionB.getMainName());
    assertEquals("analytics_event_evxbpywkria_2014_temp", partitionA.getName());
    assertEquals("analytics_event_evxbpywkria_2015_temp", partitionB.getName());
  }

  @Test
  void testEquals() {
    AnalyticsTable tableA =
<<<<<<< HEAD
        new AnalyticsTable(AnalyticsTableType.DATA_VALUE, columnsA, Logged.UNLOGGED, NONE);
    AnalyticsTable tableB =
        new AnalyticsTable(AnalyticsTableType.DATA_VALUE, columnsA, Logged.UNLOGGED, NONE);
=======
        new AnalyticsTable(AnalyticsTableType.DATA_VALUE, columnsA, sortKeyA, Logged.UNLOGGED);
    AnalyticsTable tableB =
        new AnalyticsTable(AnalyticsTableType.DATA_VALUE, columnsA, sortKeyA, Logged.UNLOGGED);
>>>>>>> 0a65033b
    List<AnalyticsTable> uniqueList = new UniqueArrayList<>();
    uniqueList.add(tableA);
    uniqueList.add(tableB);
    assertEquals(1, uniqueList.size());
  }

  @Test
  void skipPartitionWhenTableTypeDistributedAndSystemSettingsDistributed() {
    AnalyticsTable table =
        new AnalyticsTable(
            AnalyticsTableType.TRACKED_ENTITY_INSTANCE_EVENTS,
            columnsA,
            Logged.UNLOGGED,
            DISTRIBUTED);
    table.addTablePartition(
        List.of(),
        2014,
        new DateTime(2014, 1, 1, 0, 0).toDate(),
        new DateTime(2015, 1, 1, 0, 0).toDate());
    assertEquals(0, table.getTablePartitions().size());
  }

  @Test
  void createPartitionWhenTableTypeNotDistributedAndSystemSettingsDistributed() {
    AnalyticsTable table =
        new AnalyticsTable(AnalyticsTableType.COMPLETENESS, columnsA, Logged.UNLOGGED, DISTRIBUTED);
    table.addTablePartition(
        List.of(),
        2014,
        new DateTime(2014, 1, 1, 0, 0).toDate(),
        new DateTime(2015, 1, 1, 0, 0).toDate());
    assertEquals(1, table.getTablePartitions().size());
  }

  @Test
  void createPartitionWhenTableTypeDistributedAndSystemSettingsNotDistributed() {
    AnalyticsTable table =
        new AnalyticsTable(AnalyticsTableType.EVENT, columnsA, Logged.UNLOGGED, NONE);
    table.addTablePartition(
        List.of(),
        2014,
        new DateTime(2014, 1, 1, 0, 0).toDate(),
        new DateTime(2015, 1, 1, 0, 0).toDate());
    assertEquals(1, table.getTablePartitions().size());
  }

  @Test
  void createPartitionWhenTableTypeNotDistributedAndSystemSettingsNotDistributed() {
    AnalyticsTable table =
        new AnalyticsTable(AnalyticsTableType.DATA_VALUE, columnsA, Logged.UNLOGGED, NONE);
    table.addTablePartition(
        List.of(),
        2014,
        new DateTime(2014, 1, 1, 0, 0).toDate(),
        new DateTime(2015, 1, 1, 0, 0).toDate());
    assertEquals(1, table.getTablePartitions().size());
  }
}<|MERGE_RESOLUTION|>--- conflicted
+++ resolved
@@ -88,11 +88,7 @@
   @Test
   void testGetTableNameDataValue() {
     AnalyticsTable table =
-<<<<<<< HEAD
-        new AnalyticsTable(AnalyticsTableType.DATA_VALUE, columnsA, Logged.UNLOGGED, NONE);
-=======
-        new AnalyticsTable(AnalyticsTableType.DATA_VALUE, columnsA, sortKeyA, Logged.UNLOGGED);
->>>>>>> 0a65033b
+        new AnalyticsTable(AnalyticsTableType.DATA_VALUE, columnsA, sortKeyA, Logged.UNLOGGED, NONE);
     assertEquals("analytics", table.getMainName());
     assertEquals("analytics_temp", table.getName());
   }
@@ -100,11 +96,7 @@
   @Test
   void testGetTableNameCompleteness() {
     AnalyticsTable table =
-<<<<<<< HEAD
-        new AnalyticsTable(AnalyticsTableType.COMPLETENESS, columnsA, Logged.UNLOGGED, NONE);
-=======
-        new AnalyticsTable(AnalyticsTableType.COMPLETENESS, columnsA, sortKeyA, Logged.UNLOGGED);
->>>>>>> 0a65033b
+        new AnalyticsTable(AnalyticsTableType.COMPLETENESS, columnsA, sortKeyA, Logged.UNLOGGED, NONE);
     assertEquals("analytics_completeness", table.getMainName());
     assertEquals("analytics_completeness_temp", table.getName());
   }
@@ -112,12 +104,8 @@
   @Test
   void testGetTableNameValidationResult() {
     AnalyticsTable table =
-<<<<<<< HEAD
-        new AnalyticsTable(AnalyticsTableType.VALIDATION_RESULT, columnsA, Logged.UNLOGGED, NONE);
-=======
         new AnalyticsTable(
-            AnalyticsTableType.VALIDATION_RESULT, columnsA, sortKeyA, Logged.UNLOGGED);
->>>>>>> 0a65033b
+            AnalyticsTableType.VALIDATION_RESULT, columnsA, sortKeyA, Logged.UNLOGGED, NONE);
     assertEquals("analytics_validationresult", table.getMainName());
     assertEquals("analytics_validationresult_temp", table.getName());
   }
@@ -182,11 +170,7 @@
                 .build());
 
     AnalyticsTable table =
-<<<<<<< HEAD
-        new AnalyticsTable(AnalyticsTableType.DATA_VALUE, columns, Logged.UNLOGGED, NONE);
-=======
-        new AnalyticsTable(AnalyticsTableType.DATA_VALUE, columns, List.of(), Logged.UNLOGGED);
->>>>>>> 0a65033b
+        new AnalyticsTable(AnalyticsTableType.DATA_VALUE, columns, List.of(), Logged.UNLOGGED, NONE);
 
     assertEquals(3, table.getDimensionColumns().size());
     assertEquals("dx", table.getDimensionColumns().get(0).getName());
@@ -224,15 +208,9 @@
   @Test
   void testEquals() {
     AnalyticsTable tableA =
-<<<<<<< HEAD
-        new AnalyticsTable(AnalyticsTableType.DATA_VALUE, columnsA, Logged.UNLOGGED, NONE);
+        new AnalyticsTable(AnalyticsTableType.DATA_VALUE, columnsA, sortKeyA, Logged.UNLOGGED, NONE);
     AnalyticsTable tableB =
-        new AnalyticsTable(AnalyticsTableType.DATA_VALUE, columnsA, Logged.UNLOGGED, NONE);
-=======
-        new AnalyticsTable(AnalyticsTableType.DATA_VALUE, columnsA, sortKeyA, Logged.UNLOGGED);
-    AnalyticsTable tableB =
-        new AnalyticsTable(AnalyticsTableType.DATA_VALUE, columnsA, sortKeyA, Logged.UNLOGGED);
->>>>>>> 0a65033b
+        new AnalyticsTable(AnalyticsTableType.DATA_VALUE, columnsA, sortKeyA, Logged.UNLOGGED, NONE);
     List<AnalyticsTable> uniqueList = new UniqueArrayList<>();
     uniqueList.add(tableA);
     uniqueList.add(tableB);
