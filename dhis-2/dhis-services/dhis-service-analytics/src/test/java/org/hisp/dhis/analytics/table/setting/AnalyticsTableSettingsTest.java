/*
 * Copyright (c) 2004-2024, University of Oslo
 * All rights reserved.
 *
 * Redistribution and use in source and binary forms, with or without
 * modification, are permitted provided that the following conditions are met:
 * Redistributions of source code must retain the above copyright notice, this
 * list of conditions and the following disclaimer.
 *
 * Redistributions in binary form must reproduce the above copyright notice,
 * this list of conditions and the following disclaimer in the documentation
 * and/or other materials provided with the distribution.
 * Neither the name of the HISP project nor the names of its contributors may
 * be used to endorse or promote products derived from this software without
 * specific prior written permission.
 *
 * THIS SOFTWARE IS PROVIDED BY THE COPYRIGHT HOLDERS AND CONTRIBUTORS "AS IS" AND
 * ANY EXPRESS OR IMPLIED WARRANTIES, INCLUDING, BUT NOT LIMITED TO, THE IMPLIED
 * WARRANTIES OF MERCHANTABILITY AND FITNESS FOR A PARTICULAR PURPOSE ARE
 * DISCLAIMED. IN NO EVENT SHALL THE COPYRIGHT OWNER OR CONTRIBUTORS BE LIABLE FOR
 * ANY DIRECT, INDIRECT, INCIDENTAL, SPECIAL, EXEMPLARY, OR CONSEQUENTIAL DAMAGES
 * (INCLUDING, BUT NOT LIMITED TO, PROCUREMENT OF SUBSTITUTE GOODS OR SERVICES;
 * LOSS OF USE, DATA, OR PROFITS; OR BUSINESS INTERRUPTION) HOWEVER CAUSED AND ON
 * ANY THEORY OF LIABILITY, WHETHER IN CONTRACT, STRICT LIABILITY, OR TORT
 * (INCLUDING NEGLIGENCE OR OTHERWISE) ARISING IN ANY WAY OUT OF THE USE OF THIS
 * SOFTWARE, EVEN IF ADVISED OF THE POSSIBILITY OF SUCH DAMAGE.
 */
package org.hisp.dhis.analytics.table.setting;

import static org.hisp.dhis.external.conf.ConfigurationKey.ANALYTICS_CITUS_EXTENSION;
import static org.junit.jupiter.api.Assertions.assertEquals;
import static org.junit.jupiter.api.Assertions.assertFalse;
import static org.junit.jupiter.api.Assertions.assertThrows;
import static org.junit.jupiter.api.Assertions.assertTrue;
import static org.mockito.ArgumentMatchers.any;
import static org.mockito.Mockito.when;

import java.util.List;
import java.util.Set;
import org.hisp.dhis.analytics.table.model.Skip;
import org.hisp.dhis.configuration.CitusSettings;
import org.hisp.dhis.configuration.CitusSettings.PgExtension;
import org.hisp.dhis.db.model.Database;
import org.hisp.dhis.external.conf.ConfigurationKey;
import org.hisp.dhis.external.conf.DhisConfigurationProvider;
import org.hisp.dhis.setting.SystemSettingsService;
import org.junit.jupiter.api.BeforeEach;
import org.junit.jupiter.api.Test;
import org.junit.jupiter.api.extension.ExtendWith;
import org.mockito.Mock;
import org.mockito.junit.jupiter.MockitoExtension;
import org.springframework.jdbc.core.JdbcTemplate;
import org.springframework.jdbc.core.RowMapper;

@ExtendWith(MockitoExtension.class)
class AnalyticsTableSettingsTest {
  @Mock private DhisConfigurationProvider config;

<<<<<<< HEAD
  @Mock private JdbcTemplate jdbcTemplate;

  @Mock private SystemSettingManager systemSettings;
=======
  @Mock private SystemSettingsService systemSettings;
>>>>>>> e8e4ff57

  private AnalyticsTableSettings settings;

  private CitusSettings citusSettings;

  @BeforeEach
  public void before() {
    citusSettings = new CitusSettings(config, jdbcTemplate);
    citusSettings.init();

    settings = new AnalyticsTableSettings(config, systemSettings, citusSettings);
  }

  @Test
  void testGetAndValidateDatabase() {
    assertEquals(Database.POSTGRESQL, settings.getAndValidateDatabase("POSTGRESQL"));
  }

  @Test
  void testGetAndValidateInvalidDatabase() {
    assertThrows(IllegalArgumentException.class, () -> settings.getAndValidateDatabase("ORACLE"));
  }

  @Test
  void testGetAnalyticsDatabase() {
    when(config.getProperty(ConfigurationKey.ANALYTICS_DATABASE))
        .thenReturn(ConfigurationKey.ANALYTICS_DATABASE.getDefaultValue());

    assertEquals(Database.POSTGRESQL, settings.getAnalyticsDatabase());
  }

  @Test
  void testIsCitusEnabledWhenDisabledByConfig() {
    when(config.isEnabled(ANALYTICS_CITUS_EXTENSION)).thenReturn(false);
    assertFalse(citusSettings.isCitusExtensionEnabled());
  }

  @Test
  void testIsCitusEnabledWhenNoCitusExtensionInstalled() {
    when(config.isEnabled(ANALYTICS_CITUS_EXTENSION)).thenReturn(true);
    mockTemplate(List.of());
    assertFalse(citusSettings.isCitusExtensionEnabled());
  }

  @Test
  void testIsCitusEnabledWhenInstalledButNotCreated() {
    when(config.isEnabled(ANALYTICS_CITUS_EXTENSION)).thenReturn(true);
    mockTemplate(List.of(new PgExtension("citus", null)));
    assertFalse(citusSettings.isCitusExtensionEnabled());
  }

  @Test
  void testIsCitusEnabledWhenInstalledAndCreated() {
    when(config.isEnabled(ANALYTICS_CITUS_EXTENSION)).thenReturn(true);
    mockTemplate(List.of(new PgExtension("citus", "V1.0")));
    assertTrue(citusSettings.isCitusExtensionEnabled());
  }

  private void mockTemplate(List<PgExtension> objects) {
    when(jdbcTemplate.query(any(String.class), any(RowMapper.class))).thenReturn(objects);
  }

  @Test
  void testGetSkipIndexDimensionsDefault() {
    when(config.getProperty(ConfigurationKey.ANALYTICS_TABLE_SKIP_INDEX))
        .thenReturn(ConfigurationKey.ANALYTICS_TABLE_SKIP_INDEX.getDefaultValue());

    assertEquals(Set.of(), settings.getSkipIndexDimensions());
  }

  @Test
  void testGetSkipIndexDimensions() {
    when(config.getProperty(ConfigurationKey.ANALYTICS_TABLE_SKIP_INDEX))
        .thenReturn("kJ7yGrfR413, Hg5tGfr2fas  , Ju71jG19Kaq,b5TgfRL9pUq");

    assertEquals(
        Set.of("kJ7yGrfR413", "Hg5tGfr2fas", "Ju71jG19Kaq", "b5TgfRL9pUq"),
        settings.getSkipIndexDimensions());
  }

  @Test
  void testGetSkipColumnDimensions() {
    when(config.getProperty(ConfigurationKey.ANALYTICS_TABLE_SKIP_COLUMN))
        .thenReturn("sixmonthlyapril, financialapril  , financialjuly,financialnov");

    assertEquals(
        Set.of("sixmonthlyapril", "financialapril", "financialjuly", "financialnov"),
        settings.getSkipColumnDimensions());
  }

  @Test
  void testToSet() {
    Set<String> expected = Set.of("kJ7yGrfR413", "Hg5tGfr2fas", "Ju71jG19Kaq", "b5TgfRL9pUq");
    assertEquals(expected, settings.toSet("kJ7yGrfR413, Hg5tGfr2fas  , Ju71jG19Kaq,b5TgfRL9pUq"));
  }

  @Test
  void testToSkip() {
    assertEquals(Skip.INCLUDE, settings.toSkip(true));
    assertEquals(Skip.SKIP, settings.toSkip(false));
  }
}<|MERGE_RESOLUTION|>--- conflicted
+++ resolved
@@ -56,13 +56,9 @@
 class AnalyticsTableSettingsTest {
   @Mock private DhisConfigurationProvider config;
 
-<<<<<<< HEAD
   @Mock private JdbcTemplate jdbcTemplate;
 
-  @Mock private SystemSettingManager systemSettings;
-=======
   @Mock private SystemSettingsService systemSettings;
->>>>>>> e8e4ff57
 
   private AnalyticsTableSettings settings;
 
