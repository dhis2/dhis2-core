/*
 * Copyright (c) 2004-2024, University of Oslo
 * All rights reserved.
 *
 * Redistribution and use in source and binary forms, with or without
 * modification, are permitted provided that the following conditions are met:
 * Redistributions of source code must retain the above copyright notice, this
 * list of conditions and the following disclaimer.
 *
 * Redistributions in binary form must reproduce the above copyright notice,
 * this list of conditions and the following disclaimer in the documentation
 * and/or other materials provided with the distribution.
 * Neither the name of the HISP project nor the names of its contributors may
 * be used to endorse or promote products derived from this software without
 * specific prior written permission.
 *
 * THIS SOFTWARE IS PROVIDED BY THE COPYRIGHT HOLDERS AND CONTRIBUTORS "AS IS" AND
 * ANY EXPRESS OR IMPLIED WARRANTIES, INCLUDING, BUT NOT LIMITED TO, THE IMPLIED
 * WARRANTIES OF MERCHANTABILITY AND FITNESS FOR A PARTICULAR PURPOSE ARE
 * DISCLAIMED. IN NO EVENT SHALL THE COPYRIGHT OWNER OR CONTRIBUTORS BE LIABLE FOR
 * ANY DIRECT, INDIRECT, INCIDENTAL, SPECIAL, EXEMPLARY, OR CONSEQUENTIAL DAMAGES
 * (INCLUDING, BUT NOT LIMITED TO, PROCUREMENT OF SUBSTITUTE GOODS OR SERVICES;
 * LOSS OF USE, DATA, OR PROFITS; OR BUSINESS INTERRUPTION) HOWEVER CAUSED AND ON
 * ANY THEORY OF LIABILITY, WHETHER IN CONTRACT, STRICT LIABILITY, OR TORT
 * (INCLUDING NEGLIGENCE OR OTHERWISE) ARISING IN ANY WAY OUT OF THE USE OF THIS
 * SOFTWARE, EVEN IF ADVISED OF THE POSSIBILITY OF SUCH DAMAGE.
 */
package org.hisp.dhis.analytics.table.setting;

import static org.hisp.dhis.external.conf.ConfigurationKey.CITUS_EXTENSION;
import static org.junit.jupiter.api.Assertions.assertEquals;
import static org.junit.jupiter.api.Assertions.assertFalse;
import static org.junit.jupiter.api.Assertions.assertThrows;
import static org.junit.jupiter.api.Assertions.assertTrue;
import static org.mockito.ArgumentMatchers.any;
import static org.mockito.Mockito.when;

<<<<<<< HEAD
import java.util.List;
=======
import java.util.Set;
>>>>>>> f6a46c56
import org.hisp.dhis.analytics.table.model.Skip;
import org.hisp.dhis.configuration.CitusSettings;
import org.hisp.dhis.configuration.CitusSettings.PgExtension;
import org.hisp.dhis.db.model.Database;
import org.hisp.dhis.external.conf.ConfigurationKey;
import org.hisp.dhis.external.conf.DhisConfigurationProvider;
import org.hisp.dhis.setting.SystemSettingManager;
import org.junit.jupiter.api.BeforeEach;
import org.junit.jupiter.api.Test;
import org.junit.jupiter.api.extension.ExtendWith;
import org.mockito.Mock;
import org.mockito.junit.jupiter.MockitoExtension;
import org.springframework.jdbc.core.JdbcTemplate;
import org.springframework.jdbc.core.RowMapper;

@ExtendWith(MockitoExtension.class)
class AnalyticsTableSettingsTest {
  @Mock private DhisConfigurationProvider config;

  @Mock private JdbcTemplate jdbcTemplate;

  @Mock private SystemSettingManager systemSettings;

  private AnalyticsTableSettings settings;

  private CitusSettings citusSettings;

  @BeforeEach
  public void before() {
    citusSettings = new CitusSettings(config, jdbcTemplate);
    citusSettings.init();

    settings = new AnalyticsTableSettings(config, systemSettings, citusSettings);
  }

  @Test
  void testGetAndValidateDatabase() {
    assertEquals(Database.POSTGRESQL, settings.getAndValidateDatabase("POSTGRESQL"));
  }

  @Test
  void testGetAndValidateInvalidDatabase() {
    assertThrows(IllegalArgumentException.class, () -> settings.getAndValidateDatabase("ORACLE"));
  }

  @Test
  void testGetAnalyticsDatabase() {
    when(config.getProperty(ConfigurationKey.ANALYTICS_DATABASE))
        .thenReturn(ConfigurationKey.ANALYTICS_DATABASE.getDefaultValue());

    assertEquals(Database.POSTGRESQL, settings.getAnalyticsDatabase());
  }

  @Test
<<<<<<< HEAD
  void testIsCitusEnabledWhenDisabledByConfig() {
    when(config.isEnabled(CITUS_EXTENSION)).thenReturn(false);
    assertFalse(citusSettings.isCitusExtensionEnabled());
  }

  @Test
  void testIsCitusEnabledWhenNoCitusExtensionInstalled() {
    when(config.isEnabled(CITUS_EXTENSION)).thenReturn(true);
    mockTemplate(List.of());
    assertFalse(citusSettings.isCitusExtensionEnabled());
  }

  @Test
  void testIsCitusEnabledWhenInstalledButNotCreated() {
    when(config.isEnabled(CITUS_EXTENSION)).thenReturn(true);
    mockTemplate(List.of(new PgExtension("citus", null)));
    assertFalse(citusSettings.isCitusExtensionEnabled());
  }

  @Test
  void testIsCitusEnabledWhenInstalledAndCreated() {
    when(config.isEnabled(CITUS_EXTENSION)).thenReturn(true);
    mockTemplate(List.of(new PgExtension("citus", "V1.0")));
    assertTrue(citusSettings.isCitusExtensionEnabled());
  }

  private void mockTemplate(List<PgExtension> objects) {
    when(jdbcTemplate.query(any(String.class), any(RowMapper.class))).thenReturn(objects);
  }

  @Test
  void testToSkip() {
    assertEquals(Skip.INCLUDE, settings.toSkip(true));
    assertEquals(Skip.SKIP, settings.toSkip(false));
=======
  void testGetSkipIndexDimensionsDefault() {
    when(config.getProperty(ConfigurationKey.ANALYTICS_TABLE_SKIP_INDEX))
        .thenReturn(ConfigurationKey.ANALYTICS_TABLE_SKIP_INDEX.getDefaultValue());

    assertEquals(Set.of(), settings.getSkipIndexDimensions());
  }

  @Test
  void testGetSkipIndexDimensions() {
    when(config.getProperty(ConfigurationKey.ANALYTICS_TABLE_SKIP_INDEX))
        .thenReturn("kJ7yGrfR413, Hg5tGfr2fas  , Ju71jG19Kaq,b5TgfRL9pUq");

    assertEquals(
        Set.of("kJ7yGrfR413", "Hg5tGfr2fas", "Ju71jG19Kaq", "b5TgfRL9pUq"),
        settings.getSkipIndexDimensions());
  }

  @Test
  void testGetSkipColumnDimensions() {
    when(config.getProperty(ConfigurationKey.ANALYTICS_TABLE_SKIP_COLUMN))
        .thenReturn("sixmonthlyapril, financialapril  , financialjuly,financialnov");

    assertEquals(
        Set.of("sixmonthlyapril", "financialapril", "financialjuly", "financialnov"),
        settings.getSkipColumnDimensions());
>>>>>>> f6a46c56
  }

  @Test
  void testToSet() {
    Set<String> expected = Set.of("kJ7yGrfR413", "Hg5tGfr2fas", "Ju71jG19Kaq", "b5TgfRL9pUq");
    assertEquals(expected, settings.toSet("kJ7yGrfR413, Hg5tGfr2fas  , Ju71jG19Kaq,b5TgfRL9pUq"));
  }

  @Test
  void testToSkip() {
    assertEquals(Skip.INCLUDE, settings.toSkip(true));
    assertEquals(Skip.SKIP, settings.toSkip(false));
  }
}<|MERGE_RESOLUTION|>--- conflicted
+++ resolved
@@ -35,11 +35,8 @@
 import static org.mockito.ArgumentMatchers.any;
 import static org.mockito.Mockito.when;
 
-<<<<<<< HEAD
 import java.util.List;
-=======
 import java.util.Set;
->>>>>>> f6a46c56
 import org.hisp.dhis.analytics.table.model.Skip;
 import org.hisp.dhis.configuration.CitusSettings;
 import org.hisp.dhis.configuration.CitusSettings.PgExtension;
@@ -94,7 +91,6 @@
   }
 
   @Test
-<<<<<<< HEAD
   void testIsCitusEnabledWhenDisabledByConfig() {
     when(config.isEnabled(CITUS_EXTENSION)).thenReturn(false);
     assertFalse(citusSettings.isCitusExtensionEnabled());
@@ -126,10 +122,6 @@
   }
 
   @Test
-  void testToSkip() {
-    assertEquals(Skip.INCLUDE, settings.toSkip(true));
-    assertEquals(Skip.SKIP, settings.toSkip(false));
-=======
   void testGetSkipIndexDimensionsDefault() {
     when(config.getProperty(ConfigurationKey.ANALYTICS_TABLE_SKIP_INDEX))
         .thenReturn(ConfigurationKey.ANALYTICS_TABLE_SKIP_INDEX.getDefaultValue());
@@ -155,7 +147,6 @@
     assertEquals(
         Set.of("sixmonthlyapril", "financialapril", "financialjuly", "financialnov"),
         settings.getSkipColumnDimensions());
->>>>>>> f6a46c56
   }
 
   @Test
