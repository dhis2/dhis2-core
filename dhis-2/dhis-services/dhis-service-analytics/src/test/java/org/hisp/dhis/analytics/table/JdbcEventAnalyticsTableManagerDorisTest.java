--- conflicted
+++ resolved
@@ -41,6 +41,7 @@
 import static org.hisp.dhis.test.TestBase.createProgram;
 import static org.hisp.dhis.test.TestBase.createProgramStage;
 import static org.mockito.Mockito.when;
+
 import java.time.LocalDate;
 import java.time.ZoneId;
 import java.util.Date;
@@ -93,11 +94,7 @@
   @Mock private CategoryService categoryService;
 
   @Mock private SystemSettingsProvider settingsProvider;
-<<<<<<< HEAD
-  
-=======
-
->>>>>>> cb10abb9
+
   @Mock private SystemSettings settings;
 
   @Mock private DatabaseInfoProvider databaseInfoProvider;
