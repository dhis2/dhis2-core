/*
 * Copyright (c) 2004-2022, University of Oslo
 * All rights reserved.
 *
 * Redistribution and use in source and binary forms, with or without
 * modification, are permitted provided that the following conditions are met:
 * Redistributions of source code must retain the above copyright notice, this
 * list of conditions and the following disclaimer.
 *
 * Redistributions in binary form must reproduce the above copyright notice,
 * this list of conditions and the following disclaimer in the documentation
 * and/or other materials provided with the distribution.
 * Neither the name of the HISP project nor the names of its contributors may
 * be used to endorse or promote products derived from this software without
 * specific prior written permission.
 *
 * THIS SOFTWARE IS PROVIDED BY THE COPYRIGHT HOLDERS AND CONTRIBUTORS "AS IS" AND
 * ANY EXPRESS OR IMPLIED WARRANTIES, INCLUDING, BUT NOT LIMITED TO, THE IMPLIED
 * WARRANTIES OF MERCHANTABILITY AND FITNESS FOR A PARTICULAR PURPOSE ARE
 * DISCLAIMED. IN NO EVENT SHALL THE COPYRIGHT OWNER OR CONTRIBUTORS BE LIABLE FOR
 * ANY DIRECT, INDIRECT, INCIDENTAL, SPECIAL, EXEMPLARY, OR CONSEQUENTIAL DAMAGES
 * (INCLUDING, BUT NOT LIMITED TO, PROCUREMENT OF SUBSTITUTE GOODS OR SERVICES;
 * LOSS OF USE, DATA, OR PROFITS; OR BUSINESS INTERRUPTION) HOWEVER CAUSED AND ON
 * ANY THEORY OF LIABILITY, WHETHER IN CONTRACT, STRICT LIABILITY, OR TORT
 * (INCLUDING NEGLIGENCE OR OTHERWISE) ARISING IN ANY WAY OUT OF THE USE OF THIS
 * SOFTWARE, EVEN IF ADVISED OF THE POSSIBILITY OF SUCH DAMAGE.
 */
package org.hisp.dhis.analytics.table;

import static java.time.LocalDate.now;
import static org.hamcrest.MatcherAssert.assertThat;
import static org.hamcrest.Matchers.containsString;
import static org.hamcrest.Matchers.equalTo;
import static org.hamcrest.Matchers.hasSize;
import static org.hamcrest.Matchers.is;
import static org.hamcrest.Matchers.notNullValue;
import static org.hisp.dhis.DhisConvenienceTest.createCategory;
import static org.hisp.dhis.DhisConvenienceTest.createCategoryCombo;
import static org.hisp.dhis.DhisConvenienceTest.createDataElement;
import static org.hisp.dhis.DhisConvenienceTest.createProgram;
import static org.hisp.dhis.DhisConvenienceTest.createProgramStage;
import static org.hisp.dhis.DhisConvenienceTest.createProgramTrackedEntityAttribute;
import static org.hisp.dhis.DhisConvenienceTest.createTrackedEntityAttribute;
import static org.hisp.dhis.DhisConvenienceTest.getDate;
import static org.hisp.dhis.analytics.ColumnDataType.BIGINT;
import static org.hisp.dhis.analytics.ColumnDataType.CHARACTER_11;
import static org.hisp.dhis.analytics.ColumnDataType.DOUBLE;
import static org.hisp.dhis.analytics.ColumnDataType.GEOMETRY;
import static org.hisp.dhis.analytics.ColumnDataType.GEOMETRY_POINT;
import static org.hisp.dhis.analytics.ColumnDataType.INTEGER;
import static org.hisp.dhis.analytics.ColumnDataType.TEXT;
import static org.hisp.dhis.analytics.ColumnDataType.TIMESTAMP;
import static org.junit.jupiter.api.Assertions.assertNotNull;
import static org.mockito.Mockito.mock;
import static org.mockito.Mockito.verify;
import static org.mockito.Mockito.when;

import java.time.LocalDate;
import java.time.ZoneId;
import java.util.ArrayList;
import java.util.Date;
import java.util.HashSet;
import java.util.List;
import java.util.Map;
import java.util.Set;
import java.util.stream.Collectors;

import org.hisp.dhis.analytics.AggregationType;
import org.hisp.dhis.analytics.AnalyticsExportSettings;
import org.hisp.dhis.analytics.AnalyticsTable;
import org.hisp.dhis.analytics.AnalyticsTableColumn;
import org.hisp.dhis.analytics.AnalyticsTableHookService;
import org.hisp.dhis.analytics.AnalyticsTablePartition;
import org.hisp.dhis.analytics.AnalyticsTableType;
import org.hisp.dhis.analytics.AnalyticsTableUpdateParams;
import org.hisp.dhis.analytics.ColumnNotNullConstraint;
import org.hisp.dhis.analytics.IndexType;
import org.hisp.dhis.analytics.partition.PartitionManager;
import org.hisp.dhis.analytics.util.AnalyticsTableAsserter;
import org.hisp.dhis.category.Category;
import org.hisp.dhis.category.CategoryCombo;
import org.hisp.dhis.category.CategoryOptionGroupSet;
import org.hisp.dhis.category.CategoryService;
import org.hisp.dhis.common.IdentifiableObjectManager;
import org.hisp.dhis.common.ValueType;
import org.hisp.dhis.dataapproval.DataApprovalLevelService;
import org.hisp.dhis.dataelement.DataElement;
import org.hisp.dhis.jdbc.StatementBuilder;
import org.hisp.dhis.jdbc.statementbuilder.PostgreSQLStatementBuilder;
import org.hisp.dhis.organisationunit.OrganisationUnitGroupSet;
import org.hisp.dhis.organisationunit.OrganisationUnitLevel;
import org.hisp.dhis.organisationunit.OrganisationUnitService;
import org.hisp.dhis.period.PeriodType;
import org.hisp.dhis.program.Program;
import org.hisp.dhis.program.ProgramStage;
import org.hisp.dhis.program.ProgramTrackedEntityAttribute;
import org.hisp.dhis.random.BeanRandomizer;
import org.hisp.dhis.resourcetable.ResourceTableService;
import org.hisp.dhis.setting.SettingKey;
import org.hisp.dhis.setting.SystemSettingManager;
import org.hisp.dhis.system.database.DatabaseInfo;
import org.hisp.dhis.trackedentity.TrackedEntityAttribute;
import org.joda.time.DateTime;
import org.junit.jupiter.api.BeforeEach;
import org.junit.jupiter.api.Test;
import org.junit.jupiter.api.extension.ExtendWith;
import org.mockito.ArgumentCaptor;
import org.mockito.Mock;
import org.mockito.Mockito;
import org.mockito.junit.jupiter.MockitoExtension;
import org.springframework.jdbc.core.JdbcTemplate;

//import com.google.common.collect.Lists;

/**
 * @author Luciano Fiandesio
 */
@ExtendWith( MockitoExtension.class )
class JdbcEventAnalyticsTableManagerTest
{
    @Mock
    private IdentifiableObjectManager idObjectManager;

    @Mock
    private OrganisationUnitService organisationUnitService;

    @Mock
    private CategoryService categoryService;

    private StatementBuilder statementBuilder;

    @Mock
    private SystemSettingManager systemSettingManager;

    @Mock
    private DatabaseInfo databaseInfo;

    @Mock
    private JdbcTemplate jdbcTemplate;

    @Mock
<<<<<<< HEAD
    private ResourceTableService resourceTableService;
=======
    private AnalyticsExportSettings analyticsExportSettings;
>>>>>>> 9779e8e8

    private JdbcEventAnalyticsTableManager subject;

    private Date today;

    private static final Date START_TIME = new DateTime( 2019, 8, 1, 0, 0 ).toDate();

    private final static String TABLE_PREFIX = "analytics_event_";

    private static final String FROM_CLAUSE = "from programstageinstance where programstageinstanceid=psi.programstageinstanceid";

    private List<AnalyticsTableColumn> periodColumns = PeriodType.getAvailablePeriodTypes().stream().map( pt -> {
        String column = quote( pt.getName().toLowerCase() );
        return new AnalyticsTableColumn( column, TEXT, "dps" + "." + column );
    } ).collect( Collectors.toList() );

    private final BeanRandomizer rnd = BeanRandomizer.create();

    @BeforeEach
    public void setUp()
    {
        statementBuilder = new PostgreSQLStatementBuilder();

        today = Date.from( LocalDate.of( 2019, 7, 6 ).atStartOfDay( ZoneId.systemDefault() ).toInstant() );

        subject = new JdbcEventAnalyticsTableManager( idObjectManager, organisationUnitService, categoryService,
            systemSettingManager, mock( DataApprovalLevelService.class ), resourceTableService,
            mock( AnalyticsTableHookService.class ), statementBuilder, mock( PartitionManager.class ), databaseInfo,
            jdbcTemplate, analyticsExportSettings );
    }

    @Test
    void verifyTableType()
    {
        assertThat( subject.getAnalyticsTableType(), is( AnalyticsTableType.EVENT ) );
    }

    @Test
    void verifyGetLatestAnalyticsTables()
    {
        Program prA = createProgram( 'A' );
        Program prB = createProgram( 'B' );
        Program prC = createProgram( 'C' );
        Program prD = createProgram( 'D' );
        List<Program> programs = List.of( prA, prB, prC, prD );

        Date lastFullTableUpdate = new DateTime( 2019, 3, 1, 2, 0 ).toDate();
        Date lastLatestPartitionUpdate = new DateTime( 2019, 3, 1, 9, 0 ).toDate();
        Date startTime = new DateTime( 2019, 3, 1, 10, 0 ).toDate();

        Set<String> skipPrograms = new HashSet<>();
        skipPrograms.add( prC.getUid() );
        skipPrograms.add( prD.getUid() );

        AnalyticsTableUpdateParams params = AnalyticsTableUpdateParams.newBuilder().withStartTime( startTime )
            .withLatestPartition().withSkipPrograms( skipPrograms ).build();

        List<Map<String, Object>> queryResp = new ArrayList<>();
        queryResp.add( Map.of( "dataelementid", 1 ) );

        when( systemSettingManager.getDateSetting( SettingKey.LAST_SUCCESSFUL_ANALYTICS_TABLES_UPDATE ) )
            .thenReturn( lastFullTableUpdate );
        when( systemSettingManager.getDateSetting( SettingKey.LAST_SUCCESSFUL_LATEST_ANALYTICS_PARTITION_UPDATE ) )
            .thenReturn( lastLatestPartitionUpdate );
        when( jdbcTemplate.queryForList( Mockito.anyString() ) ).thenReturn( queryResp );
        when( idObjectManager.getAllNoAcl( Program.class ) ).thenReturn( programs );

        List<AnalyticsTable> tables = subject.getAnalyticsTables( params );
        assertThat( tables, hasSize( 2 ) );

        AnalyticsTable tableA = tables.get( 0 );
        AnalyticsTable tableB = tables.get( 1 );

        assertThat( tableA, notNullValue() );
        assertThat( tableB, notNullValue() );

        AnalyticsTablePartition partitionA = tableA.getLatestPartition();
        AnalyticsTablePartition partitionB = tableA.getLatestPartition();

        assertThat( partitionA, notNullValue() );
        assertThat( partitionA.isLatestPartition(), equalTo( true ) );
        assertThat( partitionA.getStartDate(), equalTo( lastFullTableUpdate ) );
        assertThat( partitionA.getEndDate(), equalTo( startTime ) );

        assertThat( partitionB, notNullValue() );
        assertThat( partitionB.isLatestPartition(), equalTo( true ) );
        assertThat( partitionB.getStartDate(), equalTo( lastFullTableUpdate ) );
        assertThat( partitionB.getEndDate(), equalTo( startTime ) );
    }

    @Test
    void verifyGetTableWithCategoryCombo()
    {
        Program program = createProgram( 'A' );

        Category categoryA = createCategory( 'A' );
        categoryA.setCreated( getDate( 2019, 12, 3 ) );
        Category categoryB = createCategory( 'B' );
        categoryA.setCreated( getDate( 2018, 8, 5 ) );
        CategoryCombo categoryCombo = createCategoryCombo( 'B', categoryA, categoryB );

        addCategoryCombo( program, categoryCombo );

<<<<<<< HEAD
        when( idObjectManager.getAllNoAcl( Program.class ) ).thenReturn( Lists.newArrayList( program ) );
        when( resourceTableService.generateDataYears() )
            .thenReturn( Lists.newArrayList( 2018, 2019, now().getYear() ) );

        List<Integer> availableDataYears = resourceTableService.generateDataYears();

        when( jdbcTemplate.queryForList(
            getYearQueryForCurrentYear( program, true, availableDataYears ),
            Integer.class ) ).thenReturn( Lists.newArrayList( 2018, 2019 ) );
=======
        when( idObjectManager.getAllNoAcl( Program.class ) ).thenReturn( List.of( program ) );

        when( jdbcTemplate.queryForList(
            getYearQueryForCurrentYear( program, true ),
            Integer.class ) ).thenReturn( List.of( 2018, 2019 ) );
>>>>>>> 9779e8e8

        AnalyticsTableUpdateParams params = AnalyticsTableUpdateParams.newBuilder().withLastYears( 2 )
            .withStartTime( START_TIME ).withToday( today ).build();

        List<AnalyticsTable> tables = subject.getAnalyticsTables( params );

        assertThat( tables, hasSize( 1 ) );

        new AnalyticsTableAsserter.Builder( tables.get( 0 ) )
            .withTableType( AnalyticsTableType.EVENT )
            .withTableName( TABLE_PREFIX + program.getUid().toLowerCase() )
            .withColumnSize( 55 )
            .withDefaultColumns( subject.getFixedColumns() )
            .addColumns( periodColumns )
            .addColumn( categoryA.getUid(), CHARACTER_11, "acs.", categoryA.getCreated() )
            .addColumn( categoryB.getUid(), CHARACTER_11, "acs.", categoryB.getCreated() ).build().verify();
    }

    @Test
    void verifyGetTableWithDataElements()
    {
        when( databaseInfo.isSpatialSupport() ).thenReturn( true );
        Program program = createProgram( 'A' );

        DataElement d1 = createDataElement( 'Z', ValueType.TEXT, AggregationType.SUM );
        DataElement d2 = createDataElement( 'P', ValueType.PERCENTAGE, AggregationType.SUM );
        DataElement d3 = createDataElement( 'Y', ValueType.BOOLEAN, AggregationType.NONE );
        DataElement d4 = createDataElement( 'W', ValueType.DATE, AggregationType.LAST );
        DataElement d5 = createDataElement( 'G', ValueType.ORGANISATION_UNIT, AggregationType.NONE );
        DataElement d6 = createDataElement( 'H', ValueType.INTEGER, AggregationType.SUM );
        DataElement d7 = createDataElement( 'U', ValueType.COORDINATE, AggregationType.NONE );

        ProgramStage ps1 = createProgramStage( 'A', Set.of( d1, d2, d3, d4, d5, d6, d7 ) );

        program.setProgramStages( Set.of( ps1 ) );

        when( idObjectManager.getAllNoAcl( Program.class ) ).thenReturn( List.of( program ) );

        String aliasD1 = "(select eventdatavalues #>> '{%s, value}' " + FROM_CLAUSE + " ) as \"%s\"";
        String aliasD2 = "(select cast(eventdatavalues #>> '{%s, value}' as " + statementBuilder.getDoubleColumnType()
            + ") " + FROM_CLAUSE + "  and eventdatavalues #>> '{%s,value}' " + statementBuilder.getRegexpMatch()
            + " '^(-?[0-9]+)(\\.[0-9]+)?$') as \"%s\"";
        String aliasD3 = "(select case when eventdatavalues #>> '{%s, value}' = 'true' then 1 when eventdatavalues #>> '{%s, value}' = 'false' then 0 else null end "
            + FROM_CLAUSE + " ) as \"%s\"";
        String aliasD4 = "(select cast(eventdatavalues #>> '{%s, value}' as timestamp) " + FROM_CLAUSE
            + "  and eventdatavalues #>> '{%s,value}' " + statementBuilder.getRegexpMatch()
            + " '^\\d{4}-\\d{2}-\\d{2}(\\s|T)?((\\d{2}:)(\\d{2}:)?(\\d{2}))?(|.(\\d{3})|.(\\d{3})Z)?$') as \"%s\"";
        String aliasD5 = "(select ou.uid from organisationunit ou where ou.uid = " + "(select eventdatavalues #>> '{"
            + d5.getUid() + ", value}' " + FROM_CLAUSE + " )) as \"" + d5.getUid() + "\"";
        String aliasD6 = "(select cast(eventdatavalues #>> '{%s, value}' as bigint) " + FROM_CLAUSE
            + "  and eventdatavalues #>> '{%s,value}' " + statementBuilder.getRegexpMatch()
            + " '^(-?[0-9]+)(\\.[0-9]+)?$') as \"%s\"";
        String aliasD7 = "(select ST_GeomFromGeoJSON('{\"type\":\"Point\", \"coordinates\":' || (eventdatavalues #>> '{%s, value}') || ', \"crs\":{\"type\":\"name\", \"properties\":{\"name\":\"EPSG:4326\"}}}') from programstageinstance where programstageinstanceid=psi.programstageinstanceid ) as \"%s\"";
        String aliasD5_geo = "(select ou.geometry from organisationunit ou where ou.uid = (select eventdatavalues #>> '{"
            + d5.getUid() + ", value}' " + FROM_CLAUSE + " )) as \"" + d5.getUid() + "\"";
        String aliasD5_name = "(select ou.name from organisationunit ou where ou.uid = (select eventdatavalues #>> '{"
            + d5.getUid() + ", value}' " + FROM_CLAUSE + " )) as \"" + d5.getUid() + "\"";

        AnalyticsTableUpdateParams params = AnalyticsTableUpdateParams.newBuilder().withLastYears( 2 )
            .withStartTime( START_TIME ).withToday( today ).build();

        when( resourceTableService.generateDataYears() )
            .thenReturn( Lists.newArrayList( 2018, 2019, now().getYear() ) );

        List<Integer> availableDataYears = resourceTableService.generateDataYears();

        when( jdbcTemplate.queryForList(
<<<<<<< HEAD
            getYearQueryForCurrentYear( program, true, availableDataYears ),
            Integer.class ) ).thenReturn( Lists.newArrayList( 2018, 2019 ) );
=======
            getYearQueryForCurrentYear( program, true ),
            Integer.class ) ).thenReturn( List.of( 2018, 2019 ) );
>>>>>>> 9779e8e8

        List<AnalyticsTable> tables = subject.getAnalyticsTables( params );

        assertThat( tables, hasSize( 1 ) );

        new AnalyticsTableAsserter.Builder( tables.get( 0 ) )
            .withTableName( TABLE_PREFIX + program.getUid().toLowerCase() )
            .withTableType( AnalyticsTableType.EVENT )
            .withColumnSize( 62 )
            .addColumns( periodColumns )
            .addColumn( d1.getUid(), TEXT, toAlias( aliasD1, d1.getUid() ) ) // ValueType.TEXT
            .addColumn( d2.getUid(), DOUBLE, toAlias( aliasD2, d2.getUid() ) ) // ValueType.PERCENTAGE
            .addColumn( d3.getUid(), INTEGER, toAlias( aliasD3, d3.getUid() ) ) // ValueType.BOOLEAN
            .addColumn( d4.getUid(), TIMESTAMP, toAlias( aliasD4, d4.getUid() ) ) // ValueType.DATE
            .addColumn( d5.getUid(), TEXT, toAlias( aliasD5, d5.getUid() ) ) // ValueType.ORGANISATION_UNIT
            .addColumn( d6.getUid(), BIGINT, toAlias( aliasD6, d6.getUid() ) ) // ValueType.INTEGER
            .addColumn( d7.getUid(), GEOMETRY_POINT, toAlias( aliasD7, d7.getUid() ) ) // ValueType.COORDINATES
            // element d5 also creates a Geo column
            .addColumn( d5.getUid() + "_geom", GEOMETRY, toAlias( aliasD5_geo, d5.getUid() ), IndexType.GIST )
            // element d5 also creates a Name column
            .addColumn( d5.getUid() + "_name", TEXT, toAlias( aliasD5_name, d5.getUid() + "_name" ) )
            .withDefaultColumns( subject.getFixedColumns() ).build().verify();
    }

    @Test
    void verifyGetTableWithTrackedEntityAttribute()
    {
        when( databaseInfo.isSpatialSupport() ).thenReturn( true );
        Program program = createProgram( 'A' );

        TrackedEntityAttribute tea1 = rnd.nextObject( TrackedEntityAttribute.class );
        tea1.setValueType( ValueType.ORGANISATION_UNIT );

        ProgramTrackedEntityAttribute tea = new ProgramTrackedEntityAttribute( program, tea1 );

        program.setProgramAttributes( List.of( tea ) );

        DataElement d1 = createDataElement( 'Z', ValueType.TEXT, AggregationType.SUM );

        ProgramStage ps1 = createProgramStage( 'A', Set.of( d1 ) );

        program.setProgramStages( Set.of( ps1 ) );

        when( idObjectManager.getAllNoAcl( Program.class ) ).thenReturn( List.of( program ) );

        String aliasD1 = "(select eventdatavalues #>> '{%s, value}' " + FROM_CLAUSE + " ) as \"%s\"";
        String aliasTea1 = "(select %s from organisationunit ou where ou.uid = (select value from "
            + "trackedentityattributevalue where trackedentityinstanceid=pi.trackedentityinstanceid and "
            + "trackedentityattributeid=%d)) as \"%s\"";

        AnalyticsTableUpdateParams params = AnalyticsTableUpdateParams.newBuilder().withLastYears( 2 )
            .withStartTime( START_TIME ).withToday( today ).build();

        when( resourceTableService.generateDataYears() )
            .thenReturn( Lists.newArrayList( 2018, 2019, now().getYear() ) );

        List<Integer> availableDataYears = resourceTableService.generateDataYears();

        when( jdbcTemplate.queryForList(
<<<<<<< HEAD
            getYearQueryForCurrentYear( program, true, availableDataYears ),
            Integer.class ) ).thenReturn( Lists.newArrayList( 2018, 2019 ) );
=======
            getYearQueryForCurrentYear( program, true ),
            Integer.class ) ).thenReturn( List.of( 2018, 2019 ) );
>>>>>>> 9779e8e8

        List<AnalyticsTable> tables = subject.getAnalyticsTables( params );

        assertThat( tables, hasSize( 1 ) );

        new AnalyticsTableAsserter.Builder( tables.get( 0 ) )
            .withTableName( TABLE_PREFIX + program.getUid().toLowerCase() )
            .withTableType( AnalyticsTableType.EVENT )
            .withColumnSize( 57 ).addColumns( periodColumns )
            .addColumn( d1.getUid(), TEXT, toAlias( aliasD1, d1.getUid() ) ) // ValueType.TEXT
            .addColumn( tea1.getUid(), TEXT, String.format( aliasTea1, "ou.uid", tea1.getId(), tea1.getUid() ) )
            // Second Geometry column created from the OU column above
            .addColumn( tea1.getUid() + "_geom", GEOMETRY,
                String.format( aliasTea1, "ou.geometry", tea1.getId(), tea1.getUid() ), IndexType.GIST )
            .addColumn( tea1.getUid() + "_name", TEXT,
                String.format( aliasTea1, "ou.name", tea1.getId(), tea1.getUid() ) )
            .withDefaultColumns( subject.getFixedColumns() ).build().verify();
    }

    @Test
    void verifyDataElementTypeOrgUnitFetchesOuNameWhenPopulatingEventAnalyticsTable()
    {
        ArgumentCaptor<String> sql = ArgumentCaptor.forClass( String.class );
        when( databaseInfo.isSpatialSupport() ).thenReturn( true );
        Program programA = createProgram( 'A' );

        DataElement d5 = createDataElement( 'G', ValueType.ORGANISATION_UNIT, AggregationType.NONE );

        ProgramStage ps1 = createProgramStage( 'A', Set.of( d5 ) );

        programA.setProgramStages( Set.of( ps1 ) );

        when( idObjectManager.getAllNoAcl( Program.class ) ).thenReturn( List.of( programA ) );

        AnalyticsTableUpdateParams params = AnalyticsTableUpdateParams.newBuilder().withLastYears( 2 )
            .withStartTime( START_TIME ).withToday( today ).build();

        when( resourceTableService.generateDataYears() )
            .thenReturn( Lists.newArrayList( 2018, 2019, now().getYear() ) );

        List<Integer> availableDataYears = resourceTableService.generateDataYears();

        when( jdbcTemplate.queryForList(
<<<<<<< HEAD
            getYearQueryForCurrentYear( programA, true, availableDataYears ),
            Integer.class ) ).thenReturn( Lists.newArrayList( 2018, 2019 ) );
=======
            getYearQueryForCurrentYear( programA, true ),
            Integer.class ) ).thenReturn( List.of( 2018, 2019 ) );
>>>>>>> 9779e8e8

        when( resourceTableService.generateDataYears() )
            .thenReturn( Lists.newArrayList( 2018, 2019, now().getYear() ) );

        subject.populateTable( params,
            PartitionUtils.getTablePartitions( subject.getAnalyticsTables( params ) ).get( 0 ) );

        verify( jdbcTemplate ).execute( sql.capture() );

        String ouQuery = "(select ou.%s from organisationunit ou where ou.uid = " + "(select eventdatavalues #>> '{"
            + d5.getUid() + ", value}' from programstageinstance where "
            + "programstageinstanceid=psi.programstageinstanceid )) as \"" + d5.getUid() + "\"";

        assertThat( sql.getValue(), containsString( String.format( ouQuery, "uid" ) ) );
        assertThat( sql.getValue(), containsString( String.format( ouQuery, "name" ) ) );
    }

    @Test
    void verifyTeiTypeOrgUnitFetchesOuNameWhenPopulatingEventAnalyticsTable()
    {
        ArgumentCaptor<String> sql = ArgumentCaptor.forClass( String.class );
        when( databaseInfo.isSpatialSupport() ).thenReturn( true );
        Program programA = createProgram( 'A' );

        TrackedEntityAttribute tea = createTrackedEntityAttribute( 'a', ValueType.ORGANISATION_UNIT );
        tea.setId( 9999 );

        ProgramTrackedEntityAttribute programTrackedEntityAttribute = createProgramTrackedEntityAttribute( programA,
            tea );

        programA.setProgramAttributes( List.of( programTrackedEntityAttribute ) );

<<<<<<< HEAD
        when( idObjectManager.getAllNoAcl( Program.class ) ).thenReturn( Lists.newArrayList( programA ) );
        when( resourceTableService.generateDataYears() )
            .thenReturn( Lists.newArrayList( 2018, 2019, now().getYear() ) );

        List<Integer> availableDataYears = resourceTableService.generateDataYears();
=======
        when( idObjectManager.getAllNoAcl( Program.class ) ).thenReturn( List.of( programA ) );
>>>>>>> 9779e8e8

        AnalyticsTableUpdateParams params = AnalyticsTableUpdateParams.newBuilder().withLastYears( 2 )
            .withStartTime( START_TIME ).withToday( today ).build();

        when( jdbcTemplate.queryForList(
<<<<<<< HEAD
            getYearQueryForCurrentYear( programA, true, availableDataYears ),
            Integer.class ) ).thenReturn( Lists.newArrayList( 2018, 2019 ) );
=======
            getYearQueryForCurrentYear( programA, true ),
            Integer.class ) ).thenReturn( List.of( 2018, 2019 ) );
>>>>>>> 9779e8e8

        subject.populateTable( params,
            PartitionUtils.getTablePartitions( subject.getAnalyticsTables( params ) ).get( 0 ) );

        verify( jdbcTemplate ).execute( sql.capture() );

        String ouQuery = "(select ou.%s from organisationunit ou where ou.uid = "
            + "(select value from trackedentityattributevalue where trackedentityinstanceid=pi.trackedentityinstanceid and "
            + "trackedentityattributeid=9999)) as \"" + tea.getUid() + "\"";

        assertThat( sql.getValue(), containsString( String.format( ouQuery, "uid" ) ) );
        assertThat( sql.getValue(), containsString( String.format( ouQuery, "name" ) ) );
    }

    @Test
    void verifyOrgUnitOwnershipJoinsWhenPopulatingEventAnalyticsTable()
    {
        // Given fixtures/expectations
        ArgumentCaptor<String> sql = ArgumentCaptor.forClass( String.class );
        when( databaseInfo.isSpatialSupport() ).thenReturn( true );
        Program programA = createProgram( 'A' );

        TrackedEntityAttribute tea = createTrackedEntityAttribute( 'a', ValueType.ORGANISATION_UNIT );
        tea.setId( 9999 );

        ProgramTrackedEntityAttribute programTrackedEntityAttribute = createProgramTrackedEntityAttribute( programA,
            tea );

        programA.setProgramAttributes( List.of( programTrackedEntityAttribute ) );

<<<<<<< HEAD
        when( idObjectManager.getAllNoAcl( Program.class ) ).thenReturn( Lists.newArrayList( programA ) );
        when( resourceTableService.generateDataYears() )
            .thenReturn( Lists.newArrayList( 2018, 2019, now().getYear() ) );

        List<Integer> availableDataYears = resourceTableService.generateDataYears();
=======
        when( idObjectManager.getAllNoAcl( Program.class ) ).thenReturn( List.of( programA ) );
>>>>>>> 9779e8e8

        AnalyticsTableUpdateParams params = AnalyticsTableUpdateParams.newBuilder().withLastYears( 2 )
            .withStartTime( START_TIME ).withToday( today ).build();

<<<<<<< HEAD
        when( jdbcTemplate.queryForList( getYearQueryForCurrentYear( programA, true, availableDataYears ),
            Integer.class ) )
                .thenReturn( Lists.newArrayList( 2018, 2019 ) );
=======
        when( jdbcTemplate.queryForList( getYearQueryForCurrentYear( programA, true ), Integer.class ) )
            .thenReturn( List.of( 2018, 2019 ) );
>>>>>>> 9779e8e8

        // When
        subject.populateTable( params,
            PartitionUtils.getTablePartitions( subject.getAnalyticsTables( params ) ).get( 0 ) );

        // Then
        verify( jdbcTemplate ).execute( sql.capture() );

        String ouEnrollmentLeftJoin = "left join organisationunit enrollmentou on pi.organisationunitid=enrollmentou.organisationunitid";
        String ouRegistrationLeftJoin = "left join organisationunit registrationou on tei.organisationunitid=registrationou.organisationunitid";

        assertThat( sql.getValue(), containsString( ouEnrollmentLeftJoin ) );
        assertThat( sql.getValue(), containsString( ouRegistrationLeftJoin ) );
    }

    @Test
    void verifyGetAnalyticsTableWithOuLevels()
    {
        List<OrganisationUnitLevel> ouLevels = rnd.objects( OrganisationUnitLevel.class, 2 )
            .collect( Collectors.toList() );
        Program programA = rnd.nextObject( Program.class );
        programA.setId( 0 );

<<<<<<< HEAD
        when( resourceTableService.generateDataYears() )
            .thenReturn( Lists.newArrayList( 2018, 2019, now().getYear() ) );

        List<Integer> availableDataYears = resourceTableService.generateDataYears();
        int startYear = availableDataYears.get( 0 );
        int latestYear = availableDataYears.get( availableDataYears.size() - 1 );

        when( idObjectManager.getAllNoAcl( Program.class ) ).thenReturn( Collections.singletonList( programA ) );
=======
        when( idObjectManager.getAllNoAcl( Program.class ) ).thenReturn( List.of( programA ) );
>>>>>>> 9779e8e8
        when( organisationUnitService.getFilledOrganisationUnitLevels() ).thenReturn( ouLevels );
        when( jdbcTemplate.queryForList(
            "select temp.supportedyear from (select distinct extract(year from " + getDateLinkedToStatus()
                + ") as supportedyear "
                + "from programstageinstance psi inner join programinstance pi on psi.programinstanceid = pi.programinstanceid "
                + "where psi.lastupdated <= '2019-08-01T00:00:00' and pi.programid = 0 and (" + getDateLinkedToStatus()
                + ") is not null " + "and (" + getDateLinkedToStatus() + ") > '1000-01-01' and psi.deleted is false ) "
<<<<<<< HEAD
                + "as temp where temp.supportedyear >= " + startYear + " and temp.supportedyear <= " + latestYear,
            Integer.class ) ).thenReturn( Lists.newArrayList( 2018, 2019 ) );
=======
                + "as temp where temp.supportedyear >= 1975 and temp.supportedyear <= " + LATEST_YEAR_SUPPORTED,
            Integer.class ) ).thenReturn( List.of( 2018, 2019 ) );
>>>>>>> 9779e8e8

        AnalyticsTableUpdateParams params = AnalyticsTableUpdateParams.newBuilder().withStartTime( START_TIME ).build();

        List<AnalyticsTable> tables = subject.getAnalyticsTables( params );

        assertThat( tables, hasSize( 1 ) );

        new AnalyticsTableAsserter.Builder( tables.get( 0 ) )
            .withTableName( TABLE_PREFIX + programA.getUid().toLowerCase() ).withTableType( AnalyticsTableType.EVENT )
            .withColumnSize( subject.getFixedColumns().size() + PeriodType.getAvailablePeriodTypes().size()
                + ouLevels.size() + (programA.isRegistration() ? 1 : 0) )
            .addColumns( periodColumns ).withDefaultColumns( subject.getFixedColumns() )
            .addColumn( quote( "uidlevel" + ouLevels.get( 0 ).getLevel() ), col -> match( ouLevels.get( 0 ), col ) )
            .addColumn( quote( "uidlevel" + ouLevels.get( 1 ).getLevel() ), col -> match( ouLevels.get( 1 ), col ) )
            .build().verify();
    }

    @Test
    void verifyGetAnalyticsTableWithOuGroupSet()
    {
        List<OrganisationUnitGroupSet> ouGroupSet = rnd.objects( OrganisationUnitGroupSet.class, 2 )
            .collect( Collectors.toList() );
        Program programA = rnd.nextObject( Program.class );
        programA.setId( 0 );

        when( idObjectManager.getAllNoAcl( Program.class ) ).thenReturn( List.of( programA ) );
        when( idObjectManager.getDataDimensionsNoAcl( OrganisationUnitGroupSet.class ) ).thenReturn( ouGroupSet );
        when( resourceTableService.generateDataYears() )
            .thenReturn( Lists.newArrayList( 2018, 2019, now().getYear() ) );

        List<Integer> availableDataYears = resourceTableService.generateDataYears();

        AnalyticsTableUpdateParams params = AnalyticsTableUpdateParams.newBuilder().withStartTime( START_TIME ).build();
<<<<<<< HEAD
        when( jdbcTemplate.queryForList( getYearQueryForCurrentYear( programA, false, availableDataYears ),
            Integer.class ) )
                .thenReturn( Lists.newArrayList( 2018, 2019 ) );
=======
        when( jdbcTemplate.queryForList( getYearQueryForCurrentYear( programA, false ), Integer.class ) )
            .thenReturn( List.of( 2018, 2019 ) );
>>>>>>> 9779e8e8

        List<AnalyticsTable> tables = subject.getAnalyticsTables( params );

        assertThat( tables, hasSize( 1 ) );

        new AnalyticsTableAsserter.Builder( tables.get( 0 ) )
            .withTableName( TABLE_PREFIX + programA.getUid().toLowerCase() ).withTableType( AnalyticsTableType.EVENT )
            .withColumnSize( subject.getFixedColumns().size() + PeriodType.getAvailablePeriodTypes().size()
                + ouGroupSet.size() + (programA.isRegistration() ? 1 : 0) )
            .addColumns( periodColumns ).withDefaultColumns( subject.getFixedColumns() )
            .addColumn( quote( ouGroupSet.get( 0 ).getUid() ), col -> match( ouGroupSet.get( 0 ), col ) )
            .addColumn( quote( ouGroupSet.get( 1 ).getUid() ), col -> match( ouGroupSet.get( 1 ), col ) ).build()
            .verify();
    }

    @Test
    void verifyGetAnalyticsTableWithOptionGroupSets()
    {
        List<CategoryOptionGroupSet> cogs = rnd.objects( CategoryOptionGroupSet.class, 2 )
            .collect( Collectors.toList() );
        Program programA = rnd.nextObject( Program.class );
        programA.setId( 0 );

<<<<<<< HEAD
        when( resourceTableService.generateDataYears() ).thenReturn( Lists.newArrayList( 2018, 2019 ) );
        when( idObjectManager.getAllNoAcl( Program.class ) ).thenReturn( Collections.singletonList( programA ) );
        when( categoryService.getAttributeCategoryOptionGroupSetsNoAcl() ).thenReturn( cogs );
        when( resourceTableService.generateDataYears() )
            .thenReturn( Lists.newArrayList( 2018, 2019, now().getYear() ) );

        List<Integer> availableDataYears = resourceTableService.generateDataYears();

        when( jdbcTemplate.queryForList( getYearQueryForCurrentYear( programA, false, availableDataYears ),
            Integer.class ) )
                .thenReturn( Lists.newArrayList( 2018, 2019 ) );
=======
        when( idObjectManager.getAllNoAcl( Program.class ) ).thenReturn( List.of( programA ) );
        when( categoryService.getAttributeCategoryOptionGroupSetsNoAcl() ).thenReturn( cogs );
        when( jdbcTemplate.queryForList( getYearQueryForCurrentYear( programA, false ), Integer.class ) )
            .thenReturn( List.of( 2018, 2019 ) );
>>>>>>> 9779e8e8

        AnalyticsTableUpdateParams params = AnalyticsTableUpdateParams.newBuilder().withStartTime( START_TIME ).build();

        List<AnalyticsTable> tables = subject.getAnalyticsTables( params );

        assertThat( tables, hasSize( 1 ) );

        new AnalyticsTableAsserter.Builder( tables.get( 0 ) )
            .withTableName( TABLE_PREFIX + programA.getUid().toLowerCase() ).withTableType( AnalyticsTableType.EVENT )
            .withColumnSize( subject.getFixedColumns().size() + PeriodType.getAvailablePeriodTypes().size()
                + cogs.size() + (programA.isRegistration() ? 1 : 0) )
            .addColumns( periodColumns ).withDefaultColumns( subject.getFixedColumns() )
            .addColumn( quote( cogs.get( 0 ).getUid() ), col -> match( cogs.get( 0 ), col ) )
            .addColumn( quote( cogs.get( 1 ).getUid() ), col -> match( cogs.get( 1 ), col ) ).build().verify();
    }

    private void match( OrganisationUnitGroupSet ouGroupSet, AnalyticsTableColumn col )
    {
        String name = quote( ouGroupSet.getUid() );
        assertNotNull( col );
        assertThat( col.getAlias(), is( "ougs." + name ) );
        match( col );
    }

    private void match( OrganisationUnitLevel ouLevel, AnalyticsTableColumn col )
    {
        String name = quote( "uidlevel" + ouLevel.getLevel() );
        assertNotNull( col );
        assertThat( col.getAlias(), is( "ous." + name ) );
        match( col );
    }

    private void match( CategoryOptionGroupSet cog, AnalyticsTableColumn col )
    {
        String name = quote( cog.getUid() );
        assertNotNull( col );
        assertThat( col.getAlias(), is( "acs." + name ) );
        match( col );
    }

    private void match( AnalyticsTableColumn col )
    {
        assertNotNull( col.getCreated() );
        assertThat( col.getDataType(), is( CHARACTER_11 ) );
        assertThat( col.isSkipIndex(), is( false ) );
        assertThat( col.getNotNull(), is( ColumnNotNullConstraint.NULL ) );
        assertThat( col.getIndexColumns(), hasSize( 0 ) );
    }

    private String quote( String string )
    {
        return "\"" + string + "\"";
    }

    @Test
    void verifyTeaTypeOrgUnitFetchesOuNameWhenPopulatingEventAnalyticsTable()
    {
        ArgumentCaptor<String> sql = ArgumentCaptor.forClass( String.class );
        when( databaseInfo.isSpatialSupport() ).thenReturn( true );
        Program programA = createProgram( 'A' );

        TrackedEntityAttribute tea = createTrackedEntityAttribute( 'a', ValueType.ORGANISATION_UNIT );
        tea.setId( 9999 );

        ProgramTrackedEntityAttribute programTrackedEntityAttribute = createProgramTrackedEntityAttribute( programA,
            tea );

        programA.setProgramAttributes( List.of( programTrackedEntityAttribute ) );

<<<<<<< HEAD
        when( resourceTableService.generateDataYears() )
            .thenReturn( Lists.newArrayList( 2018, 2019, now().getYear() ) );

        List<Integer> availableDataYears = resourceTableService.generateDataYears();
        int startYear = availableDataYears.get( 0 );
        int latestYear = availableDataYears.get( availableDataYears.size() - 1 );

        when( idObjectManager.getAllNoAcl( Program.class ) ).thenReturn( Lists.newArrayList( programA ) );
=======
        when( idObjectManager.getAllNoAcl( Program.class ) ).thenReturn( List.of( programA ) );
>>>>>>> 9779e8e8

        when( jdbcTemplate.queryForList(
            "select temp.supportedyear from (select distinct extract(year from " + getDateLinkedToStatus()
                + ") as supportedyear "
                + "from programstageinstance psi inner join programinstance pi on psi.programinstanceid = pi.programinstanceid "
                + "where psi.lastupdated <= '2019-08-01T00:00:00' and pi.programid = 0 and (" + getDateLinkedToStatus()
                + ") is not null " + "and (" + getDateLinkedToStatus()
                + ") > '1000-01-01' and psi.deleted is false and (" + getDateLinkedToStatus() + ") >= '2018-01-01') "
<<<<<<< HEAD
                + "as temp where temp.supportedyear >= " + startYear + " and temp.supportedyear <= " + latestYear,
            Integer.class ) ).thenReturn( Lists.newArrayList( 2018, 2019 ) );
=======
                + "as temp where temp.supportedyear >= 1975 and temp.supportedyear <= " + LATEST_YEAR_SUPPORTED,
            Integer.class ) ).thenReturn( List.of( 2018, 2019 ) );
>>>>>>> 9779e8e8

        AnalyticsTableUpdateParams params = AnalyticsTableUpdateParams.newBuilder().withLastYears( 2 )
            .withStartTime( START_TIME ).withToday( today ).build();

        subject.populateTable( params,
            PartitionUtils.getTablePartitions( subject.getAnalyticsTables( params ) ).get( 0 ) );

        verify( jdbcTemplate ).execute( sql.capture() );

        String ouQuery = "(select ou.%s from organisationunit ou where ou.uid = "
            + "(select value from trackedentityattributevalue where trackedentityinstanceid=pi.trackedentityinstanceid and "
            + "trackedentityattributeid=9999)) as \"" + tea.getUid() + "\"";

        assertThat( sql.getValue(), containsString( String.format( ouQuery, "uid" ) ) );
        assertThat( sql.getValue(), containsString( String.format( ouQuery, "name" ) ) );
    }

    private String toAlias( String template, String uid )
    {
        return String.format( template, uid, uid, uid );
    }

    private void addCategoryCombo( Program program, CategoryCombo categoryCombo )
    {
        program.setCategoryCombo( categoryCombo );
    }

    private String getYearQueryForCurrentYear( Program program, boolean withExecutionDate,
        List<Integer> availableDataYears )
    {
        int startYear = availableDataYears.get( 0 );
        int latestYear = availableDataYears.get( availableDataYears.size() - 1 );

        String sql = "select temp.supportedyear from (select distinct "
            + "extract(year from " + getDateLinkedToStatus() + ") as supportedyear "
            + "from programstageinstance psi inner join "
            + "programinstance pi on psi.programinstanceid = pi.programinstanceid where psi.lastupdated <= '"
            + "2019-08-01T00:00:00' and pi.programid = " + program.getId()
            + " and (" + getDateLinkedToStatus()
            + ") is not null and (" + getDateLinkedToStatus() + ") > '1000-01-01' and psi.deleted is false ";

        if ( withExecutionDate )
        {
            sql += "and (" + getDateLinkedToStatus() + ") >= '2018-01-01'";
        }

        sql += ") as temp where temp.supportedyear >= " + startYear + " and temp.supportedyear <= " + latestYear;

        return sql;
    }

    private String getDateLinkedToStatus()
    {
        return "CASE WHEN 'SCHEDULE' = psi.status THEN psi.duedate ELSE psi.executiondate END";
    }
}<|MERGE_RESOLUTION|>--- conflicted
+++ resolved
@@ -139,11 +139,9 @@
     private JdbcTemplate jdbcTemplate;
 
     @Mock
-<<<<<<< HEAD
     private ResourceTableService resourceTableService;
-=======
+
     private AnalyticsExportSettings analyticsExportSettings;
->>>>>>> 9779e8e8
 
     private JdbcEventAnalyticsTableManager subject;
 
@@ -247,23 +245,15 @@
 
         addCategoryCombo( program, categoryCombo );
 
-<<<<<<< HEAD
-        when( idObjectManager.getAllNoAcl( Program.class ) ).thenReturn( Lists.newArrayList( program ) );
-        when( resourceTableService.generateDataYears() )
-            .thenReturn( Lists.newArrayList( 2018, 2019, now().getYear() ) );
+        when( idObjectManager.getAllNoAcl( Program.class ) ).thenReturn( List.of( program ) );
+        when( resourceTableService.generateDataYears() )
+            .thenReturn( List.of( 2018, 2019, now().getYear() ) );
 
         List<Integer> availableDataYears = resourceTableService.generateDataYears();
 
         when( jdbcTemplate.queryForList(
             getYearQueryForCurrentYear( program, true, availableDataYears ),
-            Integer.class ) ).thenReturn( Lists.newArrayList( 2018, 2019 ) );
-=======
-        when( idObjectManager.getAllNoAcl( Program.class ) ).thenReturn( List.of( program ) );
-
-        when( jdbcTemplate.queryForList(
-            getYearQueryForCurrentYear( program, true ),
             Integer.class ) ).thenReturn( List.of( 2018, 2019 ) );
->>>>>>> 9779e8e8
 
         AnalyticsTableUpdateParams params = AnalyticsTableUpdateParams.newBuilder().withLastYears( 2 )
             .withStartTime( START_TIME ).withToday( today ).build();
@@ -326,18 +316,13 @@
             .withStartTime( START_TIME ).withToday( today ).build();
 
         when( resourceTableService.generateDataYears() )
-            .thenReturn( Lists.newArrayList( 2018, 2019, now().getYear() ) );
+            .thenReturn( List.of( 2018, 2019, now().getYear() ) );
 
         List<Integer> availableDataYears = resourceTableService.generateDataYears();
 
         when( jdbcTemplate.queryForList(
-<<<<<<< HEAD
             getYearQueryForCurrentYear( program, true, availableDataYears ),
-            Integer.class ) ).thenReturn( Lists.newArrayList( 2018, 2019 ) );
-=======
-            getYearQueryForCurrentYear( program, true ),
             Integer.class ) ).thenReturn( List.of( 2018, 2019 ) );
->>>>>>> 9779e8e8
 
         List<AnalyticsTable> tables = subject.getAnalyticsTables( params );
 
@@ -392,18 +377,13 @@
             .withStartTime( START_TIME ).withToday( today ).build();
 
         when( resourceTableService.generateDataYears() )
-            .thenReturn( Lists.newArrayList( 2018, 2019, now().getYear() ) );
+            .thenReturn( List.of( 2018, 2019, now().getYear() ) );
 
         List<Integer> availableDataYears = resourceTableService.generateDataYears();
 
         when( jdbcTemplate.queryForList(
-<<<<<<< HEAD
             getYearQueryForCurrentYear( program, true, availableDataYears ),
-            Integer.class ) ).thenReturn( Lists.newArrayList( 2018, 2019 ) );
-=======
-            getYearQueryForCurrentYear( program, true ),
             Integer.class ) ).thenReturn( List.of( 2018, 2019 ) );
->>>>>>> 9779e8e8
 
         List<AnalyticsTable> tables = subject.getAnalyticsTables( params );
 
@@ -442,21 +422,13 @@
             .withStartTime( START_TIME ).withToday( today ).build();
 
         when( resourceTableService.generateDataYears() )
-            .thenReturn( Lists.newArrayList( 2018, 2019, now().getYear() ) );
+            .thenReturn( List.of( 2018, 2019, now().getYear() ) );
 
         List<Integer> availableDataYears = resourceTableService.generateDataYears();
 
         when( jdbcTemplate.queryForList(
-<<<<<<< HEAD
             getYearQueryForCurrentYear( programA, true, availableDataYears ),
-            Integer.class ) ).thenReturn( Lists.newArrayList( 2018, 2019 ) );
-=======
-            getYearQueryForCurrentYear( programA, true ),
             Integer.class ) ).thenReturn( List.of( 2018, 2019 ) );
->>>>>>> 9779e8e8
-
-        when( resourceTableService.generateDataYears() )
-            .thenReturn( Lists.newArrayList( 2018, 2019, now().getYear() ) );
 
         subject.populateTable( params,
             PartitionUtils.getTablePartitions( subject.getAnalyticsTables( params ) ).get( 0 ) );
@@ -486,27 +458,18 @@
 
         programA.setProgramAttributes( List.of( programTrackedEntityAttribute ) );
 
-<<<<<<< HEAD
-        when( idObjectManager.getAllNoAcl( Program.class ) ).thenReturn( Lists.newArrayList( programA ) );
-        when( resourceTableService.generateDataYears() )
-            .thenReturn( Lists.newArrayList( 2018, 2019, now().getYear() ) );
-
-        List<Integer> availableDataYears = resourceTableService.generateDataYears();
-=======
         when( idObjectManager.getAllNoAcl( Program.class ) ).thenReturn( List.of( programA ) );
->>>>>>> 9779e8e8
+        when( resourceTableService.generateDataYears() )
+            .thenReturn( List.of( 2018, 2019, now().getYear() ) );
+
+        List<Integer> availableDataYears = resourceTableService.generateDataYears();
 
         AnalyticsTableUpdateParams params = AnalyticsTableUpdateParams.newBuilder().withLastYears( 2 )
             .withStartTime( START_TIME ).withToday( today ).build();
 
         when( jdbcTemplate.queryForList(
-<<<<<<< HEAD
             getYearQueryForCurrentYear( programA, true, availableDataYears ),
-            Integer.class ) ).thenReturn( Lists.newArrayList( 2018, 2019 ) );
-=======
-            getYearQueryForCurrentYear( programA, true ),
             Integer.class ) ).thenReturn( List.of( 2018, 2019 ) );
->>>>>>> 9779e8e8
 
         subject.populateTable( params,
             PartitionUtils.getTablePartitions( subject.getAnalyticsTables( params ) ).get( 0 ) );
@@ -537,27 +500,18 @@
 
         programA.setProgramAttributes( List.of( programTrackedEntityAttribute ) );
 
-<<<<<<< HEAD
-        when( idObjectManager.getAllNoAcl( Program.class ) ).thenReturn( Lists.newArrayList( programA ) );
-        when( resourceTableService.generateDataYears() )
-            .thenReturn( Lists.newArrayList( 2018, 2019, now().getYear() ) );
-
-        List<Integer> availableDataYears = resourceTableService.generateDataYears();
-=======
         when( idObjectManager.getAllNoAcl( Program.class ) ).thenReturn( List.of( programA ) );
->>>>>>> 9779e8e8
+        when( resourceTableService.generateDataYears() )
+            .thenReturn( List.of( 2018, 2019, now().getYear() ) );
+
+        List<Integer> availableDataYears = resourceTableService.generateDataYears();
 
         AnalyticsTableUpdateParams params = AnalyticsTableUpdateParams.newBuilder().withLastYears( 2 )
             .withStartTime( START_TIME ).withToday( today ).build();
 
-<<<<<<< HEAD
         when( jdbcTemplate.queryForList( getYearQueryForCurrentYear( programA, true, availableDataYears ),
             Integer.class ) )
-                .thenReturn( Lists.newArrayList( 2018, 2019 ) );
-=======
-        when( jdbcTemplate.queryForList( getYearQueryForCurrentYear( programA, true ), Integer.class ) )
-            .thenReturn( List.of( 2018, 2019 ) );
->>>>>>> 9779e8e8
+                .thenReturn( List.of( 2018, 2019 ) );
 
         // When
         subject.populateTable( params,
@@ -581,18 +535,15 @@
         Program programA = rnd.nextObject( Program.class );
         programA.setId( 0 );
 
-<<<<<<< HEAD
-        when( resourceTableService.generateDataYears() )
-            .thenReturn( Lists.newArrayList( 2018, 2019, now().getYear() ) );
+        when( resourceTableService.generateDataYears() )
+            .thenReturn( List.of( 2018, 2019, now().getYear() ) );
 
         List<Integer> availableDataYears = resourceTableService.generateDataYears();
         int startYear = availableDataYears.get( 0 );
         int latestYear = availableDataYears.get( availableDataYears.size() - 1 );
 
-        when( idObjectManager.getAllNoAcl( Program.class ) ).thenReturn( Collections.singletonList( programA ) );
-=======
         when( idObjectManager.getAllNoAcl( Program.class ) ).thenReturn( List.of( programA ) );
->>>>>>> 9779e8e8
+
         when( organisationUnitService.getFilledOrganisationUnitLevels() ).thenReturn( ouLevels );
         when( jdbcTemplate.queryForList(
             "select temp.supportedyear from (select distinct extract(year from " + getDateLinkedToStatus()
@@ -600,13 +551,8 @@
                 + "from programstageinstance psi inner join programinstance pi on psi.programinstanceid = pi.programinstanceid "
                 + "where psi.lastupdated <= '2019-08-01T00:00:00' and pi.programid = 0 and (" + getDateLinkedToStatus()
                 + ") is not null " + "and (" + getDateLinkedToStatus() + ") > '1000-01-01' and psi.deleted is false ) "
-<<<<<<< HEAD
                 + "as temp where temp.supportedyear >= " + startYear + " and temp.supportedyear <= " + latestYear,
-            Integer.class ) ).thenReturn( Lists.newArrayList( 2018, 2019 ) );
-=======
-                + "as temp where temp.supportedyear >= 1975 and temp.supportedyear <= " + LATEST_YEAR_SUPPORTED,
             Integer.class ) ).thenReturn( List.of( 2018, 2019 ) );
->>>>>>> 9779e8e8
 
         AnalyticsTableUpdateParams params = AnalyticsTableUpdateParams.newBuilder().withStartTime( START_TIME ).build();
 
@@ -635,19 +581,14 @@
         when( idObjectManager.getAllNoAcl( Program.class ) ).thenReturn( List.of( programA ) );
         when( idObjectManager.getDataDimensionsNoAcl( OrganisationUnitGroupSet.class ) ).thenReturn( ouGroupSet );
         when( resourceTableService.generateDataYears() )
-            .thenReturn( Lists.newArrayList( 2018, 2019, now().getYear() ) );
+            .thenReturn( List.of( 2018, 2019, now().getYear() ) );
 
         List<Integer> availableDataYears = resourceTableService.generateDataYears();
 
         AnalyticsTableUpdateParams params = AnalyticsTableUpdateParams.newBuilder().withStartTime( START_TIME ).build();
-<<<<<<< HEAD
         when( jdbcTemplate.queryForList( getYearQueryForCurrentYear( programA, false, availableDataYears ),
             Integer.class ) )
-                .thenReturn( Lists.newArrayList( 2018, 2019 ) );
-=======
-        when( jdbcTemplate.queryForList( getYearQueryForCurrentYear( programA, false ), Integer.class ) )
-            .thenReturn( List.of( 2018, 2019 ) );
->>>>>>> 9779e8e8
+                .thenReturn( List.of( 2018, 2019 ) );
 
         List<AnalyticsTable> tables = subject.getAnalyticsTables( params );
 
@@ -671,24 +612,17 @@
         Program programA = rnd.nextObject( Program.class );
         programA.setId( 0 );
 
-<<<<<<< HEAD
-        when( resourceTableService.generateDataYears() ).thenReturn( Lists.newArrayList( 2018, 2019 ) );
-        when( idObjectManager.getAllNoAcl( Program.class ) ).thenReturn( Collections.singletonList( programA ) );
+        when( resourceTableService.generateDataYears() ).thenReturn( List.of( 2018, 2019 ) );
+        when( idObjectManager.getAllNoAcl( Program.class ) ).thenReturn( List.of( programA ) );
         when( categoryService.getAttributeCategoryOptionGroupSetsNoAcl() ).thenReturn( cogs );
         when( resourceTableService.generateDataYears() )
-            .thenReturn( Lists.newArrayList( 2018, 2019, now().getYear() ) );
+            .thenReturn( List.of( 2018, 2019, now().getYear() ) );
 
         List<Integer> availableDataYears = resourceTableService.generateDataYears();
 
         when( jdbcTemplate.queryForList( getYearQueryForCurrentYear( programA, false, availableDataYears ),
             Integer.class ) )
-                .thenReturn( Lists.newArrayList( 2018, 2019 ) );
-=======
-        when( idObjectManager.getAllNoAcl( Program.class ) ).thenReturn( List.of( programA ) );
-        when( categoryService.getAttributeCategoryOptionGroupSetsNoAcl() ).thenReturn( cogs );
-        when( jdbcTemplate.queryForList( getYearQueryForCurrentYear( programA, false ), Integer.class ) )
-            .thenReturn( List.of( 2018, 2019 ) );
->>>>>>> 9779e8e8
+                .thenReturn( List.of( 2018, 2019 ) );
 
         AnalyticsTableUpdateParams params = AnalyticsTableUpdateParams.newBuilder().withStartTime( START_TIME ).build();
 
@@ -758,18 +692,14 @@
 
         programA.setProgramAttributes( List.of( programTrackedEntityAttribute ) );
 
-<<<<<<< HEAD
-        when( resourceTableService.generateDataYears() )
-            .thenReturn( Lists.newArrayList( 2018, 2019, now().getYear() ) );
+        when( resourceTableService.generateDataYears() )
+            .thenReturn( List.of( 2018, 2019, now().getYear() ) );
 
         List<Integer> availableDataYears = resourceTableService.generateDataYears();
         int startYear = availableDataYears.get( 0 );
         int latestYear = availableDataYears.get( availableDataYears.size() - 1 );
 
-        when( idObjectManager.getAllNoAcl( Program.class ) ).thenReturn( Lists.newArrayList( programA ) );
-=======
         when( idObjectManager.getAllNoAcl( Program.class ) ).thenReturn( List.of( programA ) );
->>>>>>> 9779e8e8
 
         when( jdbcTemplate.queryForList(
             "select temp.supportedyear from (select distinct extract(year from " + getDateLinkedToStatus()
@@ -778,13 +708,8 @@
                 + "where psi.lastupdated <= '2019-08-01T00:00:00' and pi.programid = 0 and (" + getDateLinkedToStatus()
                 + ") is not null " + "and (" + getDateLinkedToStatus()
                 + ") > '1000-01-01' and psi.deleted is false and (" + getDateLinkedToStatus() + ") >= '2018-01-01') "
-<<<<<<< HEAD
                 + "as temp where temp.supportedyear >= " + startYear + " and temp.supportedyear <= " + latestYear,
-            Integer.class ) ).thenReturn( Lists.newArrayList( 2018, 2019 ) );
-=======
-                + "as temp where temp.supportedyear >= 1975 and temp.supportedyear <= " + LATEST_YEAR_SUPPORTED,
             Integer.class ) ).thenReturn( List.of( 2018, 2019 ) );
->>>>>>> 9779e8e8
 
         AnalyticsTableUpdateParams params = AnalyticsTableUpdateParams.newBuilder().withLastYears( 2 )
             .withStartTime( START_TIME ).withToday( today ).build();
