/*
 * Copyright (c) 2004-2022, University of Oslo
 * All rights reserved.
 *
 * Redistribution and use in source and binary forms, with or without
 * modification, are permitted provided that the following conditions are met:
 * Redistributions of source code must retain the above copyright notice, this
 * list of conditions and the following disclaimer.
 *
 * Redistributions in binary form must reproduce the above copyright notice,
 * this list of conditions and the following disclaimer in the documentation
 * and/or other materials provided with the distribution.
 * Neither the name of the HISP project nor the names of its contributors may
 * be used to endorse or promote products derived from this software without
 * specific prior written permission.
 *
 * THIS SOFTWARE IS PROVIDED BY THE COPYRIGHT HOLDERS AND CONTRIBUTORS "AS IS" AND
 * ANY EXPRESS OR IMPLIED WARRANTIES, INCLUDING, BUT NOT LIMITED TO, THE IMPLIED
 * WARRANTIES OF MERCHANTABILITY AND FITNESS FOR A PARTICULAR PURPOSE ARE
 * DISCLAIMED. IN NO EVENT SHALL THE COPYRIGHT OWNER OR CONTRIBUTORS BE LIABLE FOR
 * ANY DIRECT, INDIRECT, INCIDENTAL, SPECIAL, EXEMPLARY, OR CONSEQUENTIAL DAMAGES
 * (INCLUDING, BUT NOT LIMITED TO, PROCUREMENT OF SUBSTITUTE GOODS OR SERVICES;
 * LOSS OF USE, DATA, OR PROFITS; OR BUSINESS INTERRUPTION) HOWEVER CAUSED AND ON
 * ANY THEORY OF LIABILITY, WHETHER IN CONTRACT, STRICT LIABILITY, OR TORT
 * (INCLUDING NEGLIGENCE OR OTHERWISE) ARISING IN ANY WAY OUT OF THE USE OF THIS
 * SOFTWARE, EVEN IF ADVISED OF THE POSSIBILITY OF SUCH DAMAGE.
 */
package org.hisp.dhis.analytics.table;

import static java.time.LocalDate.now;
import static org.hamcrest.MatcherAssert.assertThat;
import static org.hamcrest.Matchers.containsString;
import static org.hamcrest.Matchers.equalTo;
import static org.hamcrest.Matchers.hasSize;
import static org.hamcrest.Matchers.is;
import static org.hamcrest.Matchers.notNullValue;
import static org.hisp.dhis.DhisConvenienceTest.createCategory;
import static org.hisp.dhis.DhisConvenienceTest.createCategoryCombo;
import static org.hisp.dhis.DhisConvenienceTest.createDataElement;
import static org.hisp.dhis.DhisConvenienceTest.createProgram;
import static org.hisp.dhis.DhisConvenienceTest.createProgramStage;
import static org.hisp.dhis.DhisConvenienceTest.createProgramTrackedEntityAttribute;
import static org.hisp.dhis.DhisConvenienceTest.createTrackedEntityAttribute;
import static org.hisp.dhis.DhisConvenienceTest.getDate;
import static org.hisp.dhis.db.model.DataType.BIGINT;
import static org.hisp.dhis.db.model.DataType.CHARACTER_11;
import static org.hisp.dhis.db.model.DataType.DOUBLE;
import static org.hisp.dhis.db.model.DataType.GEOMETRY;
import static org.hisp.dhis.db.model.DataType.GEOMETRY_POINT;
import static org.hisp.dhis.db.model.DataType.INTEGER;
import static org.hisp.dhis.db.model.DataType.TEXT;
import static org.hisp.dhis.db.model.DataType.TIMESTAMP;
import static org.hisp.dhis.db.model.Table.STAGING_TABLE_SUFFIX;
import static org.hisp.dhis.db.model.constraint.Nullable.NULL;
import static org.hisp.dhis.period.PeriodDataProvider.DataSource.DATABASE;
import static org.hisp.dhis.system.util.SqlUtils.quote;
import static org.junit.jupiter.api.Assertions.assertFalse;
import static org.junit.jupiter.api.Assertions.assertNotNull;
import static org.mockito.Mockito.mock;
import static org.mockito.Mockito.verify;
import static org.mockito.Mockito.when;

import java.time.LocalDate;
import java.time.Year;
import java.time.ZoneId;
import java.util.ArrayList;
import java.util.Date;
import java.util.HashSet;
import java.util.List;
import java.util.Map;
import java.util.Set;
import org.hisp.dhis.analytics.AggregationType;
import org.hisp.dhis.analytics.AnalyticsTableHookService;
import org.hisp.dhis.analytics.AnalyticsTableType;
import org.hisp.dhis.analytics.AnalyticsTableUpdateParams;
import org.hisp.dhis.analytics.partition.PartitionManager;
import org.hisp.dhis.analytics.table.model.AnalyticsTable;
import org.hisp.dhis.analytics.table.model.AnalyticsTableColumn;
import org.hisp.dhis.analytics.table.model.AnalyticsTablePartition;
import org.hisp.dhis.analytics.table.model.Skip;
import org.hisp.dhis.analytics.table.setting.AnalyticsTableSettings;
import org.hisp.dhis.analytics.util.AnalyticsTableAsserter;
import org.hisp.dhis.category.Category;
import org.hisp.dhis.category.CategoryCombo;
import org.hisp.dhis.category.CategoryOptionGroupSet;
import org.hisp.dhis.category.CategoryService;
import org.hisp.dhis.common.IdentifiableObjectManager;
import org.hisp.dhis.common.ValueType;
import org.hisp.dhis.dataapproval.DataApprovalLevelService;
import org.hisp.dhis.dataelement.DataElement;
import org.hisp.dhis.db.model.IndexType;
import org.hisp.dhis.db.sql.PostgreSqlBuilder;
import org.hisp.dhis.db.sql.SqlBuilder;
import org.hisp.dhis.organisationunit.OrganisationUnitGroupSet;
import org.hisp.dhis.organisationunit.OrganisationUnitLevel;
import org.hisp.dhis.organisationunit.OrganisationUnitService;
import org.hisp.dhis.period.PeriodDataProvider;
import org.hisp.dhis.period.PeriodType;
import org.hisp.dhis.program.Program;
import org.hisp.dhis.program.ProgramStage;
import org.hisp.dhis.program.ProgramTrackedEntityAttribute;
import org.hisp.dhis.random.BeanRandomizer;
import org.hisp.dhis.resourcetable.ResourceTableService;
import org.hisp.dhis.setting.SettingKey;
import org.hisp.dhis.setting.SystemSettingManager;
import org.hisp.dhis.system.database.DatabaseInfo;
import org.hisp.dhis.system.database.DatabaseInfoProvider;
import org.hisp.dhis.trackedentity.TrackedEntityAttribute;
import org.joda.time.DateTime;
import org.junit.jupiter.api.BeforeEach;
import org.junit.jupiter.api.Test;
import org.junit.jupiter.api.extension.ExtendWith;
import org.mockito.ArgumentCaptor;
import org.mockito.Mock;
import org.mockito.Mockito;
import org.mockito.junit.jupiter.MockitoExtension;
import org.springframework.jdbc.core.JdbcTemplate;

/**
 * @author Luciano Fiandesio
 */
@ExtendWith(MockitoExtension.class)
class JdbcEventAnalyticsTableManagerTest {
  @Mock private IdentifiableObjectManager idObjectManager;

  @Mock private OrganisationUnitService organisationUnitService;

  @Mock private CategoryService categoryService;

  @Mock private SystemSettingManager systemSettingManager;

  @Mock private DatabaseInfoProvider databaseInfoProvider;

  @Mock private JdbcTemplate jdbcTemplate;

  @Mock private ResourceTableService resourceTableService;

  @Mock private PeriodDataProvider periodDataProvider;

  @Mock private AnalyticsTableSettings analyticsTableSettings;

  private final SqlBuilder sqlBuilder = new PostgreSqlBuilder();

  private JdbcEventAnalyticsTableManager subject;

  private Date today;

  private static final Date START_TIME = new DateTime(2019, 8, 1, 0, 0).toDate();

  private static final String TABLE_PREFIX = "analytics_event_";

  private static final String FROM_CLAUSE = "from \"event\" where eventid=psi.eventid";

  private static final int OU_NAME_HIERARCHY_COUNT = 1;

  private List<AnalyticsTableColumn> periodColumns =
      PeriodType.getAvailablePeriodTypes().stream()
          .map(
              pt -> {
                String column = pt.getName().toLowerCase();
                return new AnalyticsTableColumn(column, TEXT, "dps" + "." + quote(column));
              })
          .toList();

  private final BeanRandomizer rnd = BeanRandomizer.create();

  @BeforeEach
  public void setUp() {
    today = Date.from(LocalDate.of(2019, 7, 6).atStartOfDay(ZoneId.systemDefault()).toInstant());

    when(databaseInfoProvider.getDatabaseInfo()).thenReturn(DatabaseInfo.builder().build());
    subject =
        new JdbcEventAnalyticsTableManager(
            idObjectManager,
            organisationUnitService,
            categoryService,
            systemSettingManager,
            mock(DataApprovalLevelService.class),
            resourceTableService,
            mock(AnalyticsTableHookService.class),
            mock(PartitionManager.class),
            databaseInfoProvider,
            jdbcTemplate,
            analyticsTableSettings,
            periodDataProvider,
            sqlBuilder);
    assertThat(subject.getAnalyticsTableType(), is(AnalyticsTableType.EVENT));
  }

  @Test
  void verifyGetLatestAnalyticsTables() {
    Program prA = createProgram('A');
    Program prB = createProgram('B');
    Program prC = createProgram('C');
    Program prD = createProgram('D');
    List<Program> programs = List.of(prA, prB, prC, prD);

    Date lastFullTableUpdate = new DateTime(2019, 3, 1, 2, 0).toDate();
    Date lastLatestPartitionUpdate = new DateTime(2019, 3, 1, 9, 0).toDate();
    Date startTime = new DateTime(2019, 3, 1, 10, 0).toDate();

    Set<String> skipPrograms = new HashSet<>();
    skipPrograms.add(prC.getUid());
    skipPrograms.add(prD.getUid());

    AnalyticsTableUpdateParams params =
        AnalyticsTableUpdateParams.newBuilder()
            .withStartTime(startTime)
            .withLatestPartition()
            .withSkipPrograms(skipPrograms)
            .build();

    List<Map<String, Object>> queryResp = new ArrayList<>();
    queryResp.add(Map.of("dataelementid", 1));

    when(systemSettingManager.getDateSetting(SettingKey.LAST_SUCCESSFUL_ANALYTICS_TABLES_UPDATE))
        .thenReturn(lastFullTableUpdate);
    when(systemSettingManager.getDateSetting(
            SettingKey.LAST_SUCCESSFUL_LATEST_ANALYTICS_PARTITION_UPDATE))
        .thenReturn(lastLatestPartitionUpdate);
    when(jdbcTemplate.queryForList(Mockito.anyString())).thenReturn(queryResp);
    when(idObjectManager.getAllNoAcl(Program.class)).thenReturn(programs);

    List<AnalyticsTable> tables = subject.getAnalyticsTables(params);
    assertThat(tables, hasSize(2));

    AnalyticsTable tableA = tables.get(0);
    AnalyticsTable tableB = tables.get(1);

    assertThat(tableA, notNullValue());
    assertThat(tableB, notNullValue());

    AnalyticsTablePartition partitionA = tableA.getLatestTablePartition();
    AnalyticsTablePartition partitionB = tableA.getLatestTablePartition();

    assertThat(partitionA, notNullValue());
    assertThat(partitionA.isLatestPartition(), equalTo(true));
    assertThat(partitionA.getStartDate(), equalTo(lastFullTableUpdate));
    assertThat(partitionA.getEndDate(), equalTo(startTime));

    assertThat(partitionB, notNullValue());
    assertThat(partitionB.isLatestPartition(), equalTo(true));
    assertThat(partitionB.getStartDate(), equalTo(lastFullTableUpdate));
    assertThat(partitionB.getEndDate(), equalTo(startTime));
  }

  @Test
  void verifyGetTableWithCategoryCombo() {
    Program program = createProgram('A');

    Category categoryA = createCategory('A');
    categoryA.setCreated(getDate(2019, 12, 3));
    Category categoryB = createCategory('B');
    categoryA.setCreated(getDate(2018, 8, 5));
    CategoryCombo categoryCombo = createCategoryCombo('B', categoryA, categoryB);

    addCategoryCombo(program, categoryCombo);

    when(idObjectManager.getAllNoAcl(Program.class)).thenReturn(List.of(program));
    when(periodDataProvider.getAvailableYears(DATABASE))
        .thenReturn(List.of(2018, 2019, now().getYear()));

    List<Integer> availableDataYears = periodDataProvider.getAvailableYears(DATABASE);

    when(jdbcTemplate.queryForList(
            getYearQueryForCurrentYear(program, true, availableDataYears), Integer.class))
        .thenReturn(List.of(2018, 2019));

    AnalyticsTableUpdateParams params =
        AnalyticsTableUpdateParams.newBuilder()
            .withLastYears(2)
            .withStartTime(START_TIME)
            .withToday(today)
            .build();

    List<AnalyticsTable> tables = subject.getAnalyticsTables(params);

    assertThat(tables, hasSize(1));

    new AnalyticsTableAsserter.Builder(tables.get(0))
        .withTableType(AnalyticsTableType.EVENT)
        .withName(TABLE_PREFIX + program.getUid().toLowerCase() + STAGING_TABLE_SUFFIX)
        .withMainName(TABLE_PREFIX + program.getUid().toLowerCase())
        .withColumnSize(56 + OU_NAME_HIERARCHY_COUNT)
        .withDefaultColumns(JdbcEventAnalyticsTableManager.FIXED_COLS)
        .addColumns(periodColumns)
        .addColumn(
            categoryA.getUid(),
            CHARACTER_11,
            ("acs." + quote(categoryA.getUid())),
            categoryA.getCreated())
        .addColumn(
            categoryB.getUid(),
            CHARACTER_11,
            ("acs." + quote(categoryB.getUid())),
            categoryB.getCreated())
        .build()
        .verify();
  }

  @Test
  void verifyClientSideTimestampsColumns() {
    Program program = createProgram('A');
    when(idObjectManager.getAllNoAcl(Program.class)).thenReturn(List.of(program));
    when(periodDataProvider.getAvailableYears(DATABASE))
        .thenReturn(List.of(2018, 2019, now().getYear()));

    List<Integer> availableDataYears = periodDataProvider.getAvailableYears(DATABASE);

    when(jdbcTemplate.queryForList(
            getYearQueryForCurrentYear(program, true, availableDataYears), Integer.class))
        .thenReturn(List.of(2018, 2019));

    AnalyticsTableUpdateParams params =
        AnalyticsTableUpdateParams.newBuilder()
            .withLastYears(2)
            .withStartTime(START_TIME)
            .withToday(today)
            .build();

    List<AnalyticsTable> tables = subject.getAnalyticsTables(params);

    assertThat(tables, hasSize(1));

    AnalyticsTableColumn lastUpdated = getColumn("lastupdated", tables.get(0));
    AnalyticsTableColumn created = getColumn("created", tables.get(0));

    assertThat(
        lastUpdated.getSelectExpression(),
        is(
            "case when psi.lastupdatedatclient is not null then psi.lastupdatedatclient else psi.lastupdated end"));
    assertThat(
        created.getSelectExpression(),
        is(
            "case when psi.createdatclient is not null then psi.createdatclient else psi.created end"));
  }

  @Test
  void verifyAnalyticsEventTableHasDefaultPartition() {
    Program program = createProgram('A');
    when(idObjectManager.getAllNoAcl(Program.class)).thenReturn(List.of(program));
    when(periodDataProvider.getAvailableYears(DATABASE))
        .thenReturn(List.of(2021, 2022, 2023, 2024, 2025));

    List<Integer> availableDataYears = periodDataProvider.getAvailableYears(DATABASE);

    when(jdbcTemplate.queryForList(
            getYearQueryForCurrentYear(program, true, availableDataYears), Integer.class))
        .thenReturn(List.of());

    AnalyticsTableUpdateParams params =
        AnalyticsTableUpdateParams.newBuilder()
            .withLastYears(2)
            .withStartTime(START_TIME)
            .withToday(today)
            .build();

    List<AnalyticsTable> tables = subject.getAnalyticsTables(params);

    assertThat(tables, hasSize(1));

    assertThat(tables.get(0).getTablePartitions().get(0).getYear(), equalTo(Year.now().getValue()));
  }

  private AnalyticsTableColumn getColumn(String column, AnalyticsTable analyticsTable) {
    return analyticsTable.getDimensionColumns().stream()
        .filter(col -> col.getName().equals(column))
        .findFirst()
        .orElseThrow(() -> new IllegalArgumentException("Column '" + column + "' not found"));
  }

  @Test
  void verifyGetTableWithDataElements() {
    when(databaseInfoProvider.getDatabaseInfo())
        .thenReturn(DatabaseInfo.builder().spatialSupport(true).build());
    Program program = createProgram('A');

    DataElement d1 = createDataElement('Z', ValueType.TEXT, AggregationType.SUM);
    DataElement d2 = createDataElement('P', ValueType.PERCENTAGE, AggregationType.SUM);
    DataElement d3 = createDataElement('Y', ValueType.BOOLEAN, AggregationType.NONE);
    DataElement d4 = createDataElement('W', ValueType.DATE, AggregationType.LAST);
    DataElement d5 = createDataElement('G', ValueType.ORGANISATION_UNIT, AggregationType.NONE);
    DataElement d6 = createDataElement('H', ValueType.INTEGER, AggregationType.SUM);
    DataElement d7 = createDataElement('U', ValueType.COORDINATE, AggregationType.NONE);

    ProgramStage ps1 = createProgramStage('A', Set.of(d1, d2, d3, d4, d5, d6, d7));

    program.setProgramStages(Set.of(ps1));

    when(idObjectManager.getAllNoAcl(Program.class)).thenReturn(List.of(program));

    String aliasD1 = "(select eventdatavalues #>> '{%s, value}' " + FROM_CLAUSE + " ) as \"%s\"";
    String aliasD2 =
        "(select cast(eventdatavalues #>> '{%s, value}' as double precision) "
            + FROM_CLAUSE
            + "  and eventdatavalues #>> '{%s,value}' ~* '^(-?[0-9]+)(\\.[0-9]+)?$') as \"%s\"";
    String aliasD3 =
        "(select case when eventdatavalues #>> '{%s, value}' = 'true' then 1 when eventdatavalues #>> '{%s, value}' = 'false' then 0 else null end "
            + FROM_CLAUSE
            + " ) as \"%s\"";
    String aliasD4 =
        "(select cast(eventdatavalues #>> '{%s, value}' as timestamp) "
            + FROM_CLAUSE
            + "  and eventdatavalues #>> '{%s,value}' ~* '^\\d{4}-\\d{2}-\\d{2}(\\s|T)?((\\d{2}:)(\\d{2}:)?(\\d{2}))?(|.(\\d{3})|.(\\d{3})Z)?$') as \"%s\"";
    String aliasD5 =
        "(select ou.uid from \"organisationunit\" ou where ou.uid = "
            + "(select eventdatavalues #>> '{"
            + d5.getUid()
            + ", value}' "
            + FROM_CLAUSE
            + " )) as \""
            + d5.getUid()
            + "\"";
    String aliasD6 =
        "(select cast(eventdatavalues #>> '{%s, value}' as bigint) "
            + FROM_CLAUSE
            + "  and eventdatavalues #>> '{%s,value}' ~* '^(-?[0-9]+)(\\.[0-9]+)?$') as \"%s\"";
    String aliasD7 =
        "(select ST_GeomFromGeoJSON('{\"type\":\"Point\", \"coordinates\":' || (eventdatavalues #>> '{%s, value}') || ', \"crs\":{\"type\":\"name\", \"properties\":{\"name\":\"EPSG:4326\"}}}') from \"event\" where eventid=psi.eventid ) as \"%s\"";
    String aliasD5_geo =
        "(select ou.geometry from \"organisationunit\" ou where ou.uid = (select eventdatavalues #>> '{"
            + d5.getUid()
            + ", value}' "
            + FROM_CLAUSE
            + " )) as \""
            + d5.getUid()
            + "\"";
    String aliasD5_name =
        "(select ou.name from \"organisationunit\" ou where ou.uid = (select eventdatavalues #>> '{"
            + d5.getUid()
            + ", value}' "
            + FROM_CLAUSE
            + " )) as \""
            + d5.getUid()
            + "\"";

    AnalyticsTableUpdateParams params =
        AnalyticsTableUpdateParams.newBuilder()
            .withLastYears(2)
            .withStartTime(START_TIME)
            .withToday(today)
            .build();

    when(periodDataProvider.getAvailableYears(DATABASE))
        .thenReturn(List.of(2018, 2019, now().getYear()));

    List<Integer> availableDataYears = periodDataProvider.getAvailableYears(DATABASE);

    when(jdbcTemplate.queryForList(
            getYearQueryForCurrentYear(program, true, availableDataYears), Integer.class))
        .thenReturn(List.of(2018, 2019));

    List<AnalyticsTable> tables = subject.getAnalyticsTables(params);

    assertThat(tables, hasSize(1));

    new AnalyticsTableAsserter.Builder(tables.get(0))
        .withName(TABLE_PREFIX + program.getUid().toLowerCase() + STAGING_TABLE_SUFFIX)
        .withMainName(TABLE_PREFIX + program.getUid().toLowerCase())
        .withTableType(AnalyticsTableType.EVENT)
        .withColumnSize(63 + OU_NAME_HIERARCHY_COUNT)
        .addColumns(periodColumns)
        .addColumn(
            d1.getUid(),
            TEXT,
            toSelectExpression(aliasD1, d1.getUid()),
            Skip.SKIP) // ValueType.TEXT
        .addColumn(
            d2.getUid(),
            DOUBLE,
            toSelectExpression(aliasD2, d2.getUid()),
            IndexType.BTREE) // ValueType.PERCENTAGE
        .addColumn(
            d3.getUid(),
            INTEGER,
            toSelectExpression(aliasD3, d3.getUid()),
            IndexType.BTREE) // ValueType.BOOLEAN
        .addColumn(
            d4.getUid(),
            TIMESTAMP,
            toSelectExpression(aliasD4, d4.getUid()),
            IndexType.BTREE) // ValueType.DATE
        .addColumn(
            d5.getUid(),
            TEXT,
            toSelectExpression(aliasD5, d5.getUid()),
            IndexType.BTREE) // ValueType.ORGANISATION_UNIT
        .addColumn(
            d6.getUid(),
            BIGINT,
            toSelectExpression(aliasD6, d6.getUid()),
            IndexType.BTREE) // ValueType.INTEGER
        .addColumn(
            d7.getUid(),
            GEOMETRY_POINT,
            toSelectExpression(aliasD7, d7.getUid())) // ValueType.COORDINATES
        // element d5 also creates a Geo column
        .addColumn(
            d5.getUid() + "_geom",
            GEOMETRY,
            toSelectExpression(aliasD5_geo, d5.getUid()),
            IndexType.GIST)
        // element d5 also creates a Name column
        .addColumn(
            d5.getUid() + "_name",
            TEXT,
            toSelectExpression(aliasD5_name, d5.getUid() + "_name"),
            Skip.SKIP)
        .withDefaultColumns(JdbcEventAnalyticsTableManager.FIXED_COLS)
        .build()
        .verify();
  }

  @Test
  void verifyGetTableWithTrackedEntityAttribute() {
    when(databaseInfoProvider.getDatabaseInfo())
        .thenReturn(DatabaseInfo.builder().spatialSupport(true).build());
    Program program = createProgram('A');

    TrackedEntityAttribute tea1 = rnd.nextObject(TrackedEntityAttribute.class);
    tea1.setValueType(ValueType.ORGANISATION_UNIT);

    ProgramTrackedEntityAttribute tea = new ProgramTrackedEntityAttribute(program, tea1);

    program.setProgramAttributes(List.of(tea));

    DataElement d1 = createDataElement('Z', ValueType.TEXT, AggregationType.SUM);

    ProgramStage ps1 = createProgramStage('A', Set.of(d1));

    program.setProgramStages(Set.of(ps1));

    when(idObjectManager.getAllNoAcl(Program.class)).thenReturn(List.of(program));

    String aliasD1 = "(select eventdatavalues #>> '{%s, value}' " + FROM_CLAUSE + " ) as \"%s\"";
    String aliasTea1 =
        "(select %s from \"organisationunit\" ou where ou.uid = (select value from "
            + "\"trackedentityattributevalue\" where trackedentityid=pi.trackedentityid and "
            + "trackedentityattributeid=%d)) as \"%s\"";

    AnalyticsTableUpdateParams params =
        AnalyticsTableUpdateParams.newBuilder()
            .withLastYears(2)
            .withStartTime(START_TIME)
            .withToday(today)
            .build();

    when(periodDataProvider.getAvailableYears(DATABASE))
        .thenReturn(List.of(2018, 2019, now().getYear()));

    List<Integer> availableDataYears = periodDataProvider.getAvailableYears(DATABASE);

    when(jdbcTemplate.queryForList(
            getYearQueryForCurrentYear(program, true, availableDataYears), Integer.class))
        .thenReturn(List.of(2018, 2019));

    List<AnalyticsTable> tables = subject.getAnalyticsTables(params);

    assertThat(tables, hasSize(1));

    new AnalyticsTableAsserter.Builder(tables.get(0))
        .withName(TABLE_PREFIX + program.getUid().toLowerCase() + STAGING_TABLE_SUFFIX)
        .withMainName(TABLE_PREFIX + program.getUid().toLowerCase())
        .withTableType(AnalyticsTableType.EVENT)
        .withColumnSize(58 + OU_NAME_HIERARCHY_COUNT)
        .addColumns(periodColumns)
        .addColumn(
            d1.getUid(),
            TEXT,
            toSelectExpression(aliasD1, d1.getUid()),
            Skip.SKIP) // ValueType.TEXT
        .addColumn(
            tea1.getUid(), TEXT, String.format(aliasTea1, "ou.uid", tea1.getId(), tea1.getUid()))
        // Second Geometry column created from the OU column above
        .addColumn(
            tea1.getUid() + "_geom",
            GEOMETRY,
            String.format(aliasTea1, "ou.geometry", tea1.getId(), tea1.getUid()),
            IndexType.GIST)
        .addColumn(
            tea1.getUid() + "_name",
            TEXT,
            String.format(aliasTea1, "ou.name", tea1.getId(), tea1.getUid()),
            Skip.SKIP)
        .withDefaultColumns(JdbcEventAnalyticsTableManager.FIXED_COLS)
        .build()
        .verify();
  }

  @Test
  void verifyDataElementTypeOrgUnitFetchesOuNameWhenPopulatingEventAnalyticsTable() {
    ArgumentCaptor<String> sql = ArgumentCaptor.forClass(String.class);
    when(databaseInfoProvider.getDatabaseInfo())
        .thenReturn(DatabaseInfo.builder().spatialSupport(true).build());
    Program programA = createProgram('A');

    DataElement d5 = createDataElement('G', ValueType.ORGANISATION_UNIT, AggregationType.NONE);

    ProgramStage ps1 = createProgramStage('A', Set.of(d5));

    programA.setProgramStages(Set.of(ps1));

    when(idObjectManager.getAllNoAcl(Program.class)).thenReturn(List.of(programA));

    AnalyticsTableUpdateParams params =
        AnalyticsTableUpdateParams.newBuilder()
            .withLastYears(2)
            .withStartTime(START_TIME)
            .withToday(today)
            .build();

    when(periodDataProvider.getAvailableYears(DATABASE))
        .thenReturn(List.of(2018, 2019, now().getYear()));

    List<Integer> availableDataYears = periodDataProvider.getAvailableYears(DATABASE);

    when(jdbcTemplate.queryForList(
            getYearQueryForCurrentYear(programA, true, availableDataYears), Integer.class))
        .thenReturn(List.of(2018, 2019));

    List<AnalyticsTable> analyticsTables = subject.getAnalyticsTables(params);
    assertFalse(analyticsTables.isEmpty());
    AnalyticsTablePartition partition = new AnalyticsTablePartition(analyticsTables.get(0));

    subject.populateTable(params, partition);

    verify(jdbcTemplate).execute(sql.capture());

    String ouQuery =
        "(select ou.%s from \"organisationunit\" ou where ou.uid = "
            + "(select eventdatavalues #>> '{"
            + d5.getUid()
            + ", value}' from \"event\" where "
            + "eventid=psi.eventid )) as \""
            + d5.getUid()
            + "\"";

    assertThat(sql.getValue(), containsString(String.format(ouQuery, "uid")));
    assertThat(sql.getValue(), containsString(String.format(ouQuery, "name")));
  }

  @Test
  void verifyTeiTypeOrgUnitFetchesOuNameWhenPopulatingEventAnalyticsTable() {
    ArgumentCaptor<String> sql = ArgumentCaptor.forClass(String.class);
    when(databaseInfoProvider.getDatabaseInfo())
        .thenReturn(DatabaseInfo.builder().spatialSupport(true).build());
    Program programA = createProgram('A');

    TrackedEntityAttribute tea = createTrackedEntityAttribute('a', ValueType.ORGANISATION_UNIT);
    tea.setId(9999);

    ProgramTrackedEntityAttribute programTrackedEntityAttribute =
        createProgramTrackedEntityAttribute(programA, tea);

    programA.setProgramAttributes(List.of(programTrackedEntityAttribute));

    when(idObjectManager.getAllNoAcl(Program.class)).thenReturn(List.of(programA));
    when(periodDataProvider.getAvailableYears(DATABASE))
        .thenReturn(List.of(2018, 2019, now().getYear()));

    List<Integer> availableDataYears = periodDataProvider.getAvailableYears(DATABASE);

    AnalyticsTableUpdateParams params =
        AnalyticsTableUpdateParams.newBuilder()
            .withLastYears(2)
            .withStartTime(START_TIME)
            .withToday(today)
            .build();

    when(jdbcTemplate.queryForList(
            getYearQueryForCurrentYear(programA, true, availableDataYears), Integer.class))
        .thenReturn(List.of(2018, 2019));

    List<AnalyticsTable> analyticsTables = subject.getAnalyticsTables(params);
    assertFalse(analyticsTables.isEmpty());
    AnalyticsTablePartition partition = new AnalyticsTablePartition(analyticsTables.get(0));

    subject.populateTable(params, partition);

    verify(jdbcTemplate).execute(sql.capture());

    String ouQuery =
        "(select ou.%s from \"organisationunit\" ou where ou.uid = "
            + "(select value from \"trackedentityattributevalue\" where trackedentityid=pi.trackedentityid and "
            + "trackedentityattributeid=9999)) as \""
            + tea.getUid()
            + "\"";

    assertThat(sql.getValue(), containsString(String.format(ouQuery, "uid")));
    assertThat(sql.getValue(), containsString(String.format(ouQuery, "name")));
  }

  @Test
  void verifyOrgUnitOwnershipJoinsWhenPopulatingEventAnalyticsTable() {
    ArgumentCaptor<String> sql = ArgumentCaptor.forClass(String.class);
    when(databaseInfoProvider.getDatabaseInfo())
        .thenReturn(DatabaseInfo.builder().spatialSupport(true).build());
    Program programA = createProgram('A');

    TrackedEntityAttribute tea = createTrackedEntityAttribute('a', ValueType.ORGANISATION_UNIT);
    tea.setId(9999);

    ProgramTrackedEntityAttribute programTrackedEntityAttribute =
        createProgramTrackedEntityAttribute(programA, tea);

    programA.setProgramAttributes(List.of(programTrackedEntityAttribute));

    when(idObjectManager.getAllNoAcl(Program.class)).thenReturn(List.of(programA));
    when(periodDataProvider.getAvailableYears(DATABASE))
        .thenReturn(List.of(2018, 2019, now().getYear()));

    List<Integer> availableDataYears = periodDataProvider.getAvailableYears(DATABASE);

    AnalyticsTableUpdateParams params =
        AnalyticsTableUpdateParams.newBuilder()
            .withLastYears(2)
            .withStartTime(START_TIME)
            .withToday(today)
            .build();

    when(jdbcTemplate.queryForList(
            getYearQueryForCurrentYear(programA, true, availableDataYears), Integer.class))
        .thenReturn(List.of(2018, 2019));

<<<<<<< HEAD
    List<AnalyticsTable> analyticsTables = subject.getAnalyticsTables(params);
    assertFalse(analyticsTables.isEmpty());
    AnalyticsTablePartition partition = new AnalyticsTablePartition(analyticsTables.get(0));

    // When
    subject.populateTable(params, partition);
=======
    subject.populateTable(
        params, PartitionUtils.getTablePartitions(subject.getAnalyticsTables(params)).get(0));
>>>>>>> 38c68423

    verify(jdbcTemplate).execute(sql.capture());

    String ouEnrollmentLeftJoin =
        "left join \"organisationunit\" enrollmentou on pi.organisationunitid=enrollmentou.organisationunitid";
    String ouRegistrationLeftJoin =
        "left join \"organisationunit\" registrationou on tei.organisationunitid=registrationou.organisationunitid";

    assertThat(sql.getValue(), containsString(ouEnrollmentLeftJoin));
    assertThat(sql.getValue(), containsString(ouRegistrationLeftJoin));
  }

  @Test
  void verifyGetAnalyticsTableWithOuLevels() {
    List<OrganisationUnitLevel> ouLevels = rnd.objects(OrganisationUnitLevel.class, 2).toList();
    Program programA = rnd.nextObject(Program.class);
    programA.setId(0);

    when(periodDataProvider.getAvailableYears(DATABASE))
        .thenReturn(List.of(2018, 2019, now().getYear()));

    List<Integer> availableDataYears = periodDataProvider.getAvailableYears(DATABASE);
    int startYear = availableDataYears.get(0);
    int latestYear = availableDataYears.get(availableDataYears.size() - 1);

    when(idObjectManager.getAllNoAcl(Program.class)).thenReturn(List.of(programA));

    when(organisationUnitService.getFilledOrganisationUnitLevels()).thenReturn(ouLevels);
    when(jdbcTemplate.queryForList(
            "select temp.supportedyear from (select distinct extract(year from "
                + getDateLinkedToStatus()
                + ") as supportedyear "
                + "from \"event\" psi inner join \"enrollment\" pi on psi.enrollmentid = pi.enrollmentid "
                + "where psi.lastupdated <= '2019-08-01T00:00:00' and pi.programid = 0 and ("
                + getDateLinkedToStatus()
                + ") is not null "
                + "and ("
                + getDateLinkedToStatus()
                + ") > '1000-01-01' and psi.deleted = false ) "
                + "as temp where temp.supportedyear >= "
                + startYear
                + " and temp.supportedyear <= "
                + latestYear,
            Integer.class))
        .thenReturn(List.of(2018, 2019));

    AnalyticsTableUpdateParams params =
        AnalyticsTableUpdateParams.newBuilder().withStartTime(START_TIME).build();

    List<AnalyticsTable> tables = subject.getAnalyticsTables(params);

    assertThat(tables, hasSize(1));

    new AnalyticsTableAsserter.Builder(tables.get(0))
        .withName(TABLE_PREFIX + programA.getUid().toLowerCase() + STAGING_TABLE_SUFFIX)
        .withMainName(TABLE_PREFIX + programA.getUid().toLowerCase())
        .withTableType(AnalyticsTableType.EVENT)
        .withColumnSize(
            JdbcEventAnalyticsTableManager.FIXED_COLS.size()
                + PeriodType.getAvailablePeriodTypes().size()
                + ouLevels.size()
                + (programA.isRegistration() ? 1 : 0)
                + OU_NAME_HIERARCHY_COUNT)
        .addColumns(periodColumns)
        .withDefaultColumns(JdbcEventAnalyticsTableManager.FIXED_COLS)
        .addColumn(("uidlevel" + ouLevels.get(0).getLevel()), col -> match(ouLevels.get(0), col))
        .addColumn(("uidlevel" + ouLevels.get(1).getLevel()), col -> match(ouLevels.get(1), col))
        .build()
        .verify();
  }

  @Test
  void verifyGetAnalyticsTableWithOuGroupSet() {
    List<OrganisationUnitGroupSet> ouGroupSet =
        rnd.objects(OrganisationUnitGroupSet.class, 2).toList();
    Program programA = rnd.nextObject(Program.class);
    programA.setId(0);

    when(idObjectManager.getAllNoAcl(Program.class)).thenReturn(List.of(programA));
    when(idObjectManager.getDataDimensionsNoAcl(OrganisationUnitGroupSet.class))
        .thenReturn(ouGroupSet);
    when(periodDataProvider.getAvailableYears(DATABASE))
        .thenReturn(List.of(2018, 2019, now().getYear()));

    List<Integer> availableDataYears = periodDataProvider.getAvailableYears(DATABASE);

    AnalyticsTableUpdateParams params =
        AnalyticsTableUpdateParams.newBuilder().withStartTime(START_TIME).build();
    when(jdbcTemplate.queryForList(
            getYearQueryForCurrentYear(programA, false, availableDataYears), Integer.class))
        .thenReturn(List.of(2018, 2019));

    List<AnalyticsTable> tables = subject.getAnalyticsTables(params);

    assertThat(tables, hasSize(1));

    new AnalyticsTableAsserter.Builder(tables.get(0))
        .withName(TABLE_PREFIX + programA.getUid().toLowerCase() + STAGING_TABLE_SUFFIX)
        .withMainName(TABLE_PREFIX + programA.getUid().toLowerCase())
        .withTableType(AnalyticsTableType.EVENT)
        .withColumnSize(
            JdbcEventAnalyticsTableManager.FIXED_COLS.size()
                + PeriodType.getAvailablePeriodTypes().size()
                + ouGroupSet.size()
                + (programA.isRegistration() ? 1 : 0)
                + OU_NAME_HIERARCHY_COUNT)
        .addColumns(periodColumns)
        .withDefaultColumns(JdbcEventAnalyticsTableManager.FIXED_COLS)
        .addColumn(ouGroupSet.get(0).getUid(), col -> match(ouGroupSet.get(0), col))
        .addColumn(ouGroupSet.get(1).getUid(), col -> match(ouGroupSet.get(1), col))
        .build()
        .verify();
  }

  @Test
  void verifyGetAnalyticsTableWithOptionGroupSets() {
    List<CategoryOptionGroupSet> cogs = rnd.objects(CategoryOptionGroupSet.class, 2).toList();
    Program programA = rnd.nextObject(Program.class);
    programA.setId(0);

    when(idObjectManager.getAllNoAcl(Program.class)).thenReturn(List.of(programA));
    when(categoryService.getAttributeCategoryOptionGroupSetsNoAcl()).thenReturn(cogs);
    when(periodDataProvider.getAvailableYears(DATABASE))
        .thenReturn(List.of(2018, 2019, now().getYear()));

    List<Integer> availableDataYears = periodDataProvider.getAvailableYears(DATABASE);

    when(jdbcTemplate.queryForList(
            getYearQueryForCurrentYear(programA, false, availableDataYears), Integer.class))
        .thenReturn(List.of(2018, 2019));

    AnalyticsTableUpdateParams params =
        AnalyticsTableUpdateParams.newBuilder().withStartTime(START_TIME).build();

    List<AnalyticsTable> tables = subject.getAnalyticsTables(params);

    assertThat(tables, hasSize(1));

    new AnalyticsTableAsserter.Builder(tables.get(0))
        .withName(TABLE_PREFIX + programA.getUid().toLowerCase() + STAGING_TABLE_SUFFIX)
        .withMainName(TABLE_PREFIX + programA.getUid().toLowerCase())
        .withTableType(AnalyticsTableType.EVENT)
        .withColumnSize(
            JdbcEventAnalyticsTableManager.FIXED_COLS.size()
                + PeriodType.getAvailablePeriodTypes().size()
                + cogs.size()
                + (programA.isRegistration() ? 1 : 0)
                + OU_NAME_HIERARCHY_COUNT)
        .addColumns(periodColumns)
        .withDefaultColumns(JdbcEventAnalyticsTableManager.FIXED_COLS)
        .addColumn(cogs.get(0).getUid(), col -> match(cogs.get(0), col))
        .addColumn(cogs.get(1).getUid(), col -> match(cogs.get(1), col))
        .build()
        .verify();
  }

  private void match(OrganisationUnitGroupSet ouGroupSet, AnalyticsTableColumn col) {
    String expression = "ougs." + quote(ouGroupSet.getUid());
    assertNotNull(col);
    assertThat(col.getSelectExpression(), is(expression));
    match(col);
  }

  private void match(OrganisationUnitLevel ouLevel, AnalyticsTableColumn col) {
    String expression = "ous." + quote("uidlevel" + ouLevel.getLevel());
    assertNotNull(col);
    assertThat(col.getSelectExpression(), is(expression));
    match(col);
  }

  private void match(CategoryOptionGroupSet cog, AnalyticsTableColumn col) {
    String expression = "acs." + quote(cog.getUid());
    assertNotNull(col);
    assertThat(col.getSelectExpression(), is(expression));
    match(col);
  }

  private void match(AnalyticsTableColumn col) {
    assertNotNull(col.getCreated());
    assertThat(col.getDataType(), is(CHARACTER_11));
    assertThat(col.isSkipIndex(), is(false));
    assertThat(col.getNullable(), is(NULL));
    assertThat(col.getIndexColumns(), hasSize(0));
  }

  @Test
  void verifyTeaTypeOrgUnitFetchesOuNameWhenPopulatingEventAnalyticsTable() {
    ArgumentCaptor<String> sql = ArgumentCaptor.forClass(String.class);
    when(databaseInfoProvider.getDatabaseInfo())
        .thenReturn(DatabaseInfo.builder().spatialSupport(true).build());
    Program programA = createProgram('A');

    TrackedEntityAttribute tea = createTrackedEntityAttribute('a', ValueType.ORGANISATION_UNIT);
    tea.setId(9999);

    ProgramTrackedEntityAttribute programTrackedEntityAttribute =
        createProgramTrackedEntityAttribute(programA, tea);

    programA.setProgramAttributes(List.of(programTrackedEntityAttribute));

    when(periodDataProvider.getAvailableYears(DATABASE))
        .thenReturn(List.of(2018, 2019, now().getYear()));

    List<Integer> availableDataYears = periodDataProvider.getAvailableYears(DATABASE);
    int startYear = availableDataYears.get(0);
    int latestYear = availableDataYears.get(availableDataYears.size() - 1);

    when(idObjectManager.getAllNoAcl(Program.class)).thenReturn(List.of(programA));

    when(jdbcTemplate.queryForList(
            "select temp.supportedyear from (select distinct extract(year from "
                + getDateLinkedToStatus()
                + ") as supportedyear "
                + "from \"event\" psi inner join \"enrollment\" pi on psi.enrollmentid = pi.enrollmentid "
                + "where psi.lastupdated <= '2019-08-01T00:00:00' and pi.programid = 0 and ("
                + getDateLinkedToStatus()
                + ") is not null "
                + "and ("
                + getDateLinkedToStatus()
                + ") > '1000-01-01' and psi.deleted = false and ("
                + getDateLinkedToStatus()
                + ") >= '2018-01-01') "
                + "as temp where temp.supportedyear >= "
                + startYear
                + " and temp.supportedyear <= "
                + latestYear,
            Integer.class))
        .thenReturn(List.of(2018, 2019));

    AnalyticsTableUpdateParams params =
        AnalyticsTableUpdateParams.newBuilder()
            .withLastYears(2)
            .withStartTime(START_TIME)
            .withToday(today)
            .build();

    List<AnalyticsTable> analyticsTables = subject.getAnalyticsTables(params);
    assertFalse(analyticsTables.isEmpty());
    AnalyticsTablePartition partition = new AnalyticsTablePartition(analyticsTables.get(0));

    subject.populateTable(params, partition);

    verify(jdbcTemplate).execute(sql.capture());

    String ouQuery =
        "(select ou.%s from \"organisationunit\" ou where ou.uid = "
            + "(select value from \"trackedentityattributevalue\" where trackedentityid=pi.trackedentityid and "
            + "trackedentityattributeid=9999)) as \""
            + tea.getUid()
            + "\"";

    assertThat(sql.getValue(), containsString(String.format(ouQuery, "uid")));
    assertThat(sql.getValue(), containsString(String.format(ouQuery, "name")));
  }

  private String toSelectExpression(String template, String uid) {
    return String.format(template, uid, uid, uid);
  }

  private void addCategoryCombo(Program program, CategoryCombo categoryCombo) {
    program.setCategoryCombo(categoryCombo);
  }

  private String getYearQueryForCurrentYear(
      Program program, boolean withExecutionDate, List<Integer> availableDataYears) {
    int startYear = availableDataYears.get(0);
    int latestYear = availableDataYears.get(availableDataYears.size() - 1);

    String sql =
        "select temp.supportedyear from (select distinct "
            + "extract(year from "
            + getDateLinkedToStatus()
            + ") as supportedyear "
            + "from \"event\" psi inner join "
            + "\"enrollment\" pi on psi.enrollmentid = pi.enrollmentid where psi.lastupdated <= '"
            + "2019-08-01T00:00:00' and pi.programid = "
            + program.getId()
            + " and ("
            + getDateLinkedToStatus()
            + ") is not null and ("
            + getDateLinkedToStatus()
            + ") > '1000-01-01' and psi.deleted = false ";

    if (withExecutionDate) {
      sql += "and (" + getDateLinkedToStatus() + ") >= '2018-01-01'";
    }

    sql +=
        ") as temp where temp.supportedyear >= "
            + startYear
            + " and temp.supportedyear <= "
            + latestYear;

    return sql;
  }

  private String getDateLinkedToStatus() {
    return "CASE WHEN 'SCHEDULE' = psi.status THEN psi.scheduleddate ELSE psi.occurreddate END";
  }
}<|MERGE_RESOLUTION|>--- conflicted
+++ resolved
@@ -722,17 +722,11 @@
             getYearQueryForCurrentYear(programA, true, availableDataYears), Integer.class))
         .thenReturn(List.of(2018, 2019));
 
-<<<<<<< HEAD
     List<AnalyticsTable> analyticsTables = subject.getAnalyticsTables(params);
     assertFalse(analyticsTables.isEmpty());
     AnalyticsTablePartition partition = new AnalyticsTablePartition(analyticsTables.get(0));
 
-    // When
     subject.populateTable(params, partition);
-=======
-    subject.populateTable(
-        params, PartitionUtils.getTablePartitions(subject.getAnalyticsTables(params)).get(0));
->>>>>>> 38c68423
 
     verify(jdbcTemplate).execute(sql.capture());
 
