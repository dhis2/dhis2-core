package org.hisp.dhis.analytics.table;

/*
 * Copyright (c) 2004-2019, University of Oslo
 * All rights reserved.
 *
 * Redistribution and use in source and binary forms, with or without
 * modification, are permitted provided that the following conditions are met:
 * Redistributions of source code must retain the above copyright notice, this
 * list of conditions and the following disclaimer.
 *
 * Redistributions in binary form must reproduce the above copyright notice,
 * this list of conditions and the following disclaimer in the documentation
 * and/or other materials provided with the distribution.
 * Neither the name of the HISP project nor the names of its contributors may
 * be used to endorse or promote products derived from this software without
 * specific prior written permission.
 *
 * THIS SOFTWARE IS PROVIDED BY THE COPYRIGHT HOLDERS AND CONTRIBUTORS "AS IS" AND
 * ANY EXPRESS OR IMPLIED WARRANTIES, INCLUDING, BUT NOT LIMITED TO, THE IMPLIED
 * WARRANTIES OF MERCHANTABILITY AND FITNESS FOR A PARTICULAR PURPOSE ARE
 * DISCLAIMED. IN NO EVENT SHALL THE COPYRIGHT OWNER OR CONTRIBUTORS BE LIABLE FOR
 * ANY DIRECT, INDIRECT, INCIDENTAL, SPECIAL, EXEMPLARY, OR CONSEQUENTIAL DAMAGES
 * (INCLUDING, BUT NOT LIMITED TO, PROCUREMENT OF SUBSTITUTE GOODS OR SERVICES;
 * LOSS OF USE, DATA, OR PROFITS; OR BUSINESS INTERRUPTION) HOWEVER CAUSED AND ON
 * ANY THEORY OF LIABILITY, WHETHER IN CONTRACT, STRICT LIABILITY, OR TORT
 * (INCLUDING NEGLIGENCE OR OTHERWISE) ARISING IN ANY WAY OUT OF THE USE OF THIS
 * SOFTWARE, EVEN IF ADVISED OF THE POSSIBILITY OF SUCH DAMAGE.
 */

import com.google.common.collect.Lists;
import com.google.common.collect.Sets;
import org.hisp.dhis.analytics.*;
import org.hisp.dhis.analytics.partition.PartitionManager;
import org.hisp.dhis.analytics.util.AnalyticsTableAsserter;
import org.hisp.dhis.category.Category;
import org.hisp.dhis.category.CategoryCombo;
import org.hisp.dhis.category.CategoryOptionGroupSet;
import org.hisp.dhis.category.CategoryService;
import org.hisp.dhis.common.IdentifiableObjectManager;
import org.hisp.dhis.common.ValueType;
import org.hisp.dhis.dataapproval.DataApprovalLevelService;
import org.hisp.dhis.dataelement.DataElement;
import org.hisp.dhis.jdbc.StatementBuilder;
import org.hisp.dhis.jdbc.statementbuilder.PostgreSQLStatementBuilder;
import org.hisp.dhis.organisationunit.OrganisationUnitGroupSet;
import org.hisp.dhis.organisationunit.OrganisationUnitLevel;
import org.hisp.dhis.organisationunit.OrganisationUnitService;
import org.hisp.dhis.period.PeriodType;
import org.hisp.dhis.program.Program;
import org.hisp.dhis.program.ProgramStage;
import org.hisp.dhis.program.ProgramTrackedEntityAttribute;
import org.hisp.dhis.random.BeanRandomizer;
import org.hisp.dhis.resourcetable.ResourceTableService;
import org.hisp.dhis.setting.SystemSettingManager;
import org.hisp.dhis.system.database.DatabaseInfo;
import org.hisp.dhis.trackedentity.TrackedEntityAttribute;
<<<<<<< HEAD
import org.joda.time.DateTime;
=======
import org.hisp.dhis.util.DateUtils;
>>>>>>> abf7ae6c
import org.junit.Before;
import org.junit.Rule;
import org.junit.Test;
import org.mockito.ArgumentCaptor;
import org.mockito.Mock;
import org.mockito.junit.MockitoJUnit;
import org.mockito.junit.MockitoRule;
import org.springframework.jdbc.core.JdbcTemplate;

<<<<<<< HEAD
import java.util.Date;
=======
import java.util.Collections;
>>>>>>> abf7ae6c
import java.util.List;
import java.util.stream.Collectors;

import static org.hamcrest.MatcherAssert.assertThat;
import static org.hamcrest.Matchers.*;
import static org.hisp.dhis.DhisConvenienceTest.*;
import static org.hisp.dhis.analytics.ColumnDataType.*;
import static org.hisp.dhis.analytics.ColumnDataType.TEXT;
import static org.junit.Assert.*;
import static org.mockito.Mockito.verify;
import static org.mockito.Mockito.when;
import static org.mockito.Mockito.mock;

/**
 * @author Luciano Fiandesio
 */
public class JdbcEventAnalyticsTableManagerTest
{
    @Mock
    private IdentifiableObjectManager idObjectManager;

    @Mock
    private OrganisationUnitService organisationUnitService;

    @Mock
    private CategoryService categoryService;

    private StatementBuilder statementBuilder;

    @Mock
    private DatabaseInfo databaseInfo;

    @Mock
    private JdbcTemplate jdbcTemplate;

    @Rule
    public MockitoRule mockitoRule = MockitoJUnit.rule();

    private JdbcEventAnalyticsTableManager subject;

<<<<<<< HEAD
    private static final Date START_TIME = new DateTime( 2019, 8, 1, 0, 0 ).toDate();
    private static final String FROM_CLAUSE = "from programstageinstance where programstageinstanceid=psi.programstageinstanceid";
=======
    private BeanRandomizer rnd = new BeanRandomizer();

    private final static String TABLE_PREFIX = "analytics_event_";

    private final static String FROM_CLAUSE = "from programstageinstance where programstageinstanceid=psi.programstageinstanceid";
>>>>>>> abf7ae6c

    private List<AnalyticsTableColumn> periodColumns = PeriodType.getAvailablePeriodTypes().stream().map( pt -> {
        String column = quote( pt.getName().toLowerCase() );
        return new AnalyticsTableColumn( column, TEXT, "dps" + "." + column );
    } ).collect( Collectors.toList() );

    @Before
    public void setUp()
    {
        statementBuilder = new PostgreSQLStatementBuilder();
        subject = new JdbcEventAnalyticsTableManager( idObjectManager, organisationUnitService, categoryService,
            mock( SystemSettingManager.class ), mock( DataApprovalLevelService.class ), mock( ResourceTableService.class ),
            mock( AnalyticsTableHookService.class ), statementBuilder, mock( PartitionManager.class ), databaseInfo, jdbcTemplate );
        when( jdbcTemplate.queryForList(
            "select distinct(extract(year from psi.executiondate)) from programstageinstance psi inner join programinstance pi on psi.programinstanceid = pi.programinstanceid where psi.lastupdated <= '2019-08-01T00:00:00' and pi.programid = 0 and psi.executiondate is not null and psi.deleted is false and psi.executiondate >= '2018-01-01'",
            Integer.class ) ).thenReturn( Lists.newArrayList( 2018, 2019 ) );
    }

    @Test
    public void verifyTableType()
    {
        assertThat( subject.getAnalyticsTableType(), is( AnalyticsTableType.EVENT ) );
    }

    @Test
    public void verifyGetTableWithCategoryCombo()
    {
        Program program = createProgram( 'A' );

        Category categoryA = createCategory( 'A' );
        categoryA.setCreated( getDate( 2019, 12, 3 ) );
        Category categoryB = createCategory( 'B' );
        categoryA.setCreated( getDate( 2018, 8, 5 ) );
        CategoryCombo categoryCombo = createCategoryCombo( 'B', categoryA, categoryB );

        addCategoryCombo( program, categoryCombo );


        when( idObjectManager.getAllNoAcl( Program.class ) ).thenReturn( Lists.newArrayList( program ) );

<<<<<<< HEAD
        AnalyticsTableUpdateParams params = AnalyticsTableUpdateParams.newBuilder().withLastYears( 2 ).withStartTime( START_TIME ).build();
=======
        AnalyticsTableUpdateParams params = AnalyticsTableUpdateParams.newBuilder().withLastYears( 2 ).build();

        when( jdbcTemplate.queryForList( getYearsQuery( program, params ), Integer.class ) )
            .thenReturn( Lists.newArrayList( 2018, 2019 ) );

>>>>>>> abf7ae6c
        List<AnalyticsTable> tables = subject.getAnalyticsTables( params );

        assertThat( tables, hasSize( 1 ) );

        new AnalyticsTableAsserter.Builder( tables.get( 0 ) ).withTableType( AnalyticsTableType.EVENT )
            .withTableName( TABLE_PREFIX + program.getUid().toLowerCase() )
            .withColumnSize( 41 ).withDefaultColumns( subject.getFixedColumns() )
            .addColumns( periodColumns )
            .addColumn( categoryA.getUid(), CHARACTER_11, "acs.", categoryA.getCreated() )
            .addColumn( categoryB.getUid(), CHARACTER_11, "acs.", categoryB.getCreated() ).build()
            .verify();
    }

    @Test
    public void verifyGetTableWithDataElements()
    {
        when( databaseInfo.isSpatialSupport() ).thenReturn( true );
        Program program = createProgram( 'A' );

        DataElement d1 = createDataElement('Z', ValueType.TEXT, AggregationType.SUM);
        DataElement d2 = createDataElement('P', ValueType.PERCENTAGE, AggregationType.SUM);
        DataElement d3 = createDataElement('Y', ValueType.BOOLEAN, AggregationType.NONE);
        DataElement d4 = createDataElement('W', ValueType.DATE, AggregationType.LAST);
        DataElement d5 = createDataElement('G', ValueType.ORGANISATION_UNIT, AggregationType.NONE);
        DataElement d6 = createDataElement('H', ValueType.INTEGER, AggregationType.SUM);
        DataElement d7 = createDataElement('U', ValueType.COORDINATE, AggregationType.NONE);

        ProgramStage ps1 = createProgramStage( 'A', Sets.newHashSet( d1, d2, d3, d4, d5, d6, d7 ) );

        program.setProgramStages( Sets.newHashSet( ps1 ) );

        when( idObjectManager.getAllNoAcl( Program.class ) ).thenReturn( Lists.newArrayList( program ) );

        String aliasD1 = "(select eventdatavalues #>> '{%s, value}' " + FROM_CLAUSE + " ) as \"%s\"";
        String aliasD2 = "(select cast(eventdatavalues #>> '{%s, value}' as " + statementBuilder.getDoubleColumnType() + ") "+ FROM_CLAUSE +"  and eventdatavalues #>> '{%s,value}' " + statementBuilder.getRegexpMatch() + " '^(-?[0-9]+)(\\.[0-9]+)?$') as \"%s\"";
        String aliasD3 = "(select case when eventdatavalues #>> '{%s, value}' = 'true' then 1 when eventdatavalues #>> '{%s, value}' = 'false' then 0 else null end " + FROM_CLAUSE + " ) as \"%s\"";
        String aliasD4 = "(select cast(eventdatavalues #>> '{%s, value}' as timestamp) " + FROM_CLAUSE + "  and eventdatavalues #>> '{%s,value}' " + statementBuilder.getRegexpMatch() + " '^\\d{4}-\\d{2}-\\d{2}(\\s|T)?((\\d{2}:)(\\d{2}:)?(\\d{2}))?$') as \"%s\"";
        String aliasD5 = "(select ou.name from organisationunit ou where ou.uid = " + "(select eventdatavalues #>> '{"
            + d5.getUid() + ", value}' " + FROM_CLAUSE + " )) as \"" + d5.getUid() + "\"";
        String aliasD6 = "(select cast(eventdatavalues #>> '{%s, value}' as bigint) " + FROM_CLAUSE + "  and eventdatavalues #>> '{%s,value}' " + statementBuilder.getRegexpMatch() + " '^(-?[0-9]+)(\\.[0-9]+)?$') as \"%s\"";
        String aliasD7 = "(select ST_GeomFromGeoJSON('{\"type\":\"Point\", \"coordinates\":' || (eventdatavalues #>> '{%s, value}') || ', \"crs\":{\"type\":\"name\", \"properties\":{\"name\":\"EPSG:4326\"}}}') from programstageinstance where programstageinstanceid=psi.programstageinstanceid ) as \"%s\"";
        String aliasD5_geo = "(select ou.geometry from organisationunit ou where ou.uid = (select eventdatavalues #>> '{"
        + d5.getUid() +", value}' " + FROM_CLAUSE + " )) as \"" +  d5.getUid() + "\"";

        AnalyticsTableUpdateParams params = AnalyticsTableUpdateParams.newBuilder().withLastYears( 2 ).withStartTime( START_TIME ).build();

        when( jdbcTemplate.queryForList( getYearsQuery( program, params ), Integer.class ) )
            .thenReturn( Lists.newArrayList( 2018, 2019 ) );

        List<AnalyticsTable> tables = subject.getAnalyticsTables( params );

        assertThat( tables, hasSize( 1 ) );

        new AnalyticsTableAsserter.Builder( tables.get( 0 ) )
            .withTableName( TABLE_PREFIX + program.getUid().toLowerCase() )
            .withTableType( AnalyticsTableType.EVENT )
            .withColumnSize( 47 )
            .addColumns( periodColumns )
            .addColumn( d1.getUid(), TEXT, toAlias( aliasD1, d1.getUid() ) )  // ValueType.TEXT
            .addColumn( d2.getUid(), DOUBLE, toAlias( aliasD2, d2.getUid() ) ) // ValueType.PERCENTAGE
            .addColumn( d3.getUid(), INTEGER, toAlias( aliasD3, d3.getUid() ) ) // ValueType.BOOLEAN
            .addColumn( d4.getUid(), TIMESTAMP, toAlias( aliasD4, d4.getUid() ) ) // ValueType.DATE
            .addColumn( d5.getUid(), TEXT, toAlias( aliasD5, d5.getUid() ) ) // ValueType.ORGANISATION_UNIT
            .addColumn( d6.getUid(), BIGINT, toAlias( aliasD6, d6.getUid() ) ) // ValueType.INTEGER
            .addColumn( d7.getUid(), GEOMETRY_POINT, toAlias( aliasD7, d7.getUid() ) ) // ValueType.COORDINATES
            .addColumnUnquoted( d5.getUid() + "_geom" , GEOMETRY_POINT, toAlias(aliasD5_geo, d5.getUid()) ) // element d5 also creates a Geo column
            .withDefaultColumns( subject.getFixedColumns() )
            .build().verify();
    }

    @Test
    public void verifyGetTableWithTrackedEntityAttribute()
    {
        when( databaseInfo.isSpatialSupport() ).thenReturn( true );
        Program program = createProgram( 'A' );

        TrackedEntityAttribute tea1 = rnd.randomObject(TrackedEntityAttribute.class);
        tea1.setValueType(ValueType.ORGANISATION_UNIT);

        ProgramTrackedEntityAttribute tea = new ProgramTrackedEntityAttribute(program, tea1);
        
        program.setProgramAttributes( Collections.singletonList( tea ) );

        DataElement d1 = createDataElement('Z', ValueType.TEXT, AggregationType.SUM);

        ProgramStage ps1 = createProgramStage( 'A', Sets.newHashSet( d1 ) );

        program.setProgramStages( Sets.newHashSet( ps1 ) );

        when( idObjectManager.getAllNoAcl( Program.class ) ).thenReturn( Lists.newArrayList( program ) );

        String aliasD1 = "(select eventdatavalues #>> '{%s, value}' " + FROM_CLAUSE + " ) as \"%s\"";
        String aliasTea1 = "(select %s from organisationunit ou where ou.uid = (select value from " +
                "trackedentityattributevalue where trackedentityinstanceid=pi.trackedentityinstanceid and " +
                "trackedentityattributeid=%d)) as \"%s\"";

<<<<<<< HEAD
        AnalyticsTableUpdateParams params = AnalyticsTableUpdateParams.newBuilder().withLastYears( 2 ).withStartTime( START_TIME ).build();
=======
        AnalyticsTableUpdateParams params = AnalyticsTableUpdateParams.newBuilder().withLastYears( 2 ).build();
        when( jdbcTemplate.queryForList( getYearsQuery( program, params ), Integer.class ) )
            .thenReturn( Lists.newArrayList( 2018, 2019 ) );
>>>>>>> abf7ae6c

        List<AnalyticsTable> tables = subject.getAnalyticsTables( params );

        assertThat( tables, hasSize( 1 ) );

        new AnalyticsTableAsserter.Builder( tables.get( 0 ) )
            .withTableName( TABLE_PREFIX + program.getUid().toLowerCase() )
            .withTableType( AnalyticsTableType.EVENT )
            .withColumnSize( 42 )
            .addColumns( periodColumns )
            .addColumn( d1.getUid(), TEXT, toAlias( aliasD1, d1.getUid() ) )  // ValueType.TEXT
            .addColumn( tea1.getUid(), TEXT, String.format(aliasTea1, "ou.name", tea1.getId(), tea1.getUid()) )  // ValueType.ORGANISATION_UNIT
            // Second Geometry column created from the OU column above
            .addColumnUnquoted(  tea1.getUid() + "_geom", GEOMETRY, String.format(aliasTea1, "ou.geometry", tea1.getId(), tea1.getUid()) )
            .withDefaultColumns( subject.getFixedColumns() )
            .build().verify();
    }

    @Test
    public void verifyDataElementTypeOrgUnitFetchesOuNameWhenPopulatingEventAnalyticsTable()
    {
        ArgumentCaptor<String> sql = ArgumentCaptor.forClass(String.class);
        when( databaseInfo.isSpatialSupport() ).thenReturn( true );
        Program program = createProgram( 'A' );

        DataElement d5 = createDataElement('G', ValueType.ORGANISATION_UNIT, AggregationType.NONE);

        ProgramStage ps1 = createProgramStage( 'A', Sets.newHashSet( d5 ) );

        program.setProgramStages( Sets.newHashSet( ps1 ) );

        when( idObjectManager.getAllNoAcl( Program.class ) ).thenReturn( Lists.newArrayList( program ) );

        AnalyticsTableUpdateParams params = AnalyticsTableUpdateParams.newBuilder().withLastYears( 2 ).withStartTime( START_TIME ).build();

        when( jdbcTemplate.queryForList( getYearsQuery( program, params ), Integer.class ) )
            .thenReturn( Lists.newArrayList( 2018, 2019 ) );

        subject.populateTable( params,
            PartitionUtils.getTablePartitions( subject.getAnalyticsTables( params ) ).get( 0 ) );

<<<<<<< HEAD
        new AnalyticsTableAsserter.Builder( tables.get( 0 ) )
            .withTableType( AnalyticsTableType.EVENT )
            .withColumnSize( 41 )
            .addColumns( periodColumns )
            .withDefaultColumns( subject.getFixedColumns() )
            .addColumn( categoryOptionGroupSetA.getUid(), CHARACTER_11, "acs.", categoryOptionGroupSetA.getCreated() )
            .addColumn( categoryOptionGroupSetB.getUid(), CHARACTER_11, "acs.", categoryOptionGroupSetB.getCreated() )
            .build().verify();
=======
        verify( jdbcTemplate ).execute( sql.capture() );
        String ouQuery = "(select ou.name from organisationunit ou where ou.uid = " + "(select eventdatavalues #>> '{"
            + d5.getUid() + ", value}' from programstageinstance where "
            + "programstageinstanceid=psi.programstageinstanceid )) as \"" + d5.getUid() + "\"";

        assertThat( sql.getValue(), containsString( ouQuery ) );
>>>>>>> abf7ae6c
    }

    @Test
    public void verifyTeiTypeOrgUnitFetchesOuNameWhenPopulatingEventAnalyticsTable()
    {
        ArgumentCaptor<String> sql = ArgumentCaptor.forClass( String.class );
        when( databaseInfo.isSpatialSupport() ).thenReturn( true );
        Program p1 = createProgram( 'A' );

        TrackedEntityAttribute tea = createTrackedEntityAttribute( 'a', ValueType.ORGANISATION_UNIT );
        tea.setId( 9999 );

        ProgramTrackedEntityAttribute programTrackedEntityAttribute = createProgramTrackedEntityAttribute( p1, tea );

        p1.setProgramAttributes( Lists.newArrayList( programTrackedEntityAttribute ) );

        when( idObjectManager.getAllNoAcl( Program.class ) ).thenReturn( Lists.newArrayList( p1 ) );

<<<<<<< HEAD
        String aliasD1 = "(select eventdatavalues #>> '{%s, value}' " + FROM_CLAUSE + " ) as \"%s\"";
        String aliasD2 = "(select cast(eventdatavalues #>> '{%s, value}' as double precision) "+ FROM_CLAUSE +"  and eventdatavalues #>> '{%s,value}' ~* '^(-?[0-9]+)(\\.[0-9]+)?$') as \"%s\"";
        String aliasD3 = "(select case when eventdatavalues #>> '{%s, value}' = 'true' then 1 when eventdatavalues #>> '{%s, value}' = 'false' then 0 else null end " + FROM_CLAUSE + " ) as \"%s\"";
        String aliasD4 = "(select cast(eventdatavalues #>> '{%s, value}' as timestamp) " + FROM_CLAUSE + "  and eventdatavalues #>> '{%s,value}' ~* '" + AbstractJdbcTableManager.DATE_REGEXP + "') as \"%s\"";
        String aliasD5 = "(select ou.name from organisationunit ou where ou.uid = " + "(select eventdatavalues #>> '{"
            + d5.getUid() + ", value}' " + FROM_CLAUSE + " )) as \"" + d5.getUid() + "\"";
        String aliasD6 = "(select cast(eventdatavalues #>> '{%s, value}' as bigint) " + FROM_CLAUSE + "  and eventdatavalues #>> '{%s,value}' ~* '^(-?[0-9]+)(\\.[0-9]+)?$') as \"%s\"";
        String aliasD7 = "(select ST_GeomFromGeoJSON('{\"type\":\"Point\", \"coordinates\":' || (eventdatavalues #>> '{%s, value}') || ', \"crs\":{\"type\":\"name\", \"properties\":{\"name\":\"EPSG:4326\"}}}') from programstageinstance where programstageinstanceid=psi.programstageinstanceid ) as \"%s\"";

        AnalyticsTableUpdateParams params = AnalyticsTableUpdateParams.newBuilder().withLastYears( 2 ).withStartTime( START_TIME ).build();
=======
        AnalyticsTableUpdateParams params = AnalyticsTableUpdateParams.newBuilder().withLastYears( 2 ).build();
>>>>>>> abf7ae6c

        when( jdbcTemplate.queryForList( getYearsQuery( p1, params ), Integer.class ) )
                .thenReturn( Lists.newArrayList( 2018, 2019 ) );

        subject.populateTable( params,
                PartitionUtils.getTablePartitions( subject.getAnalyticsTables( params ) ).get( 0 ) );

        verify( jdbcTemplate ).execute( sql.capture() );

        String ouQuery = "(select ou.name from organisationunit ou where ou.uid = " +
                "(select value from trackedentityattributevalue where trackedentityinstanceid=pi.trackedentityinstanceid and " +
                "trackedentityattributeid=9999)) as \"" + tea.getUid() + "\"";

        assertThat( sql.getValue(), containsString( ouQuery ) );
    }

    @Test
    public void verifyGetAnalyticsTableWithOuLevels()
    {
        List<OrganisationUnitLevel> ouLevels = rnd.randomObjects( OrganisationUnitLevel.class, 2 );
        Program programA = rnd.randomObject( Program.class );

        when( idObjectManager.getAllNoAcl( Program.class ) ).thenReturn( Collections.singletonList( programA ) );
        when( organisationUnitService.getFilledOrganisationUnitLevels() ).thenReturn( ouLevels );

        AnalyticsTableUpdateParams params = AnalyticsTableUpdateParams.newBuilder().build();
        when( jdbcTemplate.queryForList( getYearsQuery( programA, params), Integer.class ) )
                .thenReturn( Collections.singletonList( 2019 ) );

        List<AnalyticsTable> tables = subject.getAnalyticsTables( params );

        assertThat( tables, hasSize( 1 ) );

        new AnalyticsTableAsserter.Builder( tables.get(0) )
                .withTableName( TABLE_PREFIX + programA.getUid().toLowerCase() )
                .withTableType( AnalyticsTableType.EVENT )
                .withColumnSize( subject.getFixedColumns().size()
                        + PeriodType.getAvailablePeriodTypes().size() + ouLevels.size() + (programA.isRegistration() ? 2 : 0) )
                .addColumns( periodColumns )
                .withDefaultColumns( subject.getFixedColumns() )
                .addColumn( quote( "uidlevel" + ouLevels.get(0).getLevel() ), col -> match(ouLevels.get(0), col))
                .addColumn( quote( "uidlevel" + ouLevels.get(1).getLevel() ), col -> match(ouLevels.get(1), col))
                .build().verify();
    }

    @Test
    public void verifyGetAnalyticsTableWithOuGroupSet()
    {
        List<OrganisationUnitGroupSet> ouGroupSet = rnd.randomObjects( OrganisationUnitGroupSet.class, 2 );
        Program programA = rnd.randomObject( Program.class );

        when( idObjectManager.getAllNoAcl( Program.class ) ).thenReturn( Collections.singletonList( programA ) );
        when( idObjectManager.getDataDimensionsNoAcl( OrganisationUnitGroupSet.class ) ).thenReturn( ouGroupSet );

        AnalyticsTableUpdateParams params = AnalyticsTableUpdateParams.newBuilder().build();
        when( jdbcTemplate.queryForList( getYearsQuery( programA, params), Integer.class ) )
                .thenReturn( Collections.singletonList( 2019 ) );

        List<AnalyticsTable> tables = subject.getAnalyticsTables( params );

        assertThat( tables, hasSize( 1 ) );

<<<<<<< HEAD
        AnalyticsTableUpdateParams params = AnalyticsTableUpdateParams.newBuilder().withLastYears( 2 ).withStartTime( START_TIME ).build();
=======
        new AnalyticsTableAsserter.Builder( tables.get(0) )
                .withTableName( TABLE_PREFIX + programA.getUid().toLowerCase() )
                .withTableType( AnalyticsTableType.EVENT )
                .withColumnSize( subject.getFixedColumns().size()
                        + PeriodType.getAvailablePeriodTypes().size() + ouGroupSet.size() + (programA.isRegistration() ? 2 : 0) )
                .addColumns( periodColumns )
                .withDefaultColumns( subject.getFixedColumns() )
                .addColumn( quote( ouGroupSet.get(0).getUid()), col -> match(ouGroupSet.get(0), col))
                .addColumn( quote( ouGroupSet.get(1).getUid()), col -> match(ouGroupSet.get(1), col))
                .build().verify();
    }
>>>>>>> abf7ae6c

    @Test
    public void verifyGetAnalyticsTableWithOptionGroupSets()
    {
        List<CategoryOptionGroupSet> cogs = rnd.randomObjects( CategoryOptionGroupSet.class, 2 );
        Program programA = rnd.randomObject( Program.class );

        when( idObjectManager.getAllNoAcl( Program.class ) ).thenReturn( Collections.singletonList( programA ) );
        when( categoryService.getAttributeCategoryOptionGroupSetsNoAcl() ).thenReturn( cogs );

        AnalyticsTableUpdateParams params = AnalyticsTableUpdateParams.newBuilder().build();
        when( jdbcTemplate.queryForList( getYearsQuery( programA, params), Integer.class ) )
                .thenReturn( Collections.singletonList( 2019 ) );

        List<AnalyticsTable> tables = subject.getAnalyticsTables( params );

        assertThat( tables, hasSize( 1 ) );

        new AnalyticsTableAsserter.Builder( tables.get(0) )
                .withTableName( TABLE_PREFIX + programA.getUid().toLowerCase() )
                .withTableType( AnalyticsTableType.EVENT )
                .withColumnSize( subject.getFixedColumns().size()
                        + PeriodType.getAvailablePeriodTypes().size() + cogs.size() + (programA.isRegistration() ? 2 : 0) )
                .addColumns( periodColumns )
                .withDefaultColumns( subject.getFixedColumns() )
                .addColumn( quote( cogs.get(0).getUid() ), col -> match(cogs.get(0), col))
                .addColumn( quote( cogs.get(1).getUid()), col -> match(cogs.get(1), col))
                .build().verify();
    }
    private void match( OrganisationUnitGroupSet ouGroupSet, AnalyticsTableColumn col )
    {
        String name = quote( ouGroupSet.getUid() );
        assertNotNull( col );
        assertThat( col.getAlias(), is( "ougs." + name ) );
        match(col);
    }

    private void match( OrganisationUnitLevel ouLevel, AnalyticsTableColumn col )
    {
        String name = quote( "uidlevel" + ouLevel.getLevel() );
        assertNotNull( col );
        assertThat( col.getAlias(), is( "ous." + name ) );
        match(col);
    }

    private void match( CategoryOptionGroupSet cog, AnalyticsTableColumn col )
    {
        String name = quote( cog.getUid() );
        assertNotNull( col );
        assertThat( col.getAlias(), is( "acs." + name ) );
        match(col);
    }

    private void match( AnalyticsTableColumn col )
    {
        assertNotNull( col.getCreated() );
        assertThat( col.getDataType(), is( CHARACTER_11 ) );
        assertThat( col.isSkipIndex(), is( false ) );
        assertThat( col.getNotNull(), is( ColumnNotNullConstraint.NULL ) );
        assertThat( col.getIndexColumns(), hasSize( 0 ) );
    }

    private String quote( String string )
    {
        return "\"" + string + "\"";
    }

    @Test
    public void verifyTeaTypeOrgUnitFetchesOuNameWhenPopulatingEventAnalyticsTable()
    {
        ArgumentCaptor<String> sql = ArgumentCaptor.forClass( String.class );
        when( databaseInfo.isSpatialSupport() ).thenReturn( true );
        Program p1 = createProgram( 'A' );

        TrackedEntityAttribute tea = createTrackedEntityAttribute( 'a', ValueType.ORGANISATION_UNIT );
        tea.setId( 9999 );

        ProgramTrackedEntityAttribute programTrackedEntityAttribute = createProgramTrackedEntityAttribute( p1, tea );

        p1.setProgramAttributes( Lists.newArrayList( programTrackedEntityAttribute ) );

        when( idObjectManager.getAllNoAcl( Program.class ) ).thenReturn( Lists.newArrayList( p1 ) );

        AnalyticsTableUpdateParams params = AnalyticsTableUpdateParams.newBuilder().withLastYears( 2 ).withStartTime( START_TIME ).build();

        subject.populateTable( params,
                PartitionUtils.getTablePartitions( subject.getAnalyticsTables( params ) ).get( 0 ) );

        verify( jdbcTemplate ).execute( sql.capture() );

        String ouQuery = "(select ou.name from organisationunit ou where ou.uid = " +
                "(select value from trackedentityattributevalue where trackedentityinstanceid=pi.trackedentityinstanceid and " +
                "trackedentityattributeid=9999)) as \"" + tea.getUid() + "\"";

        assertThat( sql.getValue(), containsString( ouQuery ) );
    }
    private String toAlias( String template, String uid )
    {
        return String.format( template, uid, uid, uid );
    }

    private void addCategoryCombo( Program program, CategoryCombo categoryCombo )
    {
        program.setCategoryCombo( categoryCombo );
    }

    private String getYearsQuery( Program p, AnalyticsTableUpdateParams params )
    {
        return "select distinct(extract(year from psi.executiondate)) from programstageinstance psi inner join "
            + "programinstance pi on psi.programinstanceid = pi.programinstanceid where pi.programid = " + p.getId()
            + " and psi.executiondate is not null and psi.deleted is false " + (params.getFromDate() != null
                ? "and psi.executiondate >= '" + DateUtils.getMediumDateString( params.getFromDate() ) + "'"
                : "");
    }
}<|MERGE_RESOLUTION|>--- conflicted
+++ resolved
@@ -55,11 +55,8 @@
 import org.hisp.dhis.setting.SystemSettingManager;
 import org.hisp.dhis.system.database.DatabaseInfo;
 import org.hisp.dhis.trackedentity.TrackedEntityAttribute;
-<<<<<<< HEAD
 import org.joda.time.DateTime;
-=======
 import org.hisp.dhis.util.DateUtils;
->>>>>>> abf7ae6c
 import org.junit.Before;
 import org.junit.Rule;
 import org.junit.Test;
@@ -69,11 +66,8 @@
 import org.mockito.junit.MockitoRule;
 import org.springframework.jdbc.core.JdbcTemplate;
 
-<<<<<<< HEAD
 import java.util.Date;
-=======
 import java.util.Collections;
->>>>>>> abf7ae6c
 import java.util.List;
 import java.util.stream.Collectors;
 
@@ -114,16 +108,11 @@
 
     private JdbcEventAnalyticsTableManager subject;
 
-<<<<<<< HEAD
+    private BeanRandomizer rnd = new BeanRandomizer();
+
     private static final Date START_TIME = new DateTime( 2019, 8, 1, 0, 0 ).toDate();
+    private final static String TABLE_PREFIX = "analytics_event_";
     private static final String FROM_CLAUSE = "from programstageinstance where programstageinstanceid=psi.programstageinstanceid";
-=======
-    private BeanRandomizer rnd = new BeanRandomizer();
-
-    private final static String TABLE_PREFIX = "analytics_event_";
-
-    private final static String FROM_CLAUSE = "from programstageinstance where programstageinstanceid=psi.programstageinstanceid";
->>>>>>> abf7ae6c
 
     private List<AnalyticsTableColumn> periodColumns = PeriodType.getAvailablePeriodTypes().stream().map( pt -> {
         String column = quote( pt.getName().toLowerCase() );
@@ -164,15 +153,11 @@
 
         when( idObjectManager.getAllNoAcl( Program.class ) ).thenReturn( Lists.newArrayList( program ) );
 
-<<<<<<< HEAD
         AnalyticsTableUpdateParams params = AnalyticsTableUpdateParams.newBuilder().withLastYears( 2 ).withStartTime( START_TIME ).build();
-=======
-        AnalyticsTableUpdateParams params = AnalyticsTableUpdateParams.newBuilder().withLastYears( 2 ).build();
 
         when( jdbcTemplate.queryForList( getYearsQuery( program, params ), Integer.class ) )
             .thenReturn( Lists.newArrayList( 2018, 2019 ) );
 
->>>>>>> abf7ae6c
         List<AnalyticsTable> tables = subject.getAnalyticsTables( params );
 
         assertThat( tables, hasSize( 1 ) );
@@ -182,8 +167,8 @@
             .withColumnSize( 41 ).withDefaultColumns( subject.getFixedColumns() )
             .addColumns( periodColumns )
             .addColumn( categoryA.getUid(), CHARACTER_11, "acs.", categoryA.getCreated() )
-            .addColumn( categoryB.getUid(), CHARACTER_11, "acs.", categoryB.getCreated() ).build()
-            .verify();
+            .addColumn( categoryB.getUid(), CHARACTER_11, "acs.", categoryB.getCreated() )
+            .build().verify();
     }
 
     @Test
@@ -253,7 +238,7 @@
         tea1.setValueType(ValueType.ORGANISATION_UNIT);
 
         ProgramTrackedEntityAttribute tea = new ProgramTrackedEntityAttribute(program, tea1);
-        
+
         program.setProgramAttributes( Collections.singletonList( tea ) );
 
         DataElement d1 = createDataElement('Z', ValueType.TEXT, AggregationType.SUM);
@@ -269,13 +254,9 @@
                 "trackedentityattributevalue where trackedentityinstanceid=pi.trackedentityinstanceid and " +
                 "trackedentityattributeid=%d)) as \"%s\"";
 
-<<<<<<< HEAD
         AnalyticsTableUpdateParams params = AnalyticsTableUpdateParams.newBuilder().withLastYears( 2 ).withStartTime( START_TIME ).build();
-=======
-        AnalyticsTableUpdateParams params = AnalyticsTableUpdateParams.newBuilder().withLastYears( 2 ).build();
         when( jdbcTemplate.queryForList( getYearsQuery( program, params ), Integer.class ) )
             .thenReturn( Lists.newArrayList( 2018, 2019 ) );
->>>>>>> abf7ae6c
 
         List<AnalyticsTable> tables = subject.getAnalyticsTables( params );
 
@@ -317,23 +298,12 @@
         subject.populateTable( params,
             PartitionUtils.getTablePartitions( subject.getAnalyticsTables( params ) ).get( 0 ) );
 
-<<<<<<< HEAD
-        new AnalyticsTableAsserter.Builder( tables.get( 0 ) )
-            .withTableType( AnalyticsTableType.EVENT )
-            .withColumnSize( 41 )
-            .addColumns( periodColumns )
-            .withDefaultColumns( subject.getFixedColumns() )
-            .addColumn( categoryOptionGroupSetA.getUid(), CHARACTER_11, "acs.", categoryOptionGroupSetA.getCreated() )
-            .addColumn( categoryOptionGroupSetB.getUid(), CHARACTER_11, "acs.", categoryOptionGroupSetB.getCreated() )
-            .build().verify();
-=======
         verify( jdbcTemplate ).execute( sql.capture() );
         String ouQuery = "(select ou.name from organisationunit ou where ou.uid = " + "(select eventdatavalues #>> '{"
             + d5.getUid() + ", value}' from programstageinstance where "
             + "programstageinstanceid=psi.programstageinstanceid )) as \"" + d5.getUid() + "\"";
 
         assertThat( sql.getValue(), containsString( ouQuery ) );
->>>>>>> abf7ae6c
     }
 
     @Test
@@ -352,20 +322,7 @@
 
         when( idObjectManager.getAllNoAcl( Program.class ) ).thenReturn( Lists.newArrayList( p1 ) );
 
-<<<<<<< HEAD
-        String aliasD1 = "(select eventdatavalues #>> '{%s, value}' " + FROM_CLAUSE + " ) as \"%s\"";
-        String aliasD2 = "(select cast(eventdatavalues #>> '{%s, value}' as double precision) "+ FROM_CLAUSE +"  and eventdatavalues #>> '{%s,value}' ~* '^(-?[0-9]+)(\\.[0-9]+)?$') as \"%s\"";
-        String aliasD3 = "(select case when eventdatavalues #>> '{%s, value}' = 'true' then 1 when eventdatavalues #>> '{%s, value}' = 'false' then 0 else null end " + FROM_CLAUSE + " ) as \"%s\"";
-        String aliasD4 = "(select cast(eventdatavalues #>> '{%s, value}' as timestamp) " + FROM_CLAUSE + "  and eventdatavalues #>> '{%s,value}' ~* '" + AbstractJdbcTableManager.DATE_REGEXP + "') as \"%s\"";
-        String aliasD5 = "(select ou.name from organisationunit ou where ou.uid = " + "(select eventdatavalues #>> '{"
-            + d5.getUid() + ", value}' " + FROM_CLAUSE + " )) as \"" + d5.getUid() + "\"";
-        String aliasD6 = "(select cast(eventdatavalues #>> '{%s, value}' as bigint) " + FROM_CLAUSE + "  and eventdatavalues #>> '{%s,value}' ~* '^(-?[0-9]+)(\\.[0-9]+)?$') as \"%s\"";
-        String aliasD7 = "(select ST_GeomFromGeoJSON('{\"type\":\"Point\", \"coordinates\":' || (eventdatavalues #>> '{%s, value}') || ', \"crs\":{\"type\":\"name\", \"properties\":{\"name\":\"EPSG:4326\"}}}') from programstageinstance where programstageinstanceid=psi.programstageinstanceid ) as \"%s\"";
-
         AnalyticsTableUpdateParams params = AnalyticsTableUpdateParams.newBuilder().withLastYears( 2 ).withStartTime( START_TIME ).build();
-=======
-        AnalyticsTableUpdateParams params = AnalyticsTableUpdateParams.newBuilder().withLastYears( 2 ).build();
->>>>>>> abf7ae6c
 
         when( jdbcTemplate.queryForList( getYearsQuery( p1, params ), Integer.class ) )
                 .thenReturn( Lists.newArrayList( 2018, 2019 ) );
@@ -420,7 +377,7 @@
         when( idObjectManager.getAllNoAcl( Program.class ) ).thenReturn( Collections.singletonList( programA ) );
         when( idObjectManager.getDataDimensionsNoAcl( OrganisationUnitGroupSet.class ) ).thenReturn( ouGroupSet );
 
-        AnalyticsTableUpdateParams params = AnalyticsTableUpdateParams.newBuilder().build();
+        AnalyticsTableUpdateParams params = AnalyticsTableUpdateParams.newBuilder().withStartTime( START_TIME ).build();
         when( jdbcTemplate.queryForList( getYearsQuery( programA, params), Integer.class ) )
                 .thenReturn( Collections.singletonList( 2019 ) );
 
@@ -428,9 +385,6 @@
 
         assertThat( tables, hasSize( 1 ) );
 
-<<<<<<< HEAD
-        AnalyticsTableUpdateParams params = AnalyticsTableUpdateParams.newBuilder().withLastYears( 2 ).withStartTime( START_TIME ).build();
-=======
         new AnalyticsTableAsserter.Builder( tables.get(0) )
                 .withTableName( TABLE_PREFIX + programA.getUid().toLowerCase() )
                 .withTableType( AnalyticsTableType.EVENT )
@@ -442,7 +396,6 @@
                 .addColumn( quote( ouGroupSet.get(1).getUid()), col -> match(ouGroupSet.get(1), col))
                 .build().verify();
     }
->>>>>>> abf7ae6c
 
     @Test
     public void verifyGetAnalyticsTableWithOptionGroupSets()
