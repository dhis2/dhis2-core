--- conflicted
+++ resolved
@@ -62,7 +62,14 @@
   }
 
   @Test
-<<<<<<< HEAD
+  void testRenderTime() {
+    RenderableDataValue renderableDataValue =
+        RenderableDataValue.of("alias", "dataValue", ValueTypeMapping.TIME);
+    String result = renderableDataValue.transformedIfNecessary().render();
+    assertEquals("(alias.\"eventdatavalues\" -> 'dataValue' ->> 'value')::varchar", result);
+  }
+
+  @Test
   void testRenderWithLegendSet() {
     LegendSet legendSet = mock(LegendSet.class);
     Legend legend = mock(Legend.class);
@@ -80,12 +87,5 @@
     assertEquals(
         "CASE WHEN (alias.\"eventdatavalues\" -> 'dataValue' ->> 'value')::STRING BETWEEN '1.0' AND '2.0' THEN 'null' END",
         result);
-=======
-  void testRenderTime() {
-    RenderableDataValue renderableDataValue =
-        RenderableDataValue.of("alias", "dataValue", ValueTypeMapping.TIME);
-    String result = renderableDataValue.transformedIfNecessary().render();
-    assertEquals("(alias.\"eventdatavalues\" -> 'dataValue' ->> 'value')::varchar", result);
->>>>>>> 43f53c6d
   }
 }