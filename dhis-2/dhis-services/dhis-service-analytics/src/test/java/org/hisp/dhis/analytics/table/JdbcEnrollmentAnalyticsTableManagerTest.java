/*
 * Copyright (c) 2004-2022, University of Oslo
 * All rights reserved.
 *
 * Redistribution and use in source and binary forms, with or without
 * modification, are permitted provided that the following conditions are met:
 * Redistributions of source code must retain the above copyright notice, this
 * list of conditions and the following disclaimer.
 *
 * Redistributions in binary form must reproduce the above copyright notice,
 * this list of conditions and the following disclaimer in the documentation
 * and/or other materials provided with the distribution.
 * Neither the name of the HISP project nor the names of its contributors may
 * be used to endorse or promote products derived from this software without
 * specific prior written permission.
 *
 * THIS SOFTWARE IS PROVIDED BY THE COPYRIGHT HOLDERS AND CONTRIBUTORS "AS IS" AND
 * ANY EXPRESS OR IMPLIED WARRANTIES, INCLUDING, BUT NOT LIMITED TO, THE IMPLIED
 * WARRANTIES OF MERCHANTABILITY AND FITNESS FOR A PARTICULAR PURPOSE ARE
 * DISCLAIMED. IN NO EVENT SHALL THE COPYRIGHT OWNER OR CONTRIBUTORS BE LIABLE FOR
 * ANY DIRECT, INDIRECT, INCIDENTAL, SPECIAL, EXEMPLARY, OR CONSEQUENTIAL DAMAGES
 * (INCLUDING, BUT NOT LIMITED TO, PROCUREMENT OF SUBSTITUTE GOODS OR SERVICES;
 * LOSS OF USE, DATA, OR PROFITS; OR BUSINESS INTERRUPTION) HOWEVER CAUSED AND ON
 * ANY THEORY OF LIABILITY, WHETHER IN CONTRACT, STRICT LIABILITY, OR TORT
 * (INCLUDING NEGLIGENCE OR OTHERWISE) ARISING IN ANY WAY OUT OF THE USE OF THIS
 * SOFTWARE, EVEN IF ADVISED OF THE POSSIBILITY OF SUCH DAMAGE.
 */
package org.hisp.dhis.analytics.table;

import static org.hamcrest.CoreMatchers.containsString;
import static org.hamcrest.MatcherAssert.assertThat;
import static org.hisp.dhis.DhisConvenienceTest.createProgram;
import static org.hisp.dhis.DhisConvenienceTest.createProgramTrackedEntityAttribute;
import static org.hisp.dhis.DhisConvenienceTest.createTrackedEntityAttribute;
import static org.junit.jupiter.api.Assertions.assertFalse;
import static org.mockito.Mockito.mock;
import static org.mockito.Mockito.verify;
import static org.mockito.Mockito.when;

import java.util.Date;
import java.util.List;
import org.hisp.dhis.analytics.AnalyticsTableHookService;
import org.hisp.dhis.analytics.AnalyticsTableUpdateParams;
import org.hisp.dhis.analytics.partition.PartitionManager;
import org.hisp.dhis.analytics.table.model.AnalyticsTable;
import org.hisp.dhis.analytics.table.model.AnalyticsTablePartition;
import org.hisp.dhis.analytics.table.setting.AnalyticsTableSettings;
import org.hisp.dhis.category.CategoryService;
import org.hisp.dhis.common.IdentifiableObjectManager;
import org.hisp.dhis.common.ValueType;
import org.hisp.dhis.dataapproval.DataApprovalLevelService;
import org.hisp.dhis.db.sql.PostgreSqlBuilder;
import org.hisp.dhis.db.sql.SqlBuilder;
import org.hisp.dhis.organisationunit.OrganisationUnitService;
import org.hisp.dhis.period.PeriodDataProvider;
import org.hisp.dhis.program.Program;
import org.hisp.dhis.program.ProgramTrackedEntityAttribute;
import org.hisp.dhis.resourcetable.ResourceTableService;
import org.hisp.dhis.setting.SystemSettingManager;
import org.hisp.dhis.system.database.DatabaseInfo;
import org.hisp.dhis.system.database.DatabaseInfoProvider;
import org.hisp.dhis.trackedentity.TrackedEntityAttribute;
import org.joda.time.DateTime;
import org.junit.jupiter.api.BeforeEach;
import org.junit.jupiter.api.Test;
import org.junit.jupiter.api.extension.ExtendWith;
import org.mockito.ArgumentCaptor;
import org.mockito.Mock;
import org.mockito.junit.jupiter.MockitoExtension;
import org.springframework.jdbc.core.JdbcTemplate;

/**
 * @author Luciano Fiandesio
 */
@ExtendWith(MockitoExtension.class)
class JdbcEnrollmentAnalyticsTableManagerTest {
  @Mock private IdentifiableObjectManager idObjectManager;

  @Mock private DatabaseInfoProvider databaseInfoProvider;

  @Mock private JdbcTemplate jdbcTemplate;

  @Mock private AnalyticsTableSettings analyticsTableSettings;

  @Mock private PeriodDataProvider periodDataProvider;

  private final SqlBuilder sqlBuilder = new PostgreSqlBuilder();

  private JdbcEnrollmentAnalyticsTableManager subject;

  private static final Date START_TIME = new DateTime(2019, 8, 1, 0, 0).toDate();

  @BeforeEach
  public void setUp() {
    when(databaseInfoProvider.getDatabaseInfo()).thenReturn(DatabaseInfo.builder().build());
    subject =
        new JdbcEnrollmentAnalyticsTableManager(
            idObjectManager,
            mock(OrganisationUnitService.class),
            mock(CategoryService.class),
            mock(SystemSettingManager.class),
            mock(DataApprovalLevelService.class),
            mock(ResourceTableService.class),
            mock(AnalyticsTableHookService.class),
            mock(PartitionManager.class),
            databaseInfoProvider,
            jdbcTemplate,
            analyticsTableSettings,
            periodDataProvider,
            sqlBuilder);
  }

  @Test
  void verifyTeiTypeOrgUnitFetchesOuUidWhenPopulatingEventAnalyticsTable() {
    ArgumentCaptor<String> sql = ArgumentCaptor.forClass(String.class);
    when(databaseInfoProvider.getDatabaseInfo())
        .thenReturn(DatabaseInfo.builder().spatialSupport(true).build());
    Program p1 = createProgram('A');

    TrackedEntityAttribute tea = createTrackedEntityAttribute('a', ValueType.ORGANISATION_UNIT);
    tea.setId(9999);

    ProgramTrackedEntityAttribute programTrackedEntityAttribute =
        createProgramTrackedEntityAttribute(p1, tea);

    p1.setProgramAttributes(List.of(programTrackedEntityAttribute));

    when(idObjectManager.getAllNoAcl(Program.class)).thenReturn(List.of(p1));

    AnalyticsTableUpdateParams params =
        AnalyticsTableUpdateParams.newBuilder().withLastYears(2).withStartTime(START_TIME).build();

    List<AnalyticsTable> analyticsTables = subject.getAnalyticsTables(params);
    assertFalse(analyticsTables.isEmpty());
    AnalyticsTablePartition partition = new AnalyticsTablePartition(analyticsTables.get(0));
<<<<<<< HEAD

    subject.populateTable(params, partition);
=======
>>>>>>> 873fde53

    subject.populateTable(params, partition);
    verify(jdbcTemplate).execute(sql.capture());

    String ouQuery =
        "(select ou.%s from \"organisationunit\" ou where ou.uid = "
            + "(select value from trackedentityattributevalue where trackedentityid=pi.trackedentityid and "
            + "trackedentityattributeid=9999)) as \""
            + tea.getUid()
            + "\"";

    assertThat(sql.getValue(), containsString(String.format(ouQuery, "uid")));
  }
}<|MERGE_RESOLUTION|>--- conflicted
+++ resolved
@@ -133,11 +133,6 @@
     List<AnalyticsTable> analyticsTables = subject.getAnalyticsTables(params);
     assertFalse(analyticsTables.isEmpty());
     AnalyticsTablePartition partition = new AnalyticsTablePartition(analyticsTables.get(0));
-<<<<<<< HEAD
-
-    subject.populateTable(params, partition);
-=======
->>>>>>> 873fde53
 
     subject.populateTable(params, partition);
     verify(jdbcTemplate).execute(sql.capture());
