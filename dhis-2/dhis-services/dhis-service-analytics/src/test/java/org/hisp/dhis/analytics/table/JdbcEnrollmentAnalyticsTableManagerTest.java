--- conflicted
+++ resolved
@@ -42,11 +42,7 @@
 import org.hisp.dhis.common.IdentifiableObjectManager;
 import org.hisp.dhis.common.ValueType;
 import org.hisp.dhis.dataapproval.DataApprovalLevelService;
-<<<<<<< HEAD
-import org.hisp.dhis.jdbc.StatementBuilder;
-=======
 import org.hisp.dhis.jdbc.statementbuilder.PostgreSQLStatementBuilder;
->>>>>>> f3da530f
 import org.hisp.dhis.organisationunit.OrganisationUnitService;
 import org.hisp.dhis.program.Program;
 import org.hisp.dhis.program.ProgramTrackedEntityAttribute;
@@ -74,33 +70,6 @@
     private IdentifiableObjectManager idObjectManager;
 
     @Mock
-<<<<<<< HEAD
-    private OrganisationUnitService organisationUnitService;
-
-    @Mock
-    private CategoryService categoryService;
-
-    @Mock
-    private SystemSettingManager systemSettingManager;
-
-    @Mock
-    private DataApprovalLevelService dataApprovalLevelService;
-
-    @Mock
-    private ResourceTableService resourceTableService;
-
-    @Mock
-    private AnalyticsTableHookService tableHookService;
-
-    @Mock
-    private StatementBuilder statementBuilder;
-
-    @Mock
-    private PartitionManager partitionManager;
-
-    @Mock
-=======
->>>>>>> f3da530f
     private DatabaseInfo databaseInfo;
 
     @Mock
@@ -114,19 +83,10 @@
     @Before
     public void setUp()
     {
-<<<<<<< HEAD
-        subject = new JdbcEnrollmentAnalyticsTableManager( idObjectManager, organisationUnitService, categoryService,
-            systemSettingManager, dataApprovalLevelService, resourceTableService, tableHookService, statementBuilder,
-            partitionManager, databaseInfo, jdbcTemplate );
-        when( jdbcTemplate.queryForList(
-            "select distinct(extract(year from psi.executiondate)) from programstageinstance psi inner join programinstance pi on psi.programinstanceid = pi.programinstanceid where pi.programid = 0 and psi.executiondate is not null and psi.deleted is false and psi.executiondate >= '2018-01-01'",
-            Integer.class ) ).thenReturn( Lists.newArrayList( 2018, 2019 ) );
-=======
         subject = new JdbcEnrollmentAnalyticsTableManager( idObjectManager, mock( OrganisationUnitService.class ),
             mock( CategoryService.class ), mock( SystemSettingManager.class ), mock( DataApprovalLevelService.class ),
             mock( ResourceTableService.class ), mock( AnalyticsTableHookService.class ),
             new PostgreSQLStatementBuilder(), mock( PartitionManager.class ), databaseInfo, jdbcTemplate );
->>>>>>> f3da530f
     }
 
     @Test
