--- conflicted
+++ resolved
@@ -42,15 +42,12 @@
 import static org.hisp.dhis.analytics.AnalyticsAggregationType.fromAggregationType;
 import static org.hisp.dhis.analytics.DataType.NUMERIC;
 import static org.hisp.dhis.analytics.util.AnalyticsSqlUtils.quote;
+import static org.hisp.dhis.common.QueryOperator.EQ;
 import static org.hisp.dhis.common.QueryOperator.NE;
 import static org.hisp.dhis.common.QueryOperator.NEQ;
 import static org.hisp.dhis.common.QueryOperator.NIEQ;
 import static org.hisp.dhis.common.QueryOperator.NILIKE;
-import static org.hisp.dhis.common.QueryOperator.NLIKE;
-<<<<<<< HEAD
-=======
 import static org.hisp.dhis.common.ValueType.NUMBER;
->>>>>>> eff09f7b
 import static org.hisp.dhis.common.ValueType.TEXT;
 import static org.junit.jupiter.api.Assertions.assertEquals;
 import static org.junit.jupiter.api.Assertions.assertThrows;
@@ -59,11 +56,8 @@
 import static org.mockito.Mockito.verify;
 import static org.mockito.Mockito.when;
 
-<<<<<<< HEAD
-=======
 import java.sql.ResultSet;
 import java.sql.SQLException;
->>>>>>> eff09f7b
 import java.util.ArrayList;
 import java.util.Collection;
 import java.util.Date;
@@ -155,7 +149,6 @@
     {
         ProgramIndicator programIndicator = createProgramIndicator( 'A', programA, "9.0", null );
         QueryItem item = new QueryItem( programIndicator );
-
         subject.getSelectSql( new QueryFilter(), item, from, to );
 
         verify( programIndicatorService ).getAnalyticsSql( programIndicator.getExpression(), NUMERIC, programIndicator,
@@ -185,7 +178,7 @@
         QueryItem item = new QueryItem( dio );
         item.setValueType( ValueType.TEXT );
 
-        QueryFilter queryFilter = new QueryFilter( QueryOperator.EQ, "EQ" );
+        QueryFilter queryFilter = new QueryFilter( EQ, "EQ" );
 
         String column = subject.getSelectSql( queryFilter, item, from, to );
 
@@ -422,8 +415,88 @@
     }
 
     @Test
-<<<<<<< HEAD
-=======
+    void testGetItemNotLikeFilterSql()
+    {
+        EventQueryParams queryParams = new EventQueryParams.Builder()
+            .addItem( buildQueryItemWithGroupAndFilters(
+                "item",
+                List.of( buildQueryFilter( NEQ, "12" ) ), NUMBER ) )
+            .build();
+        String result = subject.getStatementForDimensionsAndFilters( queryParams, new SqlHelper() );
+        assertEquals( "where (ax.\"item\" is null or ax.\"item\" != '12') ", result );
+    }
+
+    @Test
+    void testGetItemNotILikeFilterSqlNullValueType()
+    {
+        EventQueryParams queryParams = new EventQueryParams.Builder()
+            .addItem( buildQueryItemWithGroupAndFilters(
+                "item",
+                List.of( buildQueryFilter( NILIKE, "A" ) ) ) )
+            .build();
+        String result = subject.getStatementForDimensionsAndFilters( queryParams, new SqlHelper() );
+        assertEquals( "where (ax.\"item\" is null or ax.\"item\" not ilike '%A%') ", result );
+    }
+
+    @Test
+    void testGetItemNotEqualsFilterSql()
+    {
+        EventQueryParams queryParams = new EventQueryParams.Builder()
+            .addItem( buildQueryItemWithGroupAndFilters(
+                "item",
+                List.of( buildQueryFilter( NEQ, "A" ) ), TEXT ) )
+            .build();
+        String result = subject.getStatementForDimensionsAndFilters( queryParams, new SqlHelper() );
+        assertEquals( "where (coalesce(ax.\"item\", '') = '' or ax.\"item\" != 'A') ", result );
+
+        queryParams = new EventQueryParams.Builder()
+            .addItem( buildQueryItemWithGroupAndFilters(
+                "item",
+                List.of( buildQueryFilter( NE, "A" ) ), TEXT ) )
+            .build();
+        result = subject.getStatementForDimensionsAndFilters( queryParams, new SqlHelper() );
+        assertEquals( "where (coalesce(ax.\"item\", '') = '' or ax.\"item\" != 'A') ", result );
+    }
+
+    @Test
+    void testGetItemNotIEqualsFilterSql()
+    {
+        EventQueryParams queryParams = new EventQueryParams.Builder()
+            .addItem( buildQueryItemWithGroupAndFilters(
+                "item",
+                List.of( buildQueryFilter( NIEQ, "A" ) ), TEXT ) )
+            .build();
+        String result = subject.getStatementForDimensionsAndFilters( queryParams, new SqlHelper() );
+        assertEquals( "where (coalesce(lower(ax.\"item\"), '') = '' or lower(ax.\"item\") != 'a') ", result );
+    }
+
+    private QueryFilter buildQueryFilter( QueryOperator operator, String filter )
+    {
+        return new QueryFilter( operator, filter );
+    }
+
+    private QueryItem buildQueryItem( String item )
+    {
+        return new QueryItem( new BaseDimensionalItemObject( item ) );
+    }
+
+    private QueryItem buildQueryItemWithGroupAndFilters( String item, Collection<QueryFilter> filters,
+        ValueType valueType )
+    {
+        QueryItem queryItem = buildQueryItemWithGroupAndFilters( item, filters );
+        queryItem.setValueType( valueType );
+
+        return queryItem;
+    }
+
+    private QueryItem buildQueryItemWithGroupAndFilters( String item, Collection<QueryFilter> filters )
+    {
+        QueryItem queryItem = buildQueryItem( item );
+        queryItem.setFilters( new ArrayList<>( filters ) );
+        return queryItem;
+    }
+
+    @Test
     void testAddGridValueForDoubleObject()
         throws SQLException
     {
@@ -490,87 +563,4 @@
         // Then
         assertTrue( grid.getColumn( 0 ).contains( EMPTY ), "Should contain empty value" );
     }
-
-    @Test
->>>>>>> eff09f7b
-    void testGetItemNotLikeFilterSql()
-    {
-        EventQueryParams queryParams = new EventQueryParams.Builder()
-            .addItem( buildQueryItemWithGroupAndFilters(
-                "item",
-                List.of( buildQueryFilter( NLIKE, "A" ) ) ) )
-            .build();
-        String result = subject.getStatementForDimensionsAndFilters( queryParams, new SqlHelper() );
-        assertEquals( "where (coalesce(ax.\"item\", '') = '' or ax.\"item\" not like '%A%') ", result );
-    }
-
-    @Test
-    void testGetItemNotILikeFilterSql()
-    {
-        EventQueryParams queryParams = new EventQueryParams.Builder()
-            .addItem( buildQueryItemWithGroupAndFilters(
-                "item",
-                List.of( buildQueryFilter( NILIKE, "A" ) ) ) )
-            .build();
-        String result = subject.getStatementForDimensionsAndFilters( queryParams, new SqlHelper() );
-        assertEquals( "where (coalesce(ax.\"item\", '') = '' or ax.\"item\" not ilike '%A%') ", result );
-    }
-
-    @Test
-    void testGetItemNotEqualsFilterSql()
-    {
-        EventQueryParams queryParams = new EventQueryParams.Builder()
-            .addItem( buildQueryItemWithGroupAndFilters(
-                "item",
-                List.of( buildQueryFilter( NEQ, "A" ) ) ) )
-            .build();
-        String result = subject.getStatementForDimensionsAndFilters( queryParams, new SqlHelper() );
-        assertEquals( "where (coalesce(ax.\"item\", '') = '' or ax.\"item\" != 'A') ", result );
-
-        queryParams = new EventQueryParams.Builder()
-            .addItem( buildQueryItemWithGroupAndFilters(
-                "item",
-                List.of( buildQueryFilter( NE, "A" ) ) ) )
-            .build();
-        result = subject.getStatementForDimensionsAndFilters( queryParams, new SqlHelper() );
-        assertEquals( "where (coalesce(ax.\"item\", '') = '' or ax.\"item\" != 'A') ", result );
-    }
-
-    @Test
-    void testGetItemNotIEqualsFilterSql()
-    {
-        EventQueryParams queryParams = new EventQueryParams.Builder()
-            .addItem( buildQueryItemWithGroupAndFilters(
-                "item",
-                List.of( buildQueryFilter( NIEQ, "A" ) ), TEXT ) )
-            .build();
-        String result = subject.getStatementForDimensionsAndFilters( queryParams, new SqlHelper() );
-        assertEquals( "where (coalesce(lower(ax.\"item\"), '') = '' or lower(ax.\"item\") != 'a') ", result );
-    }
-
-    private QueryFilter buildQueryFilter( QueryOperator operator, String filter )
-    {
-        return new QueryFilter( operator, filter );
-    }
-
-    private QueryItem buildQueryItem( String item )
-    {
-        return new QueryItem( new BaseDimensionalItemObject( item ) );
-    }
-
-    private QueryItem buildQueryItemWithGroupAndFilters( String item, Collection<QueryFilter> filters,
-        ValueType valueType )
-    {
-        QueryItem queryItem = buildQueryItemWithGroupAndFilters( item, filters );
-        queryItem.setValueType( valueType );
-
-        return queryItem;
-    }
-
-    private QueryItem buildQueryItemWithGroupAndFilters( String item, Collection<QueryFilter> filters )
-    {
-        QueryItem queryItem = buildQueryItem( item );
-        queryItem.setFilters( new ArrayList<>( filters ) );
-        return queryItem;
-    }
 }