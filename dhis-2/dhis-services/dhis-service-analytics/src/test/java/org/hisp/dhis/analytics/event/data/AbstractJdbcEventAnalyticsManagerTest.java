--- conflicted
+++ resolved
@@ -292,13 +292,9 @@
             .withAggregationType( fromAggregationType( AggregationType.CUSTOM ) )
             .build();
 
-<<<<<<< HEAD
         String clause = eventSubject.getAggregateClause( params );
 
         assertThat( clause, is( "count(ax.\"psi\")" ) );
-=======
-        assertThrows( IllegalArgumentException.class, () -> eventSubject.getAggregateClause( params ) );
->>>>>>> 864dec29
     }
 
     @Test
