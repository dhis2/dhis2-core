--- conflicted
+++ resolved
@@ -42,30 +42,24 @@
 import static org.hisp.dhis.analytics.AnalyticsAggregationType.fromAggregationType;
 import static org.hisp.dhis.analytics.DataType.NUMERIC;
 import static org.hisp.dhis.analytics.util.AnalyticsSqlUtils.quote;
-<<<<<<< HEAD
-import static org.hisp.dhis.common.ValueType.NUMBER;
-=======
 import static org.hisp.dhis.common.QueryOperator.NE;
 import static org.hisp.dhis.common.QueryOperator.NEQ;
 import static org.hisp.dhis.common.QueryOperator.NIEQ;
 import static org.hisp.dhis.common.QueryOperator.NILIKE;
 import static org.hisp.dhis.common.QueryOperator.NLIKE;
+import static org.hisp.dhis.common.ValueType.NUMBER;
 import static org.hisp.dhis.common.ValueType.TEXT;
 import static org.junit.jupiter.api.Assertions.assertEquals;
->>>>>>> 054fad98
 import static org.junit.jupiter.api.Assertions.assertThrows;
 import static org.junit.jupiter.api.Assertions.assertTrue;
 import static org.mockito.Mockito.mock;
 import static org.mockito.Mockito.verify;
 import static org.mockito.Mockito.when;
 
-<<<<<<< HEAD
 import java.sql.ResultSet;
 import java.sql.SQLException;
-=======
 import java.util.ArrayList;
 import java.util.Collection;
->>>>>>> 054fad98
 import java.util.Date;
 import java.util.List;
 
@@ -422,7 +416,6 @@
     }
 
     @Test
-<<<<<<< HEAD
     void testAddGridValueForDoubleObject()
         throws SQLException
     {
@@ -488,7 +481,9 @@
 
         // Then
         assertTrue( grid.getColumn( 0 ).contains( EMPTY ), "Should contain empty value" );
-=======
+    }
+
+    @Test
     void testGetItemNotLikeFilterSql()
     {
         EventQueryParams queryParams = new EventQueryParams.Builder()
@@ -568,6 +563,5 @@
         QueryItem queryItem = buildQueryItem( item );
         queryItem.setFilters( new ArrayList<>( filters ) );
         return queryItem;
->>>>>>> 054fad98
     }
 }