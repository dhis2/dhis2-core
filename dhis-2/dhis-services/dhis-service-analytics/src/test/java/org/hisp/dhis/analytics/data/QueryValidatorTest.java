/*
 * Copyright (c) 2004-2022, University of Oslo
 * All rights reserved.
 *
 * Redistribution and use in source and binary forms, with or without
 * modification, are permitted provided that the following conditions are met:
 * Redistributions of source code must retain the above copyright notice, this
 * list of conditions and the following disclaimer.
 *
 * Redistributions in binary form must reproduce the above copyright notice,
 * this list of conditions and the following disclaimer in the documentation
 * and/or other materials provided with the distribution.
 * Neither the name of the HISP project nor the names of its contributors may
 * be used to endorse or promote products derived from this software without
 * specific prior written permission.
 *
 * THIS SOFTWARE IS PROVIDED BY THE COPYRIGHT HOLDERS AND CONTRIBUTORS "AS IS" AND
 * ANY EXPRESS OR IMPLIED WARRANTIES, INCLUDING, BUT NOT LIMITED TO, THE IMPLIED
 * WARRANTIES OF MERCHANTABILITY AND FITNESS FOR A PARTICULAR PURPOSE ARE
 * DISCLAIMED. IN NO EVENT SHALL THE COPYRIGHT OWNER OR CONTRIBUTORS BE LIABLE FOR
 * ANY DIRECT, INDIRECT, INCIDENTAL, SPECIAL, EXEMPLARY, OR CONSEQUENTIAL DAMAGES
 * (INCLUDING, BUT NOT LIMITED TO, PROCUREMENT OF SUBSTITUTE GOODS OR SERVICES;
 * LOSS OF USE, DATA, OR PROFITS; OR BUSINESS INTERRUPTION) HOWEVER CAUSED AND ON
 * ANY THEORY OF LIABILITY, WHETHER IN CONTRACT, STRICT LIABILITY, OR TORT
 * (INCLUDING NEGLIGENCE OR OTHERWISE) ARISING IN ANY WAY OUT OF THE USE OF THIS
 * SOFTWARE, EVEN IF ADVISED OF THE POSSIBILITY OF SUCH DAMAGE.
 */
package org.hisp.dhis.analytics.data;

import static org.hisp.dhis.DhisConvenienceTest.createCategory;
import static org.hisp.dhis.DhisConvenienceTest.createCategoryCombo;
import static org.hisp.dhis.DhisConvenienceTest.createCategoryOption;
import static org.hisp.dhis.DhisConvenienceTest.createCategoryOptionCombo;
import static org.hisp.dhis.DhisConvenienceTest.createDataElement;
import static org.hisp.dhis.DhisConvenienceTest.createDataElementGroup;
import static org.hisp.dhis.DhisConvenienceTest.createDataElementGroupSet;
import static org.hisp.dhis.DhisConvenienceTest.createDataSet;
import static org.hisp.dhis.DhisConvenienceTest.createIndicator;
import static org.hisp.dhis.DhisConvenienceTest.createIndicatorType;
import static org.hisp.dhis.DhisConvenienceTest.createOrganisationUnit;
import static org.hisp.dhis.DhisConvenienceTest.createProgram;
import static org.hisp.dhis.DhisConvenienceTest.getDate;
import static org.hisp.dhis.common.DimensionalObject.DATA_X_DIM_ID;
import static org.hisp.dhis.common.DimensionalObjectUtils.getList;
import static org.junit.jupiter.api.Assertions.assertEquals;
import static org.junit.jupiter.api.Assertions.assertThrows;
import static org.mockito.Mockito.mock;

import java.util.List;

import org.hisp.dhis.analytics.AggregationType;
import org.hisp.dhis.analytics.DataQueryParams;
import org.hisp.dhis.analytics.OutputFormat;
import org.hisp.dhis.category.Category;
import org.hisp.dhis.category.CategoryCombo;
import org.hisp.dhis.category.CategoryOption;
import org.hisp.dhis.category.CategoryOptionCombo;
import org.hisp.dhis.common.BaseDimensionalObject;
import org.hisp.dhis.common.DimensionType;
import org.hisp.dhis.common.IllegalQueryException;
import org.hisp.dhis.common.ReportingRate;
import org.hisp.dhis.common.ValueType;
import org.hisp.dhis.dataelement.DataElement;
import org.hisp.dhis.dataelement.DataElementGroup;
import org.hisp.dhis.dataelement.DataElementGroupSet;
import org.hisp.dhis.dataelement.DataElementOperand;
import org.hisp.dhis.dataset.DataSet;
import org.hisp.dhis.feedback.ErrorCode;
import org.hisp.dhis.feedback.ErrorMessage;
import org.hisp.dhis.indicator.Indicator;
import org.hisp.dhis.indicator.IndicatorType;
import org.hisp.dhis.organisationunit.OrganisationUnit;
import org.hisp.dhis.period.MonthlyPeriodType;
import org.hisp.dhis.period.Period;
import org.hisp.dhis.period.PeriodType;
import org.hisp.dhis.program.Program;
import org.hisp.dhis.program.ProgramDataElementDimensionItem;
import org.hisp.dhis.setting.SystemSettingManager;
import org.junit.jupiter.api.BeforeEach;
import org.junit.jupiter.api.Test;
import org.junit.jupiter.api.extension.ExtendWith;
import org.mockito.junit.jupiter.MockitoExtension;

/**
 * @author Lars Helge Overland
 */
@ExtendWith( MockitoExtension.class )
class QueryValidatorTest
{
    private DefaultQueryValidator queryValidator;

    // -------------------------------------------------------------------------
    // Fixture
    // -------------------------------------------------------------------------

    private CategoryOption coA;

    private CategoryOption coB;

    private CategoryOption coC;

    private CategoryOption coD;

    private Category caA;

    private Category caB;

    private CategoryCombo ccA;

    private CategoryCombo ccB;

    private CategoryOptionCombo cocC;

    private CategoryOptionCombo cocD;

    private IndicatorType itA;

    private Indicator inA;

    private Indicator inB;

    private Program prA;

    private DataElement deA;

    private DataElement deB;

    private DataElement deC;

    private DataElement deD;

    private DataElement deE;

    private ProgramDataElementDimensionItem pdeA;

    private ProgramDataElementDimensionItem pdeB;

    private ProgramDataElementDimensionItem pdeD;

    private ProgramDataElementDimensionItem pdeE;

    private DataElementOperand doC;

    private DataElementOperand doD;

    private ReportingRate rrA;

    private Period peA;

    private Period peB;

    private OrganisationUnit ouA;

    private OrganisationUnit ouB;

    private DataElementGroup degA;

    private DataElementGroupSet dgsA;

    @BeforeEach
    public void setUp()
    {
        queryValidator = new DefaultQueryValidator( mock( SystemSettingManager.class ) );
        PeriodType pt = new MonthlyPeriodType();

        coA = createCategoryOption( 'A' );
        coB = createCategoryOption( 'B' );
        coC = createCategoryOption( 'C' );
        coD = createCategoryOption( 'D' );

        caA = createCategory( 'A', coA, coB );
        caB = createCategory( 'B', coC, coD );

        ccA = createCategoryCombo( 'A', caA );
        ccB = createCategoryCombo( 'B', caB );
        ccB.setSkipTotal( true );

        cocC = createCategoryOptionCombo( ccB, coC );
        cocD = createCategoryOptionCombo( ccB, coD );

        itA = createIndicatorType( 'A' );

        inA = createIndicator( 'A', itA );
        inB = createIndicator( 'B', itA );

        prA = createProgram( 'A' );

        deA = createDataElement( 'A', ValueType.INTEGER, AggregationType.SUM );
        deB = createDataElement( 'B', ValueType.INTEGER, AggregationType.SUM );
        deC = createDataElement( 'C', ValueType.INTEGER, AggregationType.SUM );
        deD = createDataElement( 'D', ValueType.EMAIL, AggregationType.NONE );
        deE = createDataElement( 'E', ValueType.TEXT, AggregationType.FIRST );

        deA.setCategoryCombo( ccA );
        deB.setCategoryCombo( ccA );
        deC.setCategoryCombo( ccB );
        deD.setCategoryCombo( ccA );

        pdeA = new ProgramDataElementDimensionItem( prA, deA );
        pdeB = new ProgramDataElementDimensionItem( prA, deB );
        pdeD = new ProgramDataElementDimensionItem( prA, deD );
        pdeE = new ProgramDataElementDimensionItem( prA, deE );

        doC = new DataElementOperand( deC, cocC );
        doD = new DataElementOperand( deC, cocD );

        DataSet dsA = createDataSet( 'A', pt );

        rrA = new ReportingRate( dsA );
        peA = PeriodType.getPeriodFromIsoString( "201501" );
        peB = PeriodType.getPeriodFromIsoString( "201502" );

        ouA = createOrganisationUnit( 'A' );
        ouB = createOrganisationUnit( 'B' );

        degA = createDataElementGroup( 'A' );
        degA.addDataElement( deA );
        degA.addDataElement( deB );

        dgsA = createDataElementGroupSet( 'A' );
        dgsA.getMembers().add( degA );
    }

    @Test
    void validateSuccessA()
    {
        DataQueryParams params = DataQueryParams.newBuilder()
<<<<<<< HEAD
            .withOrganisationUnits( getList( ouA, ouB ) )
            .withPeriods( getList( peA, peB ) )
            .withDataDimensionItems( getList( deA, deB ) )
=======
            .withOrganisationUnits( List.of( ouA, ouB ) )
            .withPeriods( List.of( peA, peB ) )
            .withDataElements( List.of( deA, deB ) )
>>>>>>> 7be726ef
            .build();

        queryValidator.validate( params );
    }

    @Test
    void validateSuccessB()
    {
        DataQueryParams params = DataQueryParams.newBuilder()
<<<<<<< HEAD
            .withFilterOrganisationUnits( getList( ouA, ouB ) )
            .withPeriods( getList( peA, peB ) )
            .withDataDimensionItems( getList( deA, deB, pdeA, pdeB, pdeE ) )
=======
            .withDataDimensionItems( List.of( deA, deB, pdeA, pdeB ) )
            .withOrganisationUnits( List.of( ouA, ouB ) )
            .withPeriods( List.of( peA, peB ) )
>>>>>>> 7be726ef
            .build();

        queryValidator.validate( params );
    }

    @Test
    void validateSuccessSingleIndicatorFilter()
    {
        DataQueryParams params = DataQueryParams.newBuilder()
<<<<<<< HEAD
            .withOrganisationUnits( getList( ouA, ouB ) )
            .withPeriods( getList( peA, peB ) )
            .withDataDimensionItems( getList( inA ) ).build();
=======
            .withOrganisationUnits( List.of( ouA, ouB ) )
            .withPeriods( List.of( peA, peB ) )
            .addFilter( new BaseDimensionalObject( DATA_X_DIM_ID, DimensionType.DATA_X, getList( inA ) ) )
            .build();
>>>>>>> 7be726ef

        queryValidator.validate( params );
    }

    @Test
    void validateSuccessSingleProgramIndicatorFilter()
    {
        DataQueryParams params = DataQueryParams.newBuilder()
<<<<<<< HEAD
            .withOrganisationUnits( getList( ouA, ouB ) )
            .withPeriods( getList( peA, peB ) )
            .withDataDimensionItems( getList( inA ) )
=======
            .withOrganisationUnits( List.of( ouA, ouB ) )
            .withPeriods( List.of( peA, peB ) )
            .addFilter( new BaseDimensionalObject( DATA_X_DIM_ID, DimensionType.PROGRAM_INDICATOR, getList( inA ) ) )
>>>>>>> 7be726ef
            .build();

        queryValidator.validate( params );
    }

    @Test
    void validateFailureNoPeriods()
    {
        DataQueryParams params = DataQueryParams.newBuilder()
            .withOrganisationUnits( List.of( ouA, ouB ) )
            .withPeriods( List.of() )
            .addFilter( new BaseDimensionalObject( DATA_X_DIM_ID, DimensionType.DATA_X, getList( deA, inA ) ) )
            .build();

        assertValidatonError( ErrorCode.E7104, params );
    }

    @Test
    void validateFailureNoDataItems()
    {
        DataQueryParams params = DataQueryParams.newBuilder()
            .withOrganisationUnits( List.of( ouA, ouB ) )
            .withPeriods( List.of( peA, peB ) )
            .withDataDimensionItems( List.of() )
            .build();

        assertValidatonError( ErrorCode.E7102, params );
    }

    @Test
    void validateFailureSingleIndicatorAsFilter()
    {
        DataQueryParams params = DataQueryParams.newBuilder()
            .withOrganisationUnits( List.of( ouA, ouB ) )
            .withPeriods( List.of( peA, peB ) )
            .addFilter( new BaseDimensionalObject( DATA_X_DIM_ID, DimensionType.DATA_X, getList( deA, inA ) ) )
            .build();

        assertValidatonError( ErrorCode.E7108, params );
    }

    @Test
    void validateFailureSingleProgramIndicatorAsFilter()
    {
        DataQueryParams params = DataQueryParams.newBuilder()
            .withOrganisationUnits( List.of( ouA, ouB ) )
            .withPeriods( List.of( peA, peB ) )
            .addFilter(
                new BaseDimensionalObject( DATA_X_DIM_ID, DimensionType.PROGRAM_INDICATOR, getList( deA, inA ) ) )
            .build();

        assertValidatonError( ErrorCode.E7108, params );
    }

    @Test
    void validateErrorSingleIndicatorAsFilter()
    {
        DataQueryParams params = DataQueryParams.newBuilder()
            .withOrganisationUnits( List.of( ouA, ouB ) )
            .withPeriods( List.of( peA, peB ) )
            .addFilter( new BaseDimensionalObject( DATA_X_DIM_ID, DimensionType.DATA_X, getList( deA, inA ) ) )
            .build();

        ErrorMessage error = queryValidator.validateForErrorMessage( params );

        assertEquals( ErrorCode.E7108, error.getErrorCode() );
    }

    @Test
    void validateFailureMultipleIndicatorsFilter()
    {
        DataQueryParams params = DataQueryParams.newBuilder()
            .withOrganisationUnits( List.of( ouA, ouB ) )
            .withPeriods( List.of( peA, peB ) )
            .addFilter( new BaseDimensionalObject( DATA_X_DIM_ID, DimensionType.DATA_X, getList( inA, inB ) ) )
            .build();

        assertValidatonError( ErrorCode.E7108, params );
    }

    @Test
    void validateErrorMultipleIndicatorsFilter()
    {
        DataQueryParams params = DataQueryParams.newBuilder()
            .withOrganisationUnits( List.of( ouA, ouB ) )
            .withPeriods( List.of( peA, peB ) )
            .addFilter( new BaseDimensionalObject( DATA_X_DIM_ID, DimensionType.DATA_X, getList( inA, inB ) ) )
            .build();

        ErrorMessage error = queryValidator.validateForErrorMessage( params );

        assertEquals( ErrorCode.E7108, error.getErrorCode() );
    }

    @Test
    void validateFailureReportingRatesAndDataElementGroupSetAsDimensions()
    {
        DataQueryParams params = DataQueryParams.newBuilder()
            .withOrganisationUnits( List.of( ouA, ouB ) )
            .withDataDimensionItems( List.of( rrA, inA ) )
            .addDimension(
                new BaseDimensionalObject( dgsA.getDimension(), DimensionType.DATA_ELEMENT_GROUP_SET, getList( deA ) ) )
            .withPeriods( List.of( peA, peB ) )
            .build();

        assertValidatonError( ErrorCode.E7112, params );
    }

    @Test
    void validateErrorReportingRatesAndDataElementGroupSetAsDimensions()
    {
        DataQueryParams params = DataQueryParams.newBuilder()
            .withOrganisationUnits( List.of( ouA, ouB ) )
            .withDataDimensionItems( List.of( rrA, inA ) )
            .addDimension(
                new BaseDimensionalObject( dgsA.getDimension(), DimensionType.DATA_ELEMENT_GROUP_SET, getList( deA ) ) )
            .withPeriods( List.of( peA, peB ) )
            .build();

        ErrorMessage error = queryValidator.validateForErrorMessage( params );

        assertEquals( ErrorCode.E7112, error.getErrorCode() );
    }

    @Test
    void validateFailureReportingRatesAndStartEndDates()
    {
        DataQueryParams params = DataQueryParams.newBuilder()
            .withOrganisationUnits( List.of( ouA, ouB ) )
            .withDataDimensionItems( List.of( rrA, inA ) )
            .withStartDate( getDate( 2018, 3, 1 ) )
            .withEndDate( getDate( 2018, 6, 30 ) ).build();

        assertValidatonError( ErrorCode.E7107, params );
    }

    @Test
    void validateFailureValueType()
    {
        deB.setValueType( ValueType.FILE_RESOURCE );

        DataQueryParams params = DataQueryParams.newBuilder()
            .withDataDimensionItems( List.of( deA, deB ) )
            .withOrganisationUnits( List.of( ouA, ouB ) )
            .withPeriods( List.of( peA, peB ) )
            .build();

        assertValidatonError( ErrorCode.E7115, params );
    }

    @Test
    void validateFailureAggregationType()
    {
        deB.setAggregationType( AggregationType.CUSTOM );

        DataQueryParams params = DataQueryParams.newBuilder()
            .withDataDimensionItems( List.of( deA, deB ) )
            .withOrganisationUnits( List.of( ouA, ouB ) )
            .withPeriods( List.of( peA, peB ) )
            .build();

        assertValidatonError( ErrorCode.E7115, params );
    }

    @Test
    void validateFailureDataElementOperandAggregationType()
    {
        DataElementOperand deoA = new DataElementOperand( deD, cocC );

        DataQueryParams params = DataQueryParams.newBuilder()
            .withDataDimensionItems( List.of( deA, deoA ) )
            .withOrganisationUnits( List.of( ouA, ouB ) )
            .withPeriods( List.of( peA, peB ) )
            .build();

        assertValidatonError( ErrorCode.E7115, params );
    }

    @Test
    void validateFailureProgramDataElementAggregationType()
    {
        DataQueryParams params = DataQueryParams.newBuilder()
            .withDataDimensionItems( List.of( deA, pdeD ) )
            .withOrganisationUnits( List.of( ouA, ouB ) )
            .withPeriods( List.of( peA, peB ) )
            .build();

        assertValidatonError( ErrorCode.E7115, params );
    }

    @Test
    void validateFailureProgramDataElementAverageAggregationTypeTextValueType()
    {
        DataElement deM = createDataElement( 'M', ValueType.TEXT, AggregationType.CUSTOM );
        ProgramDataElementDimensionItem pdeM = new ProgramDataElementDimensionItem( prA, deM );

        DataQueryParams params = DataQueryParams.newBuilder()
            .addDimension( new BaseDimensionalObject( DATA_X_DIM_ID, DimensionType.DATA_X, getList( deA, pdeM ) ) )
            .addDimension(
                new BaseDimensionalObject( ORGUNIT_DIM_ID, DimensionType.ORGANISATION_UNIT, getList( ouA, ouB ) ) )
            .addDimension( new BaseDimensionalObject( PERIOD_DIM_ID, DimensionType.PERIOD, getList( peA, peB ) ) )
            .build();

        assertValidatonError( ErrorCode.E7115, params );
    }

    @Test
    void validateFailureOptionCombosWithIndicators()
    {
        DataQueryParams params = DataQueryParams.newBuilder()
            .withDataDimensionItems( List.of( deA, inA ) )
            .withCategoryOptionCombos( List.of() )
            .withOrganisationUnits( List.of( ouA, ouB ) )
            .withPeriods( List.of( peA, peB ) )
            .build();

        assertValidatonError( ErrorCode.E7114, params );
    }

    @Test
    void validateMissingOrgUnitDimensionOutputFormatDataValueSet()
    {
        DataQueryParams params = DataQueryParams.newBuilder()
            .withDataDimensionItems( List.of( deA, deB ) )
            .withPeriods( List.of( peA, peB ) )
            .withOutputFormat( OutputFormat.DATA_VALUE_SET ).build();

        assertValidatonError( ErrorCode.E7119, params );
    }

    /**
     * Asserts that the total value cannot be retrieved for data elements with
     * category combinations with skip total enabled.
     */
    @Test
    void validateFailureSkipTotalDataElements()
    {
        DataQueryParams params = DataQueryParams.newBuilder()
            .withDataDimensionItems( List.of( deA, deC ) )
            .withOrganisationUnits( List.of( ouA, ouB ) )
            .withPeriods( List.of( peA ) )
            .build();

        assertValidatonError( ErrorCode.E7134, params );
    }

    /**
     * Asserts that the total value can be retrieved for data elements with
     * category combinations with skip total enabled if the query specifies all
     * categories of the category combination with items as dimensions.
     */
    @Test
    void validateSuccessSkipTotalDataElementsWithCategoryDimension()
    {
        DataQueryParams params = DataQueryParams.newBuilder()
            .withDataDimensionItems( List.of( deA, deC ) )
            .withOrganisationUnits( List.of( ouA, ouB ) )
            .withPeriods( List.of( peA ) )
            .addDimension( new BaseDimensionalObject( caB.getDimension(), DimensionType.CATEGORY, getList( coC ) ) )
            .build();

        queryValidator.validate( params );
    }

    /**
     * Asserts that the total value can be retrieved for data elements with
     * category combinations with skip total enabled if the query specifies all
     * categories of the category combination with items as filters.
     */
    @Test
    void validateSuccessSkipTotalDataElementsWithCategoryFilter()
    {
        DataQueryParams params = DataQueryParams.newBuilder()
            .withDataDimensionItems( List.of( deA, deC ) )
            .withOrganisationUnits( List.of( ouA, ouB ) )
            .withPeriods( List.of( peA ) )
            .addFilter( new BaseDimensionalObject( caB.getDimension(), DimensionType.CATEGORY, getList( coD ) ) )
            .build();

        queryValidator.validate( params );
    }

    /**
     * Asserts that the total value can be retrieved for data element operands
     * with data elements category combinations with skip total enabled.
     */
    @Test
    void validateSuccessSkipTotalWithOperands()
    {
        DataQueryParams params = DataQueryParams.newBuilder()
            .withDataDimensionItems( List.of( doC, doD ) )
            .withOrganisationUnits( List.of( ouA, ouB ) )
            .withPeriods( List.of( peA, peB ) )
            .build();

        queryValidator.validate( params );
    }

    @Test
    void validateSuccessWithSkipDataDimensionCheck()
    {
        DataQueryParams params = DataQueryParams.newBuilder()
            .withOrganisationUnits( List.of( ouA, ouB ) )
            .withSkipDataDimensionValidation( true )
            .withSkipPartitioning( true )
            .build();

        queryValidator.validate( params );
    }

    /**
     * Asserts whether the given error code is thrown by the query validator for
     * the given query.
     *
     * @param errorCode the {@link ErrorCode}.
     * @param params the {@link DataQueryParams}.
     */
    private void assertValidatonError( ErrorCode errorCode, DataQueryParams params )
    {
        IllegalQueryException ex = assertThrows( IllegalQueryException.class, () -> queryValidator.validate( params ) );
        assertEquals( errorCode, ex.getErrorCode() );
    }
}<|MERGE_RESOLUTION|>--- conflicted
+++ resolved
@@ -225,15 +225,9 @@
     void validateSuccessA()
     {
         DataQueryParams params = DataQueryParams.newBuilder()
-<<<<<<< HEAD
             .withOrganisationUnits( getList( ouA, ouB ) )
             .withPeriods( getList( peA, peB ) )
             .withDataDimensionItems( getList( deA, deB ) )
-=======
-            .withOrganisationUnits( List.of( ouA, ouB ) )
-            .withPeriods( List.of( peA, peB ) )
-            .withDataElements( List.of( deA, deB ) )
->>>>>>> 7be726ef
             .build();
 
         queryValidator.validate( params );
@@ -243,15 +237,9 @@
     void validateSuccessB()
     {
         DataQueryParams params = DataQueryParams.newBuilder()
-<<<<<<< HEAD
-            .withFilterOrganisationUnits( getList( ouA, ouB ) )
-            .withPeriods( getList( peA, peB ) )
-            .withDataDimensionItems( getList( deA, deB, pdeA, pdeB, pdeE ) )
-=======
-            .withDataDimensionItems( List.of( deA, deB, pdeA, pdeB ) )
-            .withOrganisationUnits( List.of( ouA, ouB ) )
-            .withPeriods( List.of( peA, peB ) )
->>>>>>> 7be726ef
+            .withFilterOrganisationUnits( List.of( ouA, ouB ) )
+            .withPeriods( List.of( peA, peB ) )
+            .withDataDimensionItems( List.of( deA, deB, pdeA, pdeB, pdeE ) )
             .build();
 
         queryValidator.validate( params );
@@ -261,16 +249,10 @@
     void validateSuccessSingleIndicatorFilter()
     {
         DataQueryParams params = DataQueryParams.newBuilder()
-<<<<<<< HEAD
-            .withOrganisationUnits( getList( ouA, ouB ) )
-            .withPeriods( getList( peA, peB ) )
-            .withDataDimensionItems( getList( inA ) ).build();
-=======
             .withOrganisationUnits( List.of( ouA, ouB ) )
             .withPeriods( List.of( peA, peB ) )
             .addFilter( new BaseDimensionalObject( DATA_X_DIM_ID, DimensionType.DATA_X, getList( inA ) ) )
             .build();
->>>>>>> 7be726ef
 
         queryValidator.validate( params );
     }
@@ -279,15 +261,9 @@
     void validateSuccessSingleProgramIndicatorFilter()
     {
         DataQueryParams params = DataQueryParams.newBuilder()
-<<<<<<< HEAD
-            .withOrganisationUnits( getList( ouA, ouB ) )
-            .withPeriods( getList( peA, peB ) )
-            .withDataDimensionItems( getList( inA ) )
-=======
             .withOrganisationUnits( List.of( ouA, ouB ) )
             .withPeriods( List.of( peA, peB ) )
             .addFilter( new BaseDimensionalObject( DATA_X_DIM_ID, DimensionType.PROGRAM_INDICATOR, getList( inA ) ) )
->>>>>>> 7be726ef
             .build();
 
         queryValidator.validate( params );
@@ -485,10 +461,9 @@
         ProgramDataElementDimensionItem pdeM = new ProgramDataElementDimensionItem( prA, deM );
 
         DataQueryParams params = DataQueryParams.newBuilder()
-            .addDimension( new BaseDimensionalObject( DATA_X_DIM_ID, DimensionType.DATA_X, getList( deA, pdeM ) ) )
-            .addDimension(
-                new BaseDimensionalObject( ORGUNIT_DIM_ID, DimensionType.ORGANISATION_UNIT, getList( ouA, ouB ) ) )
-            .addDimension( new BaseDimensionalObject( PERIOD_DIM_ID, DimensionType.PERIOD, getList( peA, peB ) ) )
+            .withDataDimensionItems( List.of( deA, pdeM ) )
+            .withOrganisationUnits( List.of( ouA, ouB ) )
+            .withPeriods( List.of( peA, peB ) )
             .build();
 
         assertValidatonError( ErrorCode.E7115, params );
