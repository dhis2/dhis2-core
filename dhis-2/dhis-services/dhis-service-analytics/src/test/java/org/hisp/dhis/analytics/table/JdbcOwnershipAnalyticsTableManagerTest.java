--- conflicted
+++ resolved
@@ -301,11 +301,7 @@
         where o.trackedentityid = p.trackedentityid \
         and p.programid=0 and p.organisationunitid is not null)\
         ) a \
-<<<<<<< HEAD
-        inner join "trackedentity" tei on a.trackedentityid = tei.trackedentityid \
-=======
         inner join "trackedentity" te on a.trackedentityid = te.trackedentityid \
->>>>>>> 2ad1203c
         inner join "organisationunit" ou on a.organisationunitid = ou.organisationunitid \
         left join analytics_rs_orgunitstructure ous on a.organisationunitid = ous.organisationunitid \
         left join analytics_rs_organisationunitgroupsetstructure ougs on a.organisationunitid = ougs.organisationunitid \
