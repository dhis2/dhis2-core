--- conflicted
+++ resolved
@@ -29,17 +29,7 @@
 
 import static org.springframework.util.Assert.notNull;
 
-<<<<<<< HEAD
 import org.springframework.beans.factory.annotation.Qualifier;
-=======
-import java.util.ArrayList;
-import java.util.List;
-import java.util.Map;
-import java.util.TreeMap;
-
-import lombok.RequiredArgsConstructor;
-
->>>>>>> bed4e781
 import org.springframework.jdbc.core.JdbcTemplate;
 import org.springframework.jdbc.core.namedparam.MapSqlParameterSource;
 import org.springframework.jdbc.core.namedparam.NamedParameterJdbcTemplate;
@@ -52,10 +42,8 @@
  * @author maikel arabori
  */
 @Component
-<<<<<<< HEAD
 public class SqlQueryExecutor implements QueryExecutor<SqlQuery, SqlQueryResult>
 {
-
     private final NamedParameterJdbcTemplate namedParameterJdbcTemplate;
 
     public SqlQueryExecutor( @Qualifier( "readOnlyJdbcTemplate" )
@@ -65,12 +53,6 @@
 
         this.namedParameterJdbcTemplate = new NamedParameterJdbcTemplate( jdbcTemplate );
     }
-=======
-@RequiredArgsConstructor
-public class SqlQueryExecutor implements QueryExecutor<SqlQuery, SqlQueryResult>
-{
-    private final JdbcTemplate jdbcTemplate;
->>>>>>> bed4e781
 
     /**
      * @see QueryExecutor#execute(Query)
