--- conflicted
+++ resolved
@@ -363,13 +363,6 @@
      * Prepares the given grid to be converted to a data value set.
      * 
      * <ul>
-<<<<<<< HEAD
-     * <li>Adds a category option combo and a attribute option combo
-     * column to the grid based on the aggregated export properties
-     * of the associated data item.</li>
-     * <li>Converts data values from double to integer based on the
-     * associated data item if required.</li>
-=======
      * <li>Converts data values from double to integer based on the
      * associated data item if required.</li>
      * <li>Adds a category option combo and a attribute option combo
@@ -379,7 +372,6 @@
      * is split and the data element identifier is used for the data
      * dimension column and the category option combo identifier is
      * used for the category option combo column.</li>
->>>>>>> b383e1b1
      * </ul>
      * 
      * @param params the data query parameters.
@@ -404,11 +396,7 @@
             
             Assert.notNull( dx );
             
-<<<<<<< HEAD
-            DataDimensionalItemObject item = (DataDimensionalItemObject) dimItemObjectMap.get( dx );
-=======
             DimensionalItemObject item = dimItemObjectMap.get( dx );
->>>>>>> b383e1b1
 
             Assert.notNull( item );
             
@@ -416,17 +404,6 @@
             
             row.set( vlInx, value );
             
-<<<<<<< HEAD
-            cocCol.add( item.getAggregateExportCategoryOptionCombo() );
-            aocCol.add( item.getAggregateExportAttributeOptionCombo() );
-        }
-
-        grid.addHeader( vlInx, new GridHeader( ATTRIBUTEOPTIONCOMBO_DIM_ID, ATTRIBUTEOPTIONCOMBO_DIM_ID, String.class.getName(), false, true ) );
-        grid.addHeader( vlInx, new GridHeader( CATEGORYOPTIONCOMBO_DIM_ID, CATEGORYOPTIONCOMBO_DIM_ID, String.class.getName(), false, true ) );
-
-        grid.addColumn( vlInx, aocCol );
-        grid.addColumn( vlInx, cocCol );
-=======
             String coc = null, aoc = null;
             
             if ( DataDimensionalItemObject.class.isAssignableFrom( item.getClass() ) )
@@ -449,7 +426,6 @@
             .addHeader( vlInx, new GridHeader( CATEGORYOPTIONCOMBO_DIM_ID, CATEGORYOPTIONCOMBO_DIM_ID, String.class.getName(), false, true ) )
             .addColumn( vlInx, aocCol )
             .addColumn( vlInx, cocCol );
->>>>>>> b383e1b1
     }
 
     /**
@@ -462,11 +438,7 @@
      * @param item the dimensional item object.
      * @return an object, double or integer depending on the given arguments.
      */
-<<<<<<< HEAD
-    public static Object getIntegerOrValue( Object value, DataDimensionalItemObject item )
-=======
     public static Object getIntegerOrValue( Object value, DimensionalItemObject item )
->>>>>>> b383e1b1
     {
         boolean doubleValue = item != null && value != null && ( value instanceof Double );
         
@@ -476,13 +448,10 @@
             {
                 value = ((Double) value).intValue();
             }
-<<<<<<< HEAD
-=======
             else if ( DimensionItemType.DATA_ELEMENT_OPERAND == item.getDimensionItemType() && ((DataElementOperand) item).getDataElement().getValueType().isInteger() )
             {
                 value = ((Double) value).intValue();
             }
->>>>>>> b383e1b1
             else if ( DimensionItemType.INDICATOR == item.getDimensionItemType() && ((Indicator) item).hasZeroDecimals() )
             {
                 value = ((Double) value).intValue();
