--- conflicted
+++ resolved
@@ -124,28 +124,16 @@
 
         private PrivateBuilder enrichWithEventDimension( PrivateBuilder builder, AnalyticsSortingParams param )
         {
-<<<<<<< HEAD
             DimensionParam dimension = param.getOrderBy().getDimension();
-            // we can assume here param is in the form asc=pUid.psUid.dimension
-            // (or desc=pUid.psUid.dimension)
+            // Here we can assume that param is in the form asc=pUid.psUid.dimension (or desc=pUid.psUid.dimension)
             if ( dimension.isStaticDimension() )
-=======
-            // Here we can assume that param is in the form asc=pUid.psUid.dimension (or desc=pUid.psUid.dimension)
-            if ( param.getOrderBy().getDimension().isStaticDimension() )
->>>>>>> 5a701c3d
             {
                 return mergeContexts( builder,
                     StaticEventSortingContext
                         .of( param, counter.getAndIncrement(), trackedEntityType, parameterManager )
                         .getSortingContextBuilder() );
-<<<<<<< HEAD
             } // it is either data element
             else if ( dimension.isOfType( DATA_ELEMENT ) )
-=======
-            } // It's either a data element or a program indicator (content of EventDataValues json object)
-            else if ( param.getOrderBy().getDimension()
-                .getDimensionParamObjectType() == DimensionParamObjectType.DATA_ELEMENT )
->>>>>>> 5a701c3d
             {
                 return mergeContexts( builder,
                     EventDataValuesSortingContext
