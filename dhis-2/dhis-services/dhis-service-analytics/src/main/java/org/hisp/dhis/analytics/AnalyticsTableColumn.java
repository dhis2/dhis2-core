--- conflicted
+++ resolved
@@ -97,11 +97,7 @@
     {
         this.name = name;
         this.dataType = dataType;
-<<<<<<< HEAD
         this.notNull = ColumnNotNullConstraint.NULL;
-=======
-        this.notNull = NotNullConstraint.NULL;
->>>>>>> 431fc888
         this.alias = alias;
     }
 
@@ -111,11 +107,7 @@
      * @param notNull analytics table column not null constraint.
      * @param alias source table column alias and name.
      */
-<<<<<<< HEAD
     public AnalyticsTableColumn( String name, ColumnDataType dataType, ColumnNotNullConstraint notNull, String alias )
-=======
-    public AnalyticsTableColumn( String name, String dataType, NotNullConstraint notNull, String alias )
->>>>>>> 431fc888
     {
         this.name = name;
         this.dataType = dataType;
@@ -136,13 +128,10 @@
         return !indexColumns.isEmpty();
     }
 
-<<<<<<< HEAD
     // -------------------------------------------------------------------------
     // Builder methods
     // -------------------------------------------------------------------------
 
-=======
->>>>>>> 431fc888
     /**
      * Sets the created date.
      *
@@ -206,11 +195,7 @@
         return alias;
     }
 
-<<<<<<< HEAD
     public ColumnNotNullConstraint getNotNull()
-=======
-    public NotNullConstraint getNotNull()
->>>>>>> 431fc888
     {
         return notNull;
     }
