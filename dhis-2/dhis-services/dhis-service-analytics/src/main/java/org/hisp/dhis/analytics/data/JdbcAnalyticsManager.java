package org.hisp.dhis.analytics.data;

/*
 * Copyright (c) 2004-2016, University of Oslo
 * All rights reserved.
 *
 * Redistribution and use in source and binary forms, with or without
 * modification, are permitted provided that the following conditions are met:
 * Redistributions of source code must retain the above copyright notice, this
 * list of conditions and the following disclaimer.
 *
 * Redistributions in binary form must reproduce the above copyright notice,
 * this list of conditions and the following disclaimer in the documentation
 * and/or other materials provided with the distribution.
 * Neither the name of the HISP project nor the names of its contributors may
 * be used to endorse or promote products derived from this software without
 * specific prior written permission.
 *
 * THIS SOFTWARE IS PROVIDED BY THE COPYRIGHT HOLDERS AND CONTRIBUTORS "AS IS" AND
 * ANY EXPRESS OR IMPLIED WARRANTIES, INCLUDING, BUT NOT LIMITED TO, THE IMPLIED
 * WARRANTIES OF MERCHANTABILITY AND FITNESS FOR A PARTICULAR PURPOSE ARE
 * DISCLAIMED. IN NO EVENT SHALL THE COPYRIGHT OWNER OR CONTRIBUTORS BE LIABLE FOR
 * ANY DIRECT, INDIRECT, INCIDENTAL, SPECIAL, EXEMPLARY, OR CONSEQUENTIAL DAMAGES
 * (INCLUDING, BUT NOT LIMITED TO, PROCUREMENT OF SUBSTITUTE GOODS OR SERVICES;
 * LOSS OF USE, DATA, OR PROFITS; OR BUSINESS INTERRUPTION) HOWEVER CAUSED AND ON
 * ANY THEORY OF LIABILITY, WHETHER IN CONTRACT, STRICT LIABILITY, OR TORT
 * (INCLUDING NEGLIGENCE OR OTHERWISE) ARISING IN ANY WAY OUT OF THE USE OF THIS
 * SOFTWARE, EVEN IF ADVISED OF THE POSSIBILITY OF SUCH DAMAGE.
 */

import com.google.common.collect.ImmutableMap;
import org.apache.commons.logging.Log;
import org.apache.commons.logging.LogFactory;
import org.hisp.dhis.analytics.AnalyticsManager;
import org.hisp.dhis.analytics.DataQueryParams;
import org.hisp.dhis.analytics.DataType;
import org.hisp.dhis.analytics.MeasureFilter;
import org.hisp.dhis.common.*;
import org.hisp.dhis.commons.util.DebugUtils;
import org.hisp.dhis.commons.util.SqlHelper;
import org.hisp.dhis.commons.util.TextUtils;
import org.hisp.dhis.jdbc.StatementBuilder;
import org.hisp.dhis.organisationunit.OrganisationUnit;
import org.hisp.dhis.period.Period;
import org.hisp.dhis.period.PeriodType;
import org.springframework.beans.factory.annotation.Autowired;
import org.springframework.jdbc.BadSqlGrammarException;
import org.springframework.jdbc.core.JdbcTemplate;
import org.springframework.jdbc.support.rowset.SqlRowSet;
import org.springframework.scheduling.annotation.Async;
import org.springframework.scheduling.annotation.AsyncResult;
import org.springframework.util.Assert;

import javax.annotation.Resource;
import java.util.*;
import java.util.concurrent.Future;

import static org.hisp.dhis.analytics.AggregationType.*;
import static org.hisp.dhis.analytics.DataQueryParams.LEVEL_PREFIX;
import static org.hisp.dhis.analytics.DataQueryParams.VALUE_ID;
import static org.hisp.dhis.analytics.DataType.TEXT;
import static org.hisp.dhis.common.DimensionalObject.DIMENSION_SEP;
import static org.hisp.dhis.common.IdentifiableObjectUtils.getUids;
import static org.hisp.dhis.commons.util.TextUtils.*;
import static org.hisp.dhis.system.util.DateUtils.getMediumDateString;

/**
 * This class is responsible for producing aggregated data values. It reads data
 * from the analytics table.
 *
 * @author Lars Helge Overland
 */
public class JdbcAnalyticsManager
    implements AnalyticsManager
{
    //TODO optimize when all options in dimensions are selected

    private static final Log log = LogFactory.getLog( JdbcAnalyticsManager.class );

    private static final String COL_APPROVALLEVEL = "approvallevel";

    private static final Map<MeasureFilter, String> OPERATOR_SQL_MAP = ImmutableMap.<MeasureFilter, String>builder()
        .put( MeasureFilter.EQ, "=" )
        .put( MeasureFilter.GT, ">" )
        .put( MeasureFilter.GE, ">=" )
        .put( MeasureFilter.LT, "<" )
        .put( MeasureFilter.LE, "<=" )
        .build();
    
    @Resource( name = "readOnlyJdbcTemplate" )
    private JdbcTemplate jdbcTemplate;

    @Autowired
    private StatementBuilder statementBuilder;

    // -------------------------------------------------------------------------
    // AnalyticsManager implementation
    // -------------------------------------------------------------------------

    @Override
    @Async
    public Future<Map<String, Object>> getAggregatedDataValues( DataQueryParams params, int maxLimit )
    {
        try
        {
            ListMap<DimensionalItemObject, DimensionalItemObject> dataPeriodAggregationPeriodMap = params.getDataPeriodAggregationPeriodMap();

            params.replaceAggregationPeriodsWithDataPeriods( dataPeriodAggregationPeriodMap );

            String sql = getSelectClause( params );

            if ( params.spansMultiplePartitions() )
            {
                sql += getFromWhereClauseMultiplePartitionFilters( params );
            }
            else
            {
                sql += getFromWhereClause( params, params.getPartitions().getSinglePartition() );
            }

            sql += getGroupByClause( params );

            // Needs to use "having" to utilize aggregate functions, and needs to come after group by

            if ( params.isDataType( DataType.NUMERIC ) && !params.getMeasureCriteria().isEmpty() )
            {
                sql += getMeasureCriteriaSql( params );
            }

            log.debug( sql );

            Map<String, Object> map = null;

            try
            {
                map = getKeyValueMap( params, sql, maxLimit );
            }
            catch ( BadSqlGrammarException ex )
            {
                log.info( "Query failed, likely because the requested analytics table does not exist", ex );

                return new AsyncResult<Map<String, Object>>( new HashMap<String, Object>() );
            }

            replaceDataPeriodsWithAggregationPeriods( map, params, dataPeriodAggregationPeriodMap );

            return new AsyncResult<>( map );
        }
        catch ( RuntimeException ex )
        {
            log.error( DebugUtils.getStackTrace( ex ) );

            throw ex;
        }
    }

    @Override
    public void replaceDataPeriodsWithAggregationPeriods( Map<String, Object> dataValueMap, DataQueryParams params, ListMap<DimensionalItemObject, DimensionalItemObject> dataPeriodAggregationPeriodMap )
    {
        if ( params.isDisaggregation() )
        {
            int periodIndex = params.getPeriodDimensionIndex();

            if ( periodIndex == -1 )
            {
                return; // Period is filter, nothing to replace
            }

            Set<String> keys = new HashSet<>( dataValueMap.keySet() );
            
            for ( String key : keys )
            {
                String[] keyArray = key.split( DIMENSION_SEP );

                Assert.notNull( keyArray[periodIndex] );

                List<DimensionalItemObject> periods = dataPeriodAggregationPeriodMap.get( PeriodType.getPeriodFromIsoString( keyArray[periodIndex] ) );

                Assert.notNull( periods, dataPeriodAggregationPeriodMap.toString() );

                Object value = dataValueMap.get( key );

                for ( DimensionalItemObject period : periods )
                {
                    String[] keyCopy = keyArray.clone();
                    keyCopy[periodIndex] = ((Period) period).getIsoDate();
                    dataValueMap.put( TextUtils.toString( keyCopy, DIMENSION_SEP ), value );
                }

                dataValueMap.remove( key );
            }
        }
    }

    // -------------------------------------------------------------------------
    // Supportive methods
    // -------------------------------------------------------------------------

    /**
     * Generates the select clause of the query SQL.
     */
    private String getSelectClause( DataQueryParams params )
    {
        String sql = "select " + getCommaDelimitedQuotedColumns( params.getDimensions() ) + ", ";

        if ( params.isDataType( TEXT ) )
        {
            sql += "textvalue";
        }
        else // NUMERIC
        {
            sql += getNumericValueColumn( params );
        }

        sql += " as value ";

        return sql;
    }

    /**
     * Returns a aggregate clause for the numeric value column.
     */
    private String getNumericValueColumn( DataQueryParams params )
    {
        String sql = "";

        if ( params.isAggregationType( AVERAGE_SUM_INT ) )
        {
            sql = "sum(daysxvalue) / " + params.getDaysForAvgSumIntAggregation();
        }
        else if ( params.isAggregationType( AVERAGE_INT ) || params.isAggregationType( AVERAGE_INT_DISAGGREGATION ) )
        {
            sql = "avg(value)";
        }
        else if ( params.isAggregationType( AVERAGE_BOOL ) )
        {
            sql = "sum(daysxvalue) / sum(daysno) * 100";
        }
        else if ( params.isAggregationType( COUNT ) )
        {
            sql = "count(value)";
        }
        else if ( params.isAggregationType( STDDEV ) )
        {
            sql = "stddev(value)";
        }
        else if ( params.isAggregationType( VARIANCE ) )
        {
            sql = "variance(value)";
        }
        else if ( params.isAggregationType( MIN ) )
        {
            sql = "min(value)";
        }
        else if ( params.isAggregationType( MAX ) )
        {
            sql = "max(value)";
        }
        else if ( params.isAggregationType( NONE ) )
        {
            sql = "value";
        }
        else // SUM, AVERAGE_SUM_INT_DISAGGREGATION and undefined //TODO
        {
            sql = "sum(value)";
        }

        return sql;
    }

    /**
     * Generates the from clause of the SQL query. This method should be used for
     * queries where the period filter spans multiple partitions. This query
     * will return a result set which will be aggregated by the outer query.
     */
    private String getFromWhereClauseMultiplePartitionFilters( DataQueryParams params )
    {
        String sql = "from (";

        for ( String partition : params.getPartitions().getPartitions() )
        {
            sql += "select " + getCommaDelimitedQuotedColumns( params.getDimensions() ) + ", ";

            if ( params.isDataType( TEXT ) )
            {
                sql += "textvalue";
            }
            else if ( params.isAggregationType( AVERAGE_SUM_INT ) )
            {
                sql += "daysxvalue";
            }
            else if ( params.isAggregationType( AVERAGE_BOOL ) )
            {
                sql += "daysxvalue, daysno";
            }
            else
            {
                sql += "value";
            }

            sql += " " + getFromWhereClause( params, partition );

            sql += "union all ";
        }

        sql = trimEnd( sql, "union all ".length() ) + ") as data ";

        return sql;
    }

    /**
     * Generates the from clause of the query SQL.
     */
    private String getFromWhereClause( DataQueryParams params, String partition )
    {
        SqlHelper sqlHelper = new SqlHelper();

<<<<<<< HEAD
        String sql = "from " + getPartition( params, partition ) + " ";
=======
        String sql = "from " + getPartitionSql( params, partition ) + " ";
>>>>>>> b383e1b1

        // ---------------------------------------------------------------------
        // Dimensions
        // ---------------------------------------------------------------------

        for ( DimensionalObject dim : params.getDimensions() )
        {
            if ( !dim.getItems().isEmpty() && !dim.isFixed() )
            {
                String col = statementBuilder.columnQuote( dim.getDimensionName() );

                sql += sqlHelper.whereAnd() + " " + col + " in (" + getQuotedCommaDelimitedString( getUids( dim.getItems() ) ) + ") ";
            }
        }

        // ---------------------------------------------------------------------
        // Filters
        // ---------------------------------------------------------------------

        ListMap<String, DimensionalObject> filterMap = params.getDimensionFilterMap();

        for ( String dimension : filterMap.keySet() )
        {
            List<DimensionalObject> filters = filterMap.get( dimension );

            if ( DimensionalObjectUtils.anyDimensionHasItems( filters ) )
            {
                sql += sqlHelper.whereAnd() + " ( ";

                for ( DimensionalObject filter : filters )
                {
                    if ( filter.hasItems() )
                    {
                        String col = statementBuilder.columnQuote( filter.getDimensionName() );

                        sql += col + " in (" + getQuotedCommaDelimitedString( getUids( filter.getItems() ) ) + ") or ";
                    }
                }

                sql = removeLastOr( sql ) + ") ";
            }
        }

        // ---------------------------------------------------------------------
        // Data approval
        // ---------------------------------------------------------------------

        if ( params.isDataApproval() )
        {
            sql += sqlHelper.whereAnd() + " ( ";

            for ( OrganisationUnit unit : params.getDataApprovalLevels().keySet() )
            {
                String ouCol = LEVEL_PREFIX + unit.getLevel();
                Integer level = params.getDataApprovalLevels().get( unit );

                sql += "(" + ouCol + " = '" + unit.getUid() + "' and " + COL_APPROVALLEVEL + " <= " + level + ") or ";
            }

            sql = removeLastOr( sql ) + ") ";
        }

        // ---------------------------------------------------------------------
        // Restrictions
        // ---------------------------------------------------------------------
        
        if ( params.isRestrictByOrgUnitOpeningClosedDate() && params.hasStartEndDate() )
        {
            sql += sqlHelper.whereAnd() + " (" +
                "(ouopeningdate <= '" + getMediumDateString( params.getStartDate() ) + "' or ouopeningdate is null) and " +
                "(oucloseddate >= '" + getMediumDateString( params.getEndDate() ) + "' or oucloseddate is null)) ";
        }
        
        if ( params.isRestrictByCategoryOptionStartEndDate() && params.hasStartEndDate() )
        {
            sql += sqlHelper.whereAnd() + " (" +
                "(costartdate <= '" + getMediumDateString( params.getStartDate() ) + "' or costartdate is null) and " +
                "(coenddate >= '" + getMediumDateString( params.getEndDate() ) + "' or coenddate is null)) ";
        }

        if ( params.isTimely() )
        {
            sql += sqlHelper.whereAnd() + " timely is true ";
        }

        return sql;
    }

    /**
<<<<<<< HEAD
     * Generates a subquery if preAggregationMeasureCriteria is given
     * returns the partition of not.
     */
    private String getPartition( DataQueryParams params, String partition )
=======
     * If preAggregationMeasureCriteria is specified, generates a query which
     * provides a filtered view of the data according to the criteria .If not, 
     * returns the full view of the partition.
     */
    private String getPartitionSql( DataQueryParams params, String partition )
>>>>>>> b383e1b1
    {
        if ( params.isDataType( DataType.NUMERIC ) && !params.getPreAggregateMeasureCriteria().isEmpty() )
        {
            SqlHelper sqlHelper = new SqlHelper();

            String sql = "";

            sql += "(select * from " + partition + " ";

            for ( MeasureFilter filter : params.getPreAggregateMeasureCriteria().keySet() )
            {
                Double criterion = params.getPreAggregateMeasureCriteria().get( filter );

                sql += sqlHelper.whereAnd() + " value " + OPERATOR_SQL_MAP.get( filter ) + " " + criterion + " ";

            }

            sql += ") as " + partition;

            return sql;
        }
        else
        {
            return partition;
        }
    }

    /**
     * Generates the group by clause of the query SQL.
     */
    private String getGroupByClause( DataQueryParams params )
    {
        String sql = "";

        if ( params.isAggregation() )
        {
            sql = "group by " + getCommaDelimitedQuotedColumns( params.getDimensions() );
        }

        return sql;
    }

    /**
     * Returns a HAVING clause restricting the result based on the measure criteria
     */
    private String getMeasureCriteriaSql( DataQueryParams params )
    {
<<<<<<< HEAD
        SqlHelper sqlHelper = new SqlHelper(  );
=======
        SqlHelper sqlHelper = new SqlHelper();
        
>>>>>>> b383e1b1
        String sql = " ";

        for ( MeasureFilter filter : params.getMeasureCriteria().keySet() )
        {
            Double criterion = params.getMeasureCriteria().get( filter );

            sql += sqlHelper.havingAnd() + " " + getNumericValueColumn( params ) + " " + OPERATOR_SQL_MAP.get( filter ) + " " + criterion + " ";
        }

        return sql;
    }

    /**
     * Retrieves data from the database based on the given query and SQL and puts
     * into a value key and value mapping.
     */
    private Map<String, Object> getKeyValueMap( DataQueryParams params, String sql, int maxLimit )
    {
        Map<String, Object> map = new HashMap<>();

        log.debug( "Analytics SQL: " + sql );

        SqlRowSet rowSet = jdbcTemplate.queryForRowSet( sql );

        int counter = 0;
        
        while ( rowSet.next() )
        {
            if ( maxLimit > 0 && ++counter > maxLimit )
            {
                throw new IllegalQueryException( "Query result set exceeds max limit: " + maxLimit );
            }
            
            StringBuilder key = new StringBuilder();

            for ( DimensionalObject dim : params.getDimensions() )
            {
                String value = dim.isFixed() ? dim.getDimensionName() : rowSet.getString( dim.getDimensionName() );
                
                key.append( value ).append( DIMENSION_SEP );
            }

            key.deleteCharAt( key.length() - 1 );

            if ( params.isDataType( TEXT ) )
            {
                String value = rowSet.getString( VALUE_ID );

                map.put( key.toString(), value );
            }
            else // NUMERIC
            {
                Double value = rowSet.getDouble( VALUE_ID );

                map.put( key.toString(), value );
            }
        }

        return map;
    }

    /**
     * Generates a comma-delimited string based on the dimension names of the
     * given dimensions where each dimension name is quoted.
     */
    private String getCommaDelimitedQuotedColumns( Collection<DimensionalObject> dimensions )
    {
        final StringBuilder builder = new StringBuilder();

        if ( dimensions != null && !dimensions.isEmpty() )
        {
            for ( DimensionalObject dimension : dimensions )
            {
                if ( !dimension.isFixed() )
                {
                    builder.append( statementBuilder.columnQuote( dimension.getDimensionName() ) ).append( "," );
                }
            }

            return builder.substring( 0, builder.length() - 1 );
        }

        return builder.toString();
    }
}<|MERGE_RESOLUTION|>--- conflicted
+++ resolved
@@ -315,11 +315,7 @@
     {
         SqlHelper sqlHelper = new SqlHelper();
 
-<<<<<<< HEAD
-        String sql = "from " + getPartition( params, partition ) + " ";
-=======
         String sql = "from " + getPartitionSql( params, partition ) + " ";
->>>>>>> b383e1b1
 
         // ---------------------------------------------------------------------
         // Dimensions
@@ -409,18 +405,11 @@
     }
 
     /**
-<<<<<<< HEAD
-     * Generates a subquery if preAggregationMeasureCriteria is given
-     * returns the partition of not.
-     */
-    private String getPartition( DataQueryParams params, String partition )
-=======
      * If preAggregationMeasureCriteria is specified, generates a query which
      * provides a filtered view of the data according to the criteria .If not, 
      * returns the full view of the partition.
      */
     private String getPartitionSql( DataQueryParams params, String partition )
->>>>>>> b383e1b1
     {
         if ( params.isDataType( DataType.NUMERIC ) && !params.getPreAggregateMeasureCriteria().isEmpty() )
         {
@@ -468,12 +457,8 @@
      */
     private String getMeasureCriteriaSql( DataQueryParams params )
     {
-<<<<<<< HEAD
-        SqlHelper sqlHelper = new SqlHelper(  );
-=======
         SqlHelper sqlHelper = new SqlHelper();
         
->>>>>>> b383e1b1
         String sql = " ";
 
         for ( MeasureFilter filter : params.getMeasureCriteria().keySet() )
