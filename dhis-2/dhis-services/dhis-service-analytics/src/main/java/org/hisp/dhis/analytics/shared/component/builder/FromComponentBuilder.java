--- conflicted
+++ resolved
@@ -53,17 +53,14 @@
         return new FromComponentBuilder();
     }
 
-<<<<<<< HEAD
     /**
      * with method of builder
      *
      * @param teiParams
      * @return
      */
-    public FromComponentBuilder withTeiParams( TeiParams teiParams )
-=======
+
     public FromComponentBuilder withTeiParams( TeiQueryParams teiQueryParams )
->>>>>>> d4cbaaa1
     {
         this.teiQueryParams = teiQueryParams;
 
