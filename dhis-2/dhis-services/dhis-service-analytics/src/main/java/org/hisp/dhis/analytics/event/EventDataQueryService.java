package org.hisp.dhis.analytics.event;

/*
 * Copyright (c) 2004-2016, University of Oslo
 * All rights reserved.
 *
 * Redistribution and use in source and binary forms, with or without
 * modification, are permitted provided that the following conditions are met:
 * Redistributions of source code must retain the above copyright notice, this
 * list of conditions and the following disclaimer.
 *
 * Redistributions in binary form must reproduce the above copyright notice,
 * this list of conditions and the following disclaimer in the documentation
 * and/or other materials provided with the distribution.
 * Neither the name of the HISP project nor the names of its contributors may
 * be used to endorse or promote products derived from this software without
 * specific prior written permission.
 *
 * THIS SOFTWARE IS PROVIDED BY THE COPYRIGHT HOLDERS AND CONTRIBUTORS "AS IS" AND
 * ANY EXPRESS OR IMPLIED WARRANTIES, INCLUDING, BUT NOT LIMITED TO, THE IMPLIED
 * WARRANTIES OF MERCHANTABILITY AND FITNESS FOR A PARTICULAR PURPOSE ARE
 * DISCLAIMED. IN NO EVENT SHALL THE COPYRIGHT OWNER OR CONTRIBUTORS BE LIABLE FOR
 * ANY DIRECT, INDIRECT, INCIDENTAL, SPECIAL, EXEMPLARY, OR CONSEQUENTIAL DAMAGES
 * (INCLUDING, BUT NOT LIMITED TO, PROCUREMENT OF SUBSTITUTE GOODS OR SERVICES;
 * LOSS OF USE, DATA, OR PROFITS; OR BUSINESS INTERRUPTION) HOWEVER CAUSED AND ON
 * ANY THEORY OF LIABILITY, WHETHER IN CONTRACT, STRICT LIABILITY, OR TORT
 * (INCLUDING NEGLIGENCE OR OTHERWISE) ARISING IN ANY WAY OUT OF THE USE OF THIS
 * SOFTWARE, EVEN IF ADVISED OF THE POSSIBILITY OF SUCH DAMAGE.
 */

import org.hisp.dhis.analytics.AggregationType;
import org.hisp.dhis.analytics.EventOutputType;
import org.hisp.dhis.analytics.SortOrder;
import org.hisp.dhis.common.DisplayProperty;
import org.hisp.dhis.common.EventAnalyticalObject;
import org.hisp.dhis.common.OrganisationUnitSelectionMode;
import org.hisp.dhis.event.EventStatus;
import org.hisp.dhis.i18n.I18nFormat;
import org.hisp.dhis.program.ProgramStatus;

<<<<<<< HEAD
=======
import java.util.Date;
>>>>>>> b383e1b1
import java.util.Set;

/**
 * @author Lars Helge Overland
 */
public interface EventDataQueryService
{
    /**
     * Used for aggregate query.
     * 
     * @param program the program identifier.
     * @param stage the program stage identifier.
     * @param startDate the start date.
     * @param endDate the end date.
     * @param dimension the set of dimensions.
     * @param filter the set of filters.
     * @param value the value dimension identifier.
     * @param aggregationType the aggregation type for the value dimension.
     * @param skipMeta whether to skip meta-data in the response.
     * @param skipData whether to skip data in the response.
     * @param skipRounding whether to skip rounding of values in response.
     * @param completedOnly whether to only include completed events.
     * @param hierarchyMeta whether to include hierarchy meta-data in the response.
     * @param showHierarchy whether to include hierarchy meta-data names in the response.
     * @param sortOrder the sort order of the aggregate values.
     * @param limit the max limit of records to return.
     * @param outputType the event output type.
     * @param eventStatus the event status.
     * @param collapseDataDimensions collapse data dimensions into a single dimension.
     * @param aggregateData return aggregated data values for data dimensions instead of items.
     * @param displayProperty the display property to use for meta-data.
     * @param userOrgUnit the user organisation unit to use, overrides current user.
     * @param format the i18n format.
     */
<<<<<<< HEAD
    EventQueryParams getFromUrl( String program, String stage, String startDate, String endDate,
        Set<String> dimension, Set<String> filter, String value, AggregationType aggregationType, boolean skipMeta,
        boolean skipData, boolean skipRounding, boolean completedOnly, boolean hierarchyMeta, boolean showHierarchy,
        SortOrder sortOrder, Integer limit, EventOutputType outputType, EventStatus eventStatus, ProgramStatus programStatus, boolean collapseDataDimensions,
        boolean aggregateData, DisplayProperty displayProperty, String userOrgUnit, I18nFormat format );
=======
    EventQueryParams getFromUrl( String program, String stage, Date startDate, Date endDate,
        Set<String> dimension, Set<String> filter, String value, AggregationType aggregationType, boolean skipMeta,
        boolean skipData, boolean skipRounding, boolean completedOnly, boolean hierarchyMeta, boolean showHierarchy,
        SortOrder sortOrder, Integer limit, EventOutputType outputType, EventStatus eventStatus, ProgramStatus programStatus,
        boolean collapseDataDimensions, boolean aggregateData, DisplayProperty displayProperty, Date relativePeriodDate,
        String userOrgUnit, I18nFormat format );
>>>>>>> b383e1b1

    /**
     * Used for event query.
     * 
     * @param program the program identifier.
     * @param stage the program stage identifier.
     * @param startDate the start date.
     * @param endDate the end date.
     * @param dimension the set of dimensions.
     * @param filter the set of filters.
     * @param ouMode the organisation unit mode.
     * @param asc the dimensions to be sorted ascending.
     * @param desc the dimensions to be sorted descending.
     * @param skipMeta whether to skip meta-data in the response.
     * @param skipData whether to skip data in the response.
     * @param completedOnly whether to only include completed events.
     * @param hierarchyMeta whether to include hierarchy meta-data in the response.
     * @param coordinatesOnly whether to only return events which have coordinates.
     * @param displayProperty the display property to use for meta-data.
     * @param userOrgUnit the user organisation unit to use, overrides current user.
     * @param coordinateField the coordinate field to use for spatial analytics.
     * @param page the page number.
     * @param pageSize the page size.
     * @param format the i18n format.
     */
    EventQueryParams getFromUrl( String program, String stage, Date startDate, Date endDate, 
        Set<String> dimension, Set<String> filter, OrganisationUnitSelectionMode ouMode, Set<String> asc, 
        Set<String> desc, boolean skipMeta, boolean skipData, boolean completedOnly, boolean hierarchyMeta, 
<<<<<<< HEAD
        boolean coordinatesOnly, EventStatus eventStatus, ProgramStatus programStatus, DisplayProperty displayProperty, String userOrgUnit,
        Integer page, Integer pageSize, I18nFormat format );
=======
        boolean coordinatesOnly, EventStatus eventStatus, ProgramStatus programStatus, DisplayProperty displayProperty,
        Date relativePeriodDate, String userOrgUnit, String coordinateField, Integer page, Integer pageSize, I18nFormat format );
>>>>>>> b383e1b1
    
    EventQueryParams getFromAnalyticalObject( EventAnalyticalObject object );
    
    /**
     * Returns the coordinate column field to use for the given coordinate field. Coordinate field
     * must match EVENT, a data element identifier or an attribute identifier.
     * 
     * @param coordinate the coordinate field.
     * @return the coordinate column field.
     * @throws IllegalQueryException if the coordinate field is not valid.
     */
    String getCoordinateField( String coordinate );
}<|MERGE_RESOLUTION|>--- conflicted
+++ resolved
@@ -38,10 +38,7 @@
 import org.hisp.dhis.i18n.I18nFormat;
 import org.hisp.dhis.program.ProgramStatus;
 
-<<<<<<< HEAD
-=======
 import java.util.Date;
->>>>>>> b383e1b1
 import java.util.Set;
 
 /**
@@ -76,20 +73,12 @@
      * @param userOrgUnit the user organisation unit to use, overrides current user.
      * @param format the i18n format.
      */
-<<<<<<< HEAD
-    EventQueryParams getFromUrl( String program, String stage, String startDate, String endDate,
-        Set<String> dimension, Set<String> filter, String value, AggregationType aggregationType, boolean skipMeta,
-        boolean skipData, boolean skipRounding, boolean completedOnly, boolean hierarchyMeta, boolean showHierarchy,
-        SortOrder sortOrder, Integer limit, EventOutputType outputType, EventStatus eventStatus, ProgramStatus programStatus, boolean collapseDataDimensions,
-        boolean aggregateData, DisplayProperty displayProperty, String userOrgUnit, I18nFormat format );
-=======
     EventQueryParams getFromUrl( String program, String stage, Date startDate, Date endDate,
         Set<String> dimension, Set<String> filter, String value, AggregationType aggregationType, boolean skipMeta,
         boolean skipData, boolean skipRounding, boolean completedOnly, boolean hierarchyMeta, boolean showHierarchy,
         SortOrder sortOrder, Integer limit, EventOutputType outputType, EventStatus eventStatus, ProgramStatus programStatus,
         boolean collapseDataDimensions, boolean aggregateData, DisplayProperty displayProperty, Date relativePeriodDate,
         String userOrgUnit, I18nFormat format );
->>>>>>> b383e1b1
 
     /**
      * Used for event query.
@@ -118,13 +107,8 @@
     EventQueryParams getFromUrl( String program, String stage, Date startDate, Date endDate, 
         Set<String> dimension, Set<String> filter, OrganisationUnitSelectionMode ouMode, Set<String> asc, 
         Set<String> desc, boolean skipMeta, boolean skipData, boolean completedOnly, boolean hierarchyMeta, 
-<<<<<<< HEAD
-        boolean coordinatesOnly, EventStatus eventStatus, ProgramStatus programStatus, DisplayProperty displayProperty, String userOrgUnit,
-        Integer page, Integer pageSize, I18nFormat format );
-=======
         boolean coordinatesOnly, EventStatus eventStatus, ProgramStatus programStatus, DisplayProperty displayProperty,
         Date relativePeriodDate, String userOrgUnit, String coordinateField, Integer page, Integer pageSize, I18nFormat format );
->>>>>>> b383e1b1
     
     EventQueryParams getFromAnalyticalObject( EventAnalyticalObject object );
     
