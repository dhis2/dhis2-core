/*
 * Copyright (c) 2004-2022, University of Oslo
 * All rights reserved.
 *
 * Redistribution and use in source and binary forms, with or without
 * modification, are permitted provided that the following conditions are met:
 * Redistributions of source code must retain the above copyright notice, this
 * list of conditions and the following disclaimer.
 *
 * Redistributions in binary form must reproduce the above copyright notice,
 * this list of conditions and the following disclaimer in the documentation
 * and/or other materials provided with the distribution.
 * Neither the name of the HISP project nor the names of its contributors may
 * be used to endorse or promote products derived from this software without
 * specific prior written permission.
 *
 * THIS SOFTWARE IS PROVIDED BY THE COPYRIGHT HOLDERS AND CONTRIBUTORS "AS IS" AND
 * ANY EXPRESS OR IMPLIED WARRANTIES, INCLUDING, BUT NOT LIMITED TO, THE IMPLIED
 * WARRANTIES OF MERCHANTABILITY AND FITNESS FOR A PARTICULAR PURPOSE ARE
 * DISCLAIMED. IN NO EVENT SHALL THE COPYRIGHT OWNER OR CONTRIBUTORS BE LIABLE FOR
 * ANY DIRECT, INDIRECT, INCIDENTAL, SPECIAL, EXEMPLARY, OR CONSEQUENTIAL DAMAGES
 * (INCLUDING, BUT NOT LIMITED TO, PROCUREMENT OF SUBSTITUTE GOODS OR SERVICES;
 * LOSS OF USE, DATA, OR PROFITS; OR BUSINESS INTERRUPTION) HOWEVER CAUSED AND ON
 * ANY THEORY OF LIABILITY, WHETHER IN CONTRACT, STRICT LIABILITY, OR TORT
 * (INCLUDING NEGLIGENCE OR OTHERWISE) ARISING IN ANY WAY OUT OF THE USE OF THIS
 * SOFTWARE, EVEN IF ADVISED OF THE POSSIBILITY OF SUCH DAMAGE.
 */
package org.hisp.dhis.analytics.shared.component.element.select;

import lombok.Getter;

import org.hisp.dhis.analytics.shared.component.element.Element;
import org.hisp.dhis.analytics.shared.visitor.select.SelectVisitor;

/**
 * SimpleSelectElement represents the "select" clause of a SQL statement.
 *
 * @author dusan bernat
 */

@Getter
public class SimpleSelectElement extends SelectElement implements Element<SelectVisitor>
{
    private final String value;
<<<<<<< HEAD

    private final String alias;

    public SimpleSelectElement( String trackedEntityTypeUid, String value, String alias )
    {
        super( trackedEntityTypeUid );
        this.value = value;
        this.alias = alias;
    }
=======

    private final String alias;
>>>>>>> bed4e781

    @Override
    public void accept( SelectVisitor v )
    {
        v.visit( this );
    }
}<|MERGE_RESOLUTION|>--- conflicted
+++ resolved
@@ -42,7 +42,6 @@
 public class SimpleSelectElement extends SelectElement implements Element<SelectVisitor>
 {
     private final String value;
-<<<<<<< HEAD
 
     private final String alias;
 
@@ -52,10 +51,6 @@
         this.value = value;
         this.alias = alias;
     }
-=======
-
-    private final String alias;
->>>>>>> bed4e781
 
     @Override
     public void accept( SelectVisitor v )
