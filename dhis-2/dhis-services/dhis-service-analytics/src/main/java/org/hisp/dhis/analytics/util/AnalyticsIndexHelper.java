--- conflicted
+++ resolved
@@ -32,12 +32,8 @@
 import static org.hisp.dhis.analytics.util.AnalyticsSqlUtils.removeQuote;
 import static org.hisp.dhis.common.CodeGenerator.isValidUid;
 import static org.hisp.dhis.db.model.DataType.TEXT;
-
 import java.util.ArrayList;
 import java.util.List;
-import java.util.stream.Collectors;
-import lombok.AccessLevel;
-import lombok.NoArgsConstructor;
 import org.apache.commons.lang3.RegExUtils;
 import org.apache.commons.lang3.StringUtils;
 import org.hisp.dhis.analytics.AnalyticsConstants;
@@ -48,6 +44,8 @@
 import org.hisp.dhis.db.model.Index;
 import org.hisp.dhis.db.model.IndexFunction;
 import org.hisp.dhis.db.model.constraint.Unique;
+import lombok.AccessLevel;
+import lombok.NoArgsConstructor;
 
 /**
  * Helper class that encapsulates methods responsible for supporting the creation of analytics
@@ -90,51 +88,6 @@
   }
 
   /**
-<<<<<<< HEAD
-=======
-   * Based on the given arguments, this method will apply specific logic and return the correct SQL
-   * statement for the index creation.
-   *
-   * @param index the {@link Index}
-   * @return the SQL index statement
-   */
-  public static String createIndexStatement(Index index) {
-    String typeName = SQL_BUILDER.getIndexTypeName(index.getIndexType());
-    String columns =
-        index.getColumns().stream()
-            .map(col -> toIndexColumn(index, col))
-            .collect(Collectors.joining(", "));
-
-    return "create index "
-        + quote(index.getName())
-        + " "
-        + "on "
-        + quote(index.getTableName())
-        + " "
-        + "using "
-        + typeName
-        + " ("
-        + columns
-        + ");";
-  }
-
-  /**
-   * Returns a quoted column string. If the index has a function, the quoted column is wrapped in
-   * the function call.
-   *
-   * @param index the {@link Index}.
-   * @param column the column name.
-   * @return an index column string.
-   */
-  private static String toIndexColumn(Index index, String column) {
-    String functionName =
-        index.hasFunction() ? SQL_BUILDER.getIndexFunctionName(index.getFunction()) : null;
-    String indexColumn = quote(column);
-    return index.hasFunction() ? String.format("%s(%s)", functionName, indexColumn) : indexColumn;
-  }
-
-  /**
->>>>>>> 8f12330c
    * Returns non-quoted index name for column. Purpose of code suffix is to avoid uniqueness
    * collision between indexes for temporary and real tables.
    *
