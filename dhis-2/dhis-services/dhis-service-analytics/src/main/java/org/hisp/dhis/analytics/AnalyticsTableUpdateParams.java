--- conflicted
+++ resolved
@@ -202,6 +202,11 @@
         return new AnalyticsTableUpdateParams.Builder();
     }
 
+    public static Builder newBuilder( AnalyticsTableUpdateParams analyticsTableUpdateParams )
+    {
+        return new AnalyticsTableUpdateParams.Builder( analyticsTableUpdateParams );
+    }
+
     /**
      * Builder for {@link AnalyticsTableUpdateParams} instances.
      */
@@ -249,15 +254,15 @@
             return this;
         }
 
-<<<<<<< HEAD
         public Builder withLastSuccessfulUpdate( Date lastSuccessfulUpdate )
         {
             this.params.lastSuccessfulUpdate = lastSuccessfulUpdate;
-=======
+            return this;
+        }
+
         public Builder withStartTime( Date startTime )
         {
             this.params.startTime = startTime;
->>>>>>> 53f6cf86
             return this;
         }
 
