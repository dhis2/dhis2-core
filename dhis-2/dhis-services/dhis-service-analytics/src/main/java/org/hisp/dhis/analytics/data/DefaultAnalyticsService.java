package org.hisp.dhis.analytics.data;

/*
 * Copyright (c) 2004-2020, University of Oslo
 * All rights reserved.
 *
 * Redistribution and use in source and binary forms, with or without
 * modification, are permitted provided that the following conditions are met:
 * Redistributions of source code must retain the above copyright notice, this
 * list of conditions and the following disclaimer.
 *
 * Redistributions in binary form must reproduce the above copyright notice,
 * this list of conditions and the following disclaimer in the documentation
 * and/or other materials provided with the distribution.
 * Neither the name of the HISP project nor the names of its contributors may
 * be used to endorse or promote products derived from this software without
 * specific prior written permission.
 *
 * THIS SOFTWARE IS PROVIDED BY THE COPYRIGHT HOLDERS AND CONTRIBUTORS "AS IS" AND
 * ANY EXPRESS OR IMPLIED WARRANTIES, INCLUDING, BUT NOT LIMITED TO, THE IMPLIED
 * WARRANTIES OF MERCHANTABILITY AND FITNESS FOR A PARTICULAR PURPOSE ARE
 * DISCLAIMED. IN NO EVENT SHALL THE COPYRIGHT OWNER OR CONTRIBUTORS BE LIABLE FOR
 * ANY DIRECT, INDIRECT, INCIDENTAL, SPECIAL, EXEMPLARY, OR CONSEQUENTIAL DAMAGES
 * (INCLUDING, BUT NOT LIMITED TO, PROCUREMENT OF SUBSTITUTE GOODS OR SERVICES;
 * LOSS OF USE, DATA, OR PROFITS; OR BUSINESS INTERRUPTION) HOWEVER CAUSED AND ON
 * ANY THEORY OF LIABILITY, WHETHER IN CONTRACT, STRICT LIABILITY, OR TORT
 * (INCLUDING NEGLIGENCE OR OTHERWISE) ARISING IN ANY WAY OUT OF THE USE OF THIS
 * SOFTWARE, EVEN IF ADVISED OF THE POSSIBILITY OF SUCH DAMAGE.
 */

import static com.google.common.base.Preconditions.checkNotNull;
import static org.hisp.dhis.analytics.DataQueryParams.newBuilder;
import static org.hisp.dhis.analytics.OutputFormat.DATA_VALUE_SET;
import static org.hisp.dhis.analytics.util.AnalyticsUtils.getDataValueSetFromGrid;
import static org.hisp.dhis.analytics.util.AnalyticsUtils.isTableLayout;
import static org.hisp.dhis.commons.collection.ListUtils.removeEmptys;
import static org.hisp.dhis.visualization.Visualization.addListIfEmpty;

import java.util.ArrayList;
import java.util.List;
import java.util.Map;
<<<<<<< HEAD

=======
import java.util.Set;
import java.util.concurrent.Future;
import java.util.function.Function;
import java.util.stream.Collectors;

import org.apache.commons.collections4.MultiValuedMap;
import org.apache.commons.collections4.multimap.ArrayListValuedHashMap;
import org.apache.commons.lang3.ArrayUtils;
import org.apache.commons.lang3.SerializationUtils;
import org.apache.commons.lang3.StringUtils;
import org.hisp.dhis.analytics.AnalyticsAggregationType;
import org.hisp.dhis.analytics.AnalyticsManager;
import org.hisp.dhis.analytics.AnalyticsMetaDataKey;
>>>>>>> 5d4b8e23
import org.hisp.dhis.analytics.AnalyticsSecurityManager;
import org.hisp.dhis.analytics.AnalyticsService;
import org.hisp.dhis.analytics.DataQueryParams;
import org.hisp.dhis.analytics.DataQueryService;
import org.hisp.dhis.analytics.QueryValidator;
import org.hisp.dhis.analytics.cache.AnalyticsCache;
import org.hisp.dhis.analytics.data.handling.DataAggregator;
import org.hisp.dhis.analytics.util.AnalyticsUtils;
import org.hisp.dhis.common.AnalyticalObject;
import org.hisp.dhis.common.CombinationGenerator;
import org.hisp.dhis.common.DimensionalItemObject;
import org.hisp.dhis.common.Grid;
import org.hisp.dhis.common.IdentifiableObjectUtils;
import org.hisp.dhis.common.event.ApplicationCacheClearedEvent;
import org.hisp.dhis.dxf2.datavalueset.DataValueSet;
import org.hisp.dhis.system.grid.ListGrid;
import org.hisp.dhis.visualization.Visualization;
import org.springframework.beans.factory.annotation.Autowired;
import org.springframework.context.event.EventListener;
import org.springframework.stereotype.Service;

/**
 * @author Lars Helge Overland
 */
@Service( "org.hisp.dhis.analytics.AnalyticsService" )
public class DefaultAnalyticsService
    implements AnalyticsService
{
    private final AnalyticsSecurityManager securityManager;

    private final QueryValidator queryValidator;

    private final DataQueryService dataQueryService;

    private final AnalyticsCache analyticsCache;

    private final DataAggregator dataAggregator;

    // -------------------------------------------------------------------------
    // AnalyticsService implementation
    // -------------------------------------------------------------------------

    @Autowired
    public DefaultAnalyticsService( AnalyticsSecurityManager securityManager, QueryValidator queryValidator,
        DataQueryService dataQueryService, AnalyticsCache analyticsCache, DataAggregator dataAggregator )
    {
        checkNotNull( securityManager );
        checkNotNull( queryValidator );
        checkNotNull( dataQueryService );
        checkNotNull( analyticsCache );
        checkNotNull( dataAggregator );

        this.securityManager = securityManager;
        this.queryValidator = queryValidator;
        this.dataQueryService = dataQueryService;
        this.analyticsCache = analyticsCache;
        this.dataAggregator = dataAggregator;
    }

    @Override
    public Grid getAggregatedDataValues( DataQueryParams params )
    {
        params = checkSecurityConstraints( params );

        queryValidator.validate( params );

        if ( analyticsCache.isEnabled() )
        {
            final DataQueryParams immutableParams = newBuilder( params ).build();
            return analyticsCache.getOrFetch( params,
                p -> dataAggregator.getAggregatedDataValueGrid( immutableParams ) );
        }

        return dataAggregator.getAggregatedDataValueGrid( params );
    }

    @Override
    public Grid getAggregatedDataValues( DataQueryParams params, List<String> columns, List<String> rows )
    {
        return isTableLayout( columns, rows )
            ? getAggregatedDataValuesTableLayout( params, columns, rows )
            : getAggregatedDataValues( params );
    }

    @Override
    public Grid getRawDataValues( DataQueryParams params )
    {
        params = checkSecurityConstraints( params );

        queryValidator.validate( params );

        return dataAggregator.getRawDataGrid( params );
    }

    @Override
    public DataValueSet getAggregatedDataValueSet( DataQueryParams params )
    {
        DataQueryParams query = newBuilder( params )
            .withSkipMeta( false )
            .withSkipData( false )
            .withIncludeNumDen( false )
            .withOutputFormat( DATA_VALUE_SET )
            .build();

        Grid grid = dataAggregator.getAggregatedDataValueGrid( query );

        return getDataValueSetFromGrid( params, grid );
    }

    @Override
    public Grid getAggregatedDataValues( AnalyticalObject object )
    {
        DataQueryParams params = dataQueryService.getFromAnalyticalObject( object );

        return getAggregatedDataValues( params );
    }

    @Override
    public Map<String, Object> getAggregatedDataValueMapping( DataQueryParams params )
    {
        Grid grid = getAggregatedDataValues( newBuilder( params )
            .withIncludeNumDen( false ).build() );

        return AnalyticsUtils.getAggregatedDataValueMapping( grid );
    }

    @Override
    public Map<String, Object> getAggregatedDataValueMapping( AnalyticalObject object )
    {
        DataQueryParams params = dataQueryService.getFromAnalyticalObject( object );

        return getAggregatedDataValueMapping( params );
    }

    @Override
    @EventListener
    public void handleApplicationCachesCleared( ApplicationCacheClearedEvent event )
    {
        analyticsCache.invalidateAll();
    }

    // -------------------------------------------------------------------------
    // Private business logic methods
    // -------------------------------------------------------------------------

    /**
     * Check the common security constraints that should be applied to the given
     * params. Decide access, add constraints and validate.
     *
     * @param params
     * @return the params after the security constraints appliance.
     */
    private DataQueryParams checkSecurityConstraints( DataQueryParams params )
    {
        securityManager.decideAccess( params );

        params = securityManager.withDataApprovalConstraints( params );
        params = securityManager.withUserConstraints( params );

        return params;
    }

    /**
     * Returns a Grid with aggregated data in table layout.
     *
     * @param params the {@link DataQueryParams}.
     * @param columns the column dimensions.
     * @param rows the row dimensions.
     * @return a Grid with aggregated data in table layout.
     */
    private Grid getAggregatedDataValuesTableLayout( DataQueryParams params, List<String> columns, List<String> rows )
    {
        params.setOutputIdScheme( null );

        Grid grid = getAggregatedDataValues( params );

        removeEmptys( columns );
        removeEmptys( rows );

        queryValidator.validateTableLayout( params, columns, rows );

        final Visualization visualization = new Visualization();

        List<List<DimensionalItemObject>> tableColumns = new ArrayList<>();
        List<List<DimensionalItemObject>> tableRows = new ArrayList<>();

        if ( columns != null )
        {
            for ( String dimension : columns )
            {
                visualization.getColumnDimensions().add( dimension );
                tableColumns.add( params.getDimensionItemsExplodeCoc( dimension ) );
            }
        }

        if ( rows != null )
        {
            for ( String dimension : rows )
            {
                visualization.getRowDimensions().add( dimension );
                tableRows.add( params.getDimensionItemsExplodeCoc( dimension ) );
            }
        }

        visualization
            .setGridTitle( IdentifiableObjectUtils.join( params.getFilterItems() ) )
            .setGridColumns( CombinationGenerator.newInstance( tableColumns ).getCombinations() )
            .setGridRows( CombinationGenerator.newInstance( tableRows ).getCombinations() );

        addListIfEmpty( visualization.getGridColumns() );
        addListIfEmpty( visualization.getGridRows() );

        visualization.setHideEmptyRows( params.isHideEmptyRows() );
        visualization.setHideEmptyColumns( params.isHideEmptyColumns() );
        visualization.setShowHierarchy( params.isShowHierarchy() );

        Map<String, Object> valueMap = AnalyticsUtils.getAggregatedDataValueMapping( grid );

<<<<<<< HEAD
        return visualization.getGrid( new ListGrid( grid.getMetaData(), grid.getInternalMetaData() ), valueMap,
            params.getDisplayProperty(), false );
=======
        return visualization.getGrid( new ListGrid( grid.getMetaData(), grid.getInternalMetaData() ), valueMap, params.getDisplayProperty(), false );
    }

    // -------------------------------------------------------------------------
    // Supportive methods
    // -------------------------------------------------------------------------

    /**
     * Fill grid with aggregated data map with key and value
     *
     * @param params the {@link DataQueryParams}.
     * @param grid the grid
     * @param aggregatedDataMap the aggregated data map
     */
    private void fillGridWithAggregatedDataMap( DataQueryParams params, Grid grid, Map<String, Double> aggregatedDataMap)
    {
        for ( Map.Entry<String, Double> entry : aggregatedDataMap.entrySet() )
        {
            Double value = params.isSkipRounding() ? entry.getValue() : MathUtils.getRounded( entry.getValue() );

            grid.addRow()
                .addValues( entry.getKey().split( DIMENSION_SEP ) )
                .addValue( value );

            if ( params.isIncludeNumDen() )
            {
                grid.addNullValues( NUMERATOR_DENOMINATOR_PROPERTIES_COUNT );
            }
        }
    }

    /**
     * Generates a mapping of permutations keys (organisation unit id or null)
     * and mappings of organisation unit group and counts.
     *
     * @param params the {@link DataQueryParams}.
     * @param indicators the indicators for which formulas to scan for organisation
     *         unit groups.
     * @return a map of maps.
     */
    private Map<String, Map<String, Integer>> getOrgUnitTargetMap( DataQueryParams params, Collection<Indicator> indicators )
    {
        Set<OrganisationUnitGroup> orgUnitGroups = expressionService.getIndicatorOrgUnitGroups( indicators );

        if ( orgUnitGroups.isEmpty() )
        {
            return null;
        }

        DataQueryParams orgUnitTargetParams = DataQueryParams.newBuilder( params )
            .pruneToDimensionType( DimensionType.ORGANISATION_UNIT )
            .addDimension( new BaseDimensionalObject( DimensionalObject.ORGUNIT_GROUP_DIM_ID,
                DimensionType.ORGANISATION_UNIT_GROUP, new ArrayList<DimensionalItemObject>( orgUnitGroups ) ) )
            .withOutputFormat( OutputFormat.ANALYTICS )
            .withSkipPartitioning( true )
            .withSkipDataDimensionValidation( true )
            .build();

        Map<String, Double> orgUnitCountMap = getAggregatedOrganisationUnitTargetMap( orgUnitTargetParams );

        return DataQueryParams.getPermutationOrgUnitGroupCountMap( orgUnitCountMap );
    }

    /**
     * Generates aggregated values for the given query. Creates a mapping between
     * a dimension key and the aggregated value. The dimension key is a
     * concatenation of the identifiers of the dimension items separated by "-".
     *
     * @param params the {@link DataQueryParams}.
     * @return a mapping between a dimension key and the aggregated value.
     */
    private Map<String, Double> getAggregatedDataValueMap( DataQueryParams params )
    {
        return AnalyticsUtils.getDoubleMap( getAggregatedValueMap( params, AnalyticsTableType.DATA_VALUE, Lists.newArrayList() ) );
    }

    /**
     * Generates aggregated values for the given query. Creates a mapping between
     * a dimension key and the aggregated value. The dimension key is a
     * concatenation of the identifiers of the dimension items separated by "-".
     *
     * @param params the {@link DataQueryParams}.
     * @return a mapping between a dimension key and the aggregated value.
     */
    private Map<String, Object> getAggregatedDataValueMapObjectTyped( DataQueryParams params )
    {
        return getAggregatedValueMap( params, AnalyticsTableType.DATA_VALUE, Lists.newArrayList() );
    }

    /**
     * Generates aggregated values for the given query. Creates a mapping between
     * a dimension key and the aggregated value. The dimension key is a
     * concatenation of the identifiers of the dimension items separated by "-".
     *
     * @param params the {@link DataQueryParams}.
     * @return a mapping between a dimension key and the aggregated value.
     */
    private Map<String, Double> getAggregatedCompletenessValueMap( DataQueryParams params )
    {
        return AnalyticsUtils.getDoubleMap( getAggregatedValueMap( params, AnalyticsTableType.COMPLETENESS, Lists.newArrayList() ) );
    }

    /**
     * Generates a mapping between the the data set dimension key and the count
     * of expected data sets to report.
     *
     * @param params the {@link DataQueryParams}.
     * @return a mapping between the the data set dimension key and the count of
     *         expected data sets to report.
     */
    private Map<String, Double> getAggregatedCompletenessTargetMap( DataQueryParams params )
    {
        List<Function<DataQueryParams, List<DataQueryParams>>> queryGroupers = Lists.newArrayList();
        queryGroupers.add( q -> queryPlanner.groupByStartEndDateRestriction( q ) );

        return AnalyticsUtils.getDoubleMap( getAggregatedValueMap( params, AnalyticsTableType.COMPLETENESS_TARGET, queryGroupers ) );
    }

    /**
     * Generates a mapping between the the organisation unit dimension key and the
     * count of organisation units inside the subtree of the given organisation units and
     * members of the given organisation unit groups.
     *
     * @param params the {@link DataQueryParams}.
     * @return a mapping between the the data set dimension key and the count of
     *         expected data sets to report.
     */
    private Map<String, Double> getAggregatedOrganisationUnitTargetMap( DataQueryParams params )
    {
        return AnalyticsUtils.getDoubleMap( getAggregatedValueMap( params, AnalyticsTableType.ORG_UNIT_TARGET, Lists.newArrayList() ) );
    }

    /**
     * Generates a mapping between the count of a validation result.
     *
     * @param params the {@link DataQueryParams}.
     * @return a mapping between validation results and counts of them
     */
    private Map<String, Double> getAggregatedValidationResultMapObjectTyped( DataQueryParams params )
    {
        return AnalyticsUtils.getDoubleMap( getAggregatedValueMap( params, AnalyticsTableType.VALIDATION_RESULT, Lists.newArrayList() ) );
    }

    /**
     * Generates a mapping between a dimension key and the aggregated value. The
     * dimension key is a concatenation of the identifiers of the dimension items
     * separated by "-".
     *
     * @param params the {@link DataQueryParams}.
     * @param tableType the {@link AnalyticsTableType}.
     * @param queryGroupers the list of additional query groupers to use for
     *        query planning, use empty list for none.
     * @return a mapping between a dimension key and aggregated values.
     */
    private Map<String, Object> getAggregatedValueMap( DataQueryParams params, AnalyticsTableType tableType, List<Function<DataQueryParams, List<DataQueryParams>>> queryGroupers )
    {
        queryValidator.validateMaintenanceMode();

        int optimalQueries = MathUtils.getWithin( getProcessNo(), 1, MAX_QUERIES );

        int maxLimit = params.isIgnoreLimit() ? 0 : (Integer) systemSettingManager.getSystemSetting( SettingKey.ANALYTICS_MAX_LIMIT );

        Timer timer = new Timer().start().disablePrint();

        QueryPlannerParams plannerParams = QueryPlannerParams.newBuilder()
            .withOptimalQueries( optimalQueries )
            .withTableType( tableType )
            .withQueryGroupers( queryGroupers ).build();

        DataQueryGroups queryGroups = queryPlanner.planQuery( params, plannerParams );

        timer.getSplitTime( "Planned analytics query, got: " + queryGroups.getLargestGroupSize() + " for optimal: " + optimalQueries );

        Map<String, Object> map = new HashMap<>();

        for ( List<DataQueryParams> queries : queryGroups.getSequentialQueries() )
        {
            List<Future<Map<String, Object>>> futures = new ArrayList<>();

            for ( DataQueryParams query : queries )
            {
                futures.add( analyticsManager.getAggregatedDataValues( query, tableType, maxLimit ) );
            }

            for ( Future<Map<String, Object>> future : futures )
            {
                try
                {
                    Map<String, Object> taskValues = future.get();

                    if ( taskValues != null )
                    {
                        map.putAll( taskValues );
                    }
                }
                catch ( Exception ex )
                {
                    log.error( DebugUtils.getStackTrace( ex ) );
                    log.error( DebugUtils.getStackTrace( ex.getCause() ) );

                    if ( ex.getCause() != null && ex.getCause() instanceof RuntimeException )
                    {
                        throw (RuntimeException) ex.getCause(); // Throw the real exception instead of execution exception
                    }
                    else
                    {
                        throw new RuntimeException( "Error during execution of aggregation query task", ex );
                    }
                }
            }
        }

        timer.getTime( "Got analytics values" );

        return map;
    }

    /**
     * Returns headers, raw data and meta data as a grid.
     *
     * @param params the {@link DataQueryParams}.
     * @return a grid.
     */
    private Grid getRawDataGrid( DataQueryParams params )
    {
        Grid grid = new ListGrid();

        params = preHandleRawDataQuery( params );

        addHeaders( params, grid );

        addRawData( params, grid );

        addMetaData( params, grid );

        applyIdScheme( params, grid );

        return grid;
    }

    /**
     * Prepares the given data query parameters.
     *
     * @param params the {@link DataQueryParams}.
     */
    private DataQueryParams preHandleRawDataQuery( DataQueryParams params )
    {
        Builder builder = DataQueryParams.newBuilder( params )
            .withEarliestStartDateLatestEndDate()
            .withPeriodDimensionWithoutOptions()
            .withIncludePeriodStartEndDates( true );

        if ( params.isShowHierarchy() )
        {
            builder.withOrgUnitLevels( organisationUnitService.getFilledOrganisationUnitLevels() );
        }

        return builder.build();
    }

    /**
     * Adds raw data to the grid for the given data query parameters.
     *
     * @param params the {@link DataQueryParams}.
     * @param grid the grid.
     */
    private void addRawData( DataQueryParams params, Grid grid )
    {
        if ( !params.isSkipData() )
        {
            QueryPlannerParams plannerParams = QueryPlannerParams.newBuilder()
                .withTableType( AnalyticsTableType.DATA_VALUE ).build();

            params = queryPlanner.withTableNameAndPartitions( params, plannerParams );

            rawAnalyticsManager.getRawDataValues( params, grid );
        }
    }

    // -------------------------------------------------------------------------
    // Supportive methods
    // -------------------------------------------------------------------------

    /**
     * Returns a mapping of permutation keys and mappings of data element operands
     * and values based on the given query.
     *
     * @param params the {@link DataQueryParams}.
     */
    private Map<String, List<DimensionItemObjectValue>> getPermutationDimensionItemValueMap( DataQueryParams params )
    {
        List<Indicator> indicators = asTypedList( params.getIndicators() );

        return DataQueryParams
            .getPermutationDimensionalItemValueMap( getAggregatedDataValueMap( params, indicators ) );
    }

    /**
     * Returns a mapping between dimension items and values for the given data
     * query and list of indicators. The dimensional items part of the indicator
     * numerators and denominators are used as dimensional item for the aggregated
     * values being retrieved.
     * In case of circular references between Indicators, an exception is thrown.
     *
     * @param params the {@link DataQueryParams}.
     * @param indicators the list of indicators.
     * @return a dimensional items to aggregate values map.
     */
    private MultiValuedMap<String, DimensionItemObjectValue> getAggregatedDataValueMap( DataQueryParams params,
        List<Indicator> indicators )
    {
        List<DimensionalItemObject> items = Lists
            .newArrayList(
                expressionService.getIndicatorDimensionalItemObjects( resolveIndicatorExpressions( indicators ) ) );

        if ( items.isEmpty() )
        {
            return new ArrayListValuedHashMap<>();
        }

        items = DimensionalObjectUtils.replaceOperandTotalsWithDataElements( items );

        DimensionalObject dimension = new BaseDimensionalObject( DimensionalObject.DATA_X_DIM_ID, DimensionType.DATA_X,
            null, DISPLAY_NAME_DATA_X, items );

        DataQueryParams dataSourceParams = DataQueryParams
            .newBuilder( params )
            .replaceDimension( dimension )
            .withMeasureCriteria( new HashMap<>() )
            .withIncludeNumDen( false )
            .withSkipHeaders( true )
            .withOutputFormat( OutputFormat.ANALYTICS )
            .withSkipMeta( true )
            .build();

        Grid grid = getAggregatedDataValueGridInternal( dataSourceParams );
        MultiValuedMap<String, DimensionItemObjectValue> result = new ArrayListValuedHashMap<>();

        if ( grid.getRows().isEmpty() )
        {
            return result;
        }

        // Derive the Grid indexes for data, value and period based on the first row of the grid
        final int dataIndex = GridUtils.getGridIndexByDimensionItem( grid.getRow( 0 ), items, 0 );
        final int periodIndex = GridUtils.getGridIndexByDimensionItem( grid.getRow( 0 ), params.getPeriods(), 1 );
        final int valueIndex = grid.getWidth() - 1;

        final List<DimensionalItemObject> basePeriods = params.getPeriods();

        for ( List<Object> row : grid.getRows() )
        {
            final List<DimensionalItemObject> dimensionalItems = AnalyticsUtils
                .findDimensionalItems( (String) row.get( dataIndex ), items );

            // Check if periods of the current row belong to the list of periods from the original analytics request
            if ( AnalyticsUtils.hasPeriod( row, periodIndex ) && isPeriodInPeriods( (String) row.get( periodIndex ), basePeriods ) )
            {
                if ( dimensionalItems.size() == 1 )
                {
                    // Key is composed of [uid-period]
                    final String key = StringUtils.join(
                        ArrayUtils.remove( row.toArray( new Object[0] ), valueIndex ),
                        DimensionalObject.DIMENSION_SEP );

                    final DimensionalItemObject dimensionalItemObject = dimensionalItems.get( 0 );
                    DimensionalItemObject clone = dimensionalItemObject;

                    if ( dimensionalItemObject.getPeriodOffset() != 0 )
                    {
                        List<Object> periodOffsetRow = getPeriodOffsetRow( grid, dimensionalItemObject,
                            (String) row.get( periodIndex ), dimensionalItemObject.getPeriodOffset() );

                        if ( periodOffsetRow != null )
                        {
                            result.put( key,
                                new DimensionItemObjectValue( dimensionalItemObject,
                                    (Double) periodOffsetRow.get( valueIndex ) ) );
                        }

                        clone = SerializationUtils.clone( dimensionalItemObject );
                    }

                    result.put( key,
                        new DimensionItemObjectValue( clone, ((Number) row.get( valueIndex )).doubleValue() ) );
                }
            }
            else
            {
                if ( dimensionalItems.size() == 1 )
                {
                    result.put( dimensionalItems.get( 0 ).getDimensionItem(),
                        new DimensionItemObjectValue( dimensionalItems.get( 0 ), (Double) row.get( valueIndex ) ) );
                }
            }
        }

        return result;
    }

    /**
     * Resolves the numerator and denominator expressions of the given indicators.
     *
     * @param indicators the list of indicators.
     * @return the given list of indicators.
     */
    private List<Indicator> resolveIndicatorExpressions( List<Indicator> indicators )
    {
        for ( Indicator indicator : indicators )
        {
            indicator.setNumerator( resolver.resolve( indicator.getNumerator() ) );
            indicator.setDenominator( resolver.resolve( indicator.getDenominator() ) );
        }

        return indicators;
    }

    /**
     * Handles the case where there are no dimension item permutations by adding an
     * empty dimension item list to the permutations list. This state occurs where
     * there are only data or category option combo dimensions specified.
     *
     * @param dimensionItemPermutations list of dimension item permutations.
     */
    private void handleEmptyDimensionItemPermutations( List<List<DimensionItem>> dimensionItemPermutations )
    {
        if ( dimensionItemPermutations.isEmpty() )
        {
            dimensionItemPermutations.add( new ArrayList<>() );
        }
    }

    /**
     * Gets the number of available cores. Uses explicit number from system
     * setting if available. Detects number of cores from current server runtime
     * if not.
     *
     * @return the number of available cores.
     */
    private int getProcessNo()
    {
        Integer cores = (Integer) systemSettingManager.getSystemSetting( SettingKey.DATABASE_SERVER_CPUS );

        return ( cores == null || cores == 0 ) ? SystemUtils.getCpuCores() : cores;
>>>>>>> 5d4b8e23
    }
}<|MERGE_RESOLUTION|>--- conflicted
+++ resolved
@@ -39,23 +39,7 @@
 import java.util.ArrayList;
 import java.util.List;
 import java.util.Map;
-<<<<<<< HEAD
-
-=======
-import java.util.Set;
-import java.util.concurrent.Future;
-import java.util.function.Function;
-import java.util.stream.Collectors;
-
-import org.apache.commons.collections4.MultiValuedMap;
-import org.apache.commons.collections4.multimap.ArrayListValuedHashMap;
-import org.apache.commons.lang3.ArrayUtils;
-import org.apache.commons.lang3.SerializationUtils;
-import org.apache.commons.lang3.StringUtils;
-import org.hisp.dhis.analytics.AnalyticsAggregationType;
-import org.hisp.dhis.analytics.AnalyticsManager;
-import org.hisp.dhis.analytics.AnalyticsMetaDataKey;
->>>>>>> 5d4b8e23
+
 import org.hisp.dhis.analytics.AnalyticsSecurityManager;
 import org.hisp.dhis.analytics.AnalyticsService;
 import org.hisp.dhis.analytics.DataQueryParams;
@@ -135,9 +119,9 @@
     @Override
     public Grid getAggregatedDataValues( DataQueryParams params, List<String> columns, List<String> rows )
     {
-        return isTableLayout( columns, rows )
-            ? getAggregatedDataValuesTableLayout( params, columns, rows )
-            : getAggregatedDataValues( params );
+        return isTableLayout( columns, rows ) ?
+            getAggregatedDataValuesTableLayout( params, columns, rows ) :
+            getAggregatedDataValues( params );
     }
 
     @Override
@@ -274,454 +258,7 @@
 
         Map<String, Object> valueMap = AnalyticsUtils.getAggregatedDataValueMapping( grid );
 
-<<<<<<< HEAD
         return visualization.getGrid( new ListGrid( grid.getMetaData(), grid.getInternalMetaData() ), valueMap,
             params.getDisplayProperty(), false );
-=======
-        return visualization.getGrid( new ListGrid( grid.getMetaData(), grid.getInternalMetaData() ), valueMap, params.getDisplayProperty(), false );
-    }
-
-    // -------------------------------------------------------------------------
-    // Supportive methods
-    // -------------------------------------------------------------------------
-
-    /**
-     * Fill grid with aggregated data map with key and value
-     *
-     * @param params the {@link DataQueryParams}.
-     * @param grid the grid
-     * @param aggregatedDataMap the aggregated data map
-     */
-    private void fillGridWithAggregatedDataMap( DataQueryParams params, Grid grid, Map<String, Double> aggregatedDataMap)
-    {
-        for ( Map.Entry<String, Double> entry : aggregatedDataMap.entrySet() )
-        {
-            Double value = params.isSkipRounding() ? entry.getValue() : MathUtils.getRounded( entry.getValue() );
-
-            grid.addRow()
-                .addValues( entry.getKey().split( DIMENSION_SEP ) )
-                .addValue( value );
-
-            if ( params.isIncludeNumDen() )
-            {
-                grid.addNullValues( NUMERATOR_DENOMINATOR_PROPERTIES_COUNT );
-            }
-        }
-    }
-
-    /**
-     * Generates a mapping of permutations keys (organisation unit id or null)
-     * and mappings of organisation unit group and counts.
-     *
-     * @param params the {@link DataQueryParams}.
-     * @param indicators the indicators for which formulas to scan for organisation
-     *         unit groups.
-     * @return a map of maps.
-     */
-    private Map<String, Map<String, Integer>> getOrgUnitTargetMap( DataQueryParams params, Collection<Indicator> indicators )
-    {
-        Set<OrganisationUnitGroup> orgUnitGroups = expressionService.getIndicatorOrgUnitGroups( indicators );
-
-        if ( orgUnitGroups.isEmpty() )
-        {
-            return null;
-        }
-
-        DataQueryParams orgUnitTargetParams = DataQueryParams.newBuilder( params )
-            .pruneToDimensionType( DimensionType.ORGANISATION_UNIT )
-            .addDimension( new BaseDimensionalObject( DimensionalObject.ORGUNIT_GROUP_DIM_ID,
-                DimensionType.ORGANISATION_UNIT_GROUP, new ArrayList<DimensionalItemObject>( orgUnitGroups ) ) )
-            .withOutputFormat( OutputFormat.ANALYTICS )
-            .withSkipPartitioning( true )
-            .withSkipDataDimensionValidation( true )
-            .build();
-
-        Map<String, Double> orgUnitCountMap = getAggregatedOrganisationUnitTargetMap( orgUnitTargetParams );
-
-        return DataQueryParams.getPermutationOrgUnitGroupCountMap( orgUnitCountMap );
-    }
-
-    /**
-     * Generates aggregated values for the given query. Creates a mapping between
-     * a dimension key and the aggregated value. The dimension key is a
-     * concatenation of the identifiers of the dimension items separated by "-".
-     *
-     * @param params the {@link DataQueryParams}.
-     * @return a mapping between a dimension key and the aggregated value.
-     */
-    private Map<String, Double> getAggregatedDataValueMap( DataQueryParams params )
-    {
-        return AnalyticsUtils.getDoubleMap( getAggregatedValueMap( params, AnalyticsTableType.DATA_VALUE, Lists.newArrayList() ) );
-    }
-
-    /**
-     * Generates aggregated values for the given query. Creates a mapping between
-     * a dimension key and the aggregated value. The dimension key is a
-     * concatenation of the identifiers of the dimension items separated by "-".
-     *
-     * @param params the {@link DataQueryParams}.
-     * @return a mapping between a dimension key and the aggregated value.
-     */
-    private Map<String, Object> getAggregatedDataValueMapObjectTyped( DataQueryParams params )
-    {
-        return getAggregatedValueMap( params, AnalyticsTableType.DATA_VALUE, Lists.newArrayList() );
-    }
-
-    /**
-     * Generates aggregated values for the given query. Creates a mapping between
-     * a dimension key and the aggregated value. The dimension key is a
-     * concatenation of the identifiers of the dimension items separated by "-".
-     *
-     * @param params the {@link DataQueryParams}.
-     * @return a mapping between a dimension key and the aggregated value.
-     */
-    private Map<String, Double> getAggregatedCompletenessValueMap( DataQueryParams params )
-    {
-        return AnalyticsUtils.getDoubleMap( getAggregatedValueMap( params, AnalyticsTableType.COMPLETENESS, Lists.newArrayList() ) );
-    }
-
-    /**
-     * Generates a mapping between the the data set dimension key and the count
-     * of expected data sets to report.
-     *
-     * @param params the {@link DataQueryParams}.
-     * @return a mapping between the the data set dimension key and the count of
-     *         expected data sets to report.
-     */
-    private Map<String, Double> getAggregatedCompletenessTargetMap( DataQueryParams params )
-    {
-        List<Function<DataQueryParams, List<DataQueryParams>>> queryGroupers = Lists.newArrayList();
-        queryGroupers.add( q -> queryPlanner.groupByStartEndDateRestriction( q ) );
-
-        return AnalyticsUtils.getDoubleMap( getAggregatedValueMap( params, AnalyticsTableType.COMPLETENESS_TARGET, queryGroupers ) );
-    }
-
-    /**
-     * Generates a mapping between the the organisation unit dimension key and the
-     * count of organisation units inside the subtree of the given organisation units and
-     * members of the given organisation unit groups.
-     *
-     * @param params the {@link DataQueryParams}.
-     * @return a mapping between the the data set dimension key and the count of
-     *         expected data sets to report.
-     */
-    private Map<String, Double> getAggregatedOrganisationUnitTargetMap( DataQueryParams params )
-    {
-        return AnalyticsUtils.getDoubleMap( getAggregatedValueMap( params, AnalyticsTableType.ORG_UNIT_TARGET, Lists.newArrayList() ) );
-    }
-
-    /**
-     * Generates a mapping between the count of a validation result.
-     *
-     * @param params the {@link DataQueryParams}.
-     * @return a mapping between validation results and counts of them
-     */
-    private Map<String, Double> getAggregatedValidationResultMapObjectTyped( DataQueryParams params )
-    {
-        return AnalyticsUtils.getDoubleMap( getAggregatedValueMap( params, AnalyticsTableType.VALIDATION_RESULT, Lists.newArrayList() ) );
-    }
-
-    /**
-     * Generates a mapping between a dimension key and the aggregated value. The
-     * dimension key is a concatenation of the identifiers of the dimension items
-     * separated by "-".
-     *
-     * @param params the {@link DataQueryParams}.
-     * @param tableType the {@link AnalyticsTableType}.
-     * @param queryGroupers the list of additional query groupers to use for
-     *        query planning, use empty list for none.
-     * @return a mapping between a dimension key and aggregated values.
-     */
-    private Map<String, Object> getAggregatedValueMap( DataQueryParams params, AnalyticsTableType tableType, List<Function<DataQueryParams, List<DataQueryParams>>> queryGroupers )
-    {
-        queryValidator.validateMaintenanceMode();
-
-        int optimalQueries = MathUtils.getWithin( getProcessNo(), 1, MAX_QUERIES );
-
-        int maxLimit = params.isIgnoreLimit() ? 0 : (Integer) systemSettingManager.getSystemSetting( SettingKey.ANALYTICS_MAX_LIMIT );
-
-        Timer timer = new Timer().start().disablePrint();
-
-        QueryPlannerParams plannerParams = QueryPlannerParams.newBuilder()
-            .withOptimalQueries( optimalQueries )
-            .withTableType( tableType )
-            .withQueryGroupers( queryGroupers ).build();
-
-        DataQueryGroups queryGroups = queryPlanner.planQuery( params, plannerParams );
-
-        timer.getSplitTime( "Planned analytics query, got: " + queryGroups.getLargestGroupSize() + " for optimal: " + optimalQueries );
-
-        Map<String, Object> map = new HashMap<>();
-
-        for ( List<DataQueryParams> queries : queryGroups.getSequentialQueries() )
-        {
-            List<Future<Map<String, Object>>> futures = new ArrayList<>();
-
-            for ( DataQueryParams query : queries )
-            {
-                futures.add( analyticsManager.getAggregatedDataValues( query, tableType, maxLimit ) );
-            }
-
-            for ( Future<Map<String, Object>> future : futures )
-            {
-                try
-                {
-                    Map<String, Object> taskValues = future.get();
-
-                    if ( taskValues != null )
-                    {
-                        map.putAll( taskValues );
-                    }
-                }
-                catch ( Exception ex )
-                {
-                    log.error( DebugUtils.getStackTrace( ex ) );
-                    log.error( DebugUtils.getStackTrace( ex.getCause() ) );
-
-                    if ( ex.getCause() != null && ex.getCause() instanceof RuntimeException )
-                    {
-                        throw (RuntimeException) ex.getCause(); // Throw the real exception instead of execution exception
-                    }
-                    else
-                    {
-                        throw new RuntimeException( "Error during execution of aggregation query task", ex );
-                    }
-                }
-            }
-        }
-
-        timer.getTime( "Got analytics values" );
-
-        return map;
-    }
-
-    /**
-     * Returns headers, raw data and meta data as a grid.
-     *
-     * @param params the {@link DataQueryParams}.
-     * @return a grid.
-     */
-    private Grid getRawDataGrid( DataQueryParams params )
-    {
-        Grid grid = new ListGrid();
-
-        params = preHandleRawDataQuery( params );
-
-        addHeaders( params, grid );
-
-        addRawData( params, grid );
-
-        addMetaData( params, grid );
-
-        applyIdScheme( params, grid );
-
-        return grid;
-    }
-
-    /**
-     * Prepares the given data query parameters.
-     *
-     * @param params the {@link DataQueryParams}.
-     */
-    private DataQueryParams preHandleRawDataQuery( DataQueryParams params )
-    {
-        Builder builder = DataQueryParams.newBuilder( params )
-            .withEarliestStartDateLatestEndDate()
-            .withPeriodDimensionWithoutOptions()
-            .withIncludePeriodStartEndDates( true );
-
-        if ( params.isShowHierarchy() )
-        {
-            builder.withOrgUnitLevels( organisationUnitService.getFilledOrganisationUnitLevels() );
-        }
-
-        return builder.build();
-    }
-
-    /**
-     * Adds raw data to the grid for the given data query parameters.
-     *
-     * @param params the {@link DataQueryParams}.
-     * @param grid the grid.
-     */
-    private void addRawData( DataQueryParams params, Grid grid )
-    {
-        if ( !params.isSkipData() )
-        {
-            QueryPlannerParams plannerParams = QueryPlannerParams.newBuilder()
-                .withTableType( AnalyticsTableType.DATA_VALUE ).build();
-
-            params = queryPlanner.withTableNameAndPartitions( params, plannerParams );
-
-            rawAnalyticsManager.getRawDataValues( params, grid );
-        }
-    }
-
-    // -------------------------------------------------------------------------
-    // Supportive methods
-    // -------------------------------------------------------------------------
-
-    /**
-     * Returns a mapping of permutation keys and mappings of data element operands
-     * and values based on the given query.
-     *
-     * @param params the {@link DataQueryParams}.
-     */
-    private Map<String, List<DimensionItemObjectValue>> getPermutationDimensionItemValueMap( DataQueryParams params )
-    {
-        List<Indicator> indicators = asTypedList( params.getIndicators() );
-
-        return DataQueryParams
-            .getPermutationDimensionalItemValueMap( getAggregatedDataValueMap( params, indicators ) );
-    }
-
-    /**
-     * Returns a mapping between dimension items and values for the given data
-     * query and list of indicators. The dimensional items part of the indicator
-     * numerators and denominators are used as dimensional item for the aggregated
-     * values being retrieved.
-     * In case of circular references between Indicators, an exception is thrown.
-     *
-     * @param params the {@link DataQueryParams}.
-     * @param indicators the list of indicators.
-     * @return a dimensional items to aggregate values map.
-     */
-    private MultiValuedMap<String, DimensionItemObjectValue> getAggregatedDataValueMap( DataQueryParams params,
-        List<Indicator> indicators )
-    {
-        List<DimensionalItemObject> items = Lists
-            .newArrayList(
-                expressionService.getIndicatorDimensionalItemObjects( resolveIndicatorExpressions( indicators ) ) );
-
-        if ( items.isEmpty() )
-        {
-            return new ArrayListValuedHashMap<>();
-        }
-
-        items = DimensionalObjectUtils.replaceOperandTotalsWithDataElements( items );
-
-        DimensionalObject dimension = new BaseDimensionalObject( DimensionalObject.DATA_X_DIM_ID, DimensionType.DATA_X,
-            null, DISPLAY_NAME_DATA_X, items );
-
-        DataQueryParams dataSourceParams = DataQueryParams
-            .newBuilder( params )
-            .replaceDimension( dimension )
-            .withMeasureCriteria( new HashMap<>() )
-            .withIncludeNumDen( false )
-            .withSkipHeaders( true )
-            .withOutputFormat( OutputFormat.ANALYTICS )
-            .withSkipMeta( true )
-            .build();
-
-        Grid grid = getAggregatedDataValueGridInternal( dataSourceParams );
-        MultiValuedMap<String, DimensionItemObjectValue> result = new ArrayListValuedHashMap<>();
-
-        if ( grid.getRows().isEmpty() )
-        {
-            return result;
-        }
-
-        // Derive the Grid indexes for data, value and period based on the first row of the grid
-        final int dataIndex = GridUtils.getGridIndexByDimensionItem( grid.getRow( 0 ), items, 0 );
-        final int periodIndex = GridUtils.getGridIndexByDimensionItem( grid.getRow( 0 ), params.getPeriods(), 1 );
-        final int valueIndex = grid.getWidth() - 1;
-
-        final List<DimensionalItemObject> basePeriods = params.getPeriods();
-
-        for ( List<Object> row : grid.getRows() )
-        {
-            final List<DimensionalItemObject> dimensionalItems = AnalyticsUtils
-                .findDimensionalItems( (String) row.get( dataIndex ), items );
-
-            // Check if periods of the current row belong to the list of periods from the original analytics request
-            if ( AnalyticsUtils.hasPeriod( row, periodIndex ) && isPeriodInPeriods( (String) row.get( periodIndex ), basePeriods ) )
-            {
-                if ( dimensionalItems.size() == 1 )
-                {
-                    // Key is composed of [uid-period]
-                    final String key = StringUtils.join(
-                        ArrayUtils.remove( row.toArray( new Object[0] ), valueIndex ),
-                        DimensionalObject.DIMENSION_SEP );
-
-                    final DimensionalItemObject dimensionalItemObject = dimensionalItems.get( 0 );
-                    DimensionalItemObject clone = dimensionalItemObject;
-
-                    if ( dimensionalItemObject.getPeriodOffset() != 0 )
-                    {
-                        List<Object> periodOffsetRow = getPeriodOffsetRow( grid, dimensionalItemObject,
-                            (String) row.get( periodIndex ), dimensionalItemObject.getPeriodOffset() );
-
-                        if ( periodOffsetRow != null )
-                        {
-                            result.put( key,
-                                new DimensionItemObjectValue( dimensionalItemObject,
-                                    (Double) periodOffsetRow.get( valueIndex ) ) );
-                        }
-
-                        clone = SerializationUtils.clone( dimensionalItemObject );
-                    }
-
-                    result.put( key,
-                        new DimensionItemObjectValue( clone, ((Number) row.get( valueIndex )).doubleValue() ) );
-                }
-            }
-            else
-            {
-                if ( dimensionalItems.size() == 1 )
-                {
-                    result.put( dimensionalItems.get( 0 ).getDimensionItem(),
-                        new DimensionItemObjectValue( dimensionalItems.get( 0 ), (Double) row.get( valueIndex ) ) );
-                }
-            }
-        }
-
-        return result;
-    }
-
-    /**
-     * Resolves the numerator and denominator expressions of the given indicators.
-     *
-     * @param indicators the list of indicators.
-     * @return the given list of indicators.
-     */
-    private List<Indicator> resolveIndicatorExpressions( List<Indicator> indicators )
-    {
-        for ( Indicator indicator : indicators )
-        {
-            indicator.setNumerator( resolver.resolve( indicator.getNumerator() ) );
-            indicator.setDenominator( resolver.resolve( indicator.getDenominator() ) );
-        }
-
-        return indicators;
-    }
-
-    /**
-     * Handles the case where there are no dimension item permutations by adding an
-     * empty dimension item list to the permutations list. This state occurs where
-     * there are only data or category option combo dimensions specified.
-     *
-     * @param dimensionItemPermutations list of dimension item permutations.
-     */
-    private void handleEmptyDimensionItemPermutations( List<List<DimensionItem>> dimensionItemPermutations )
-    {
-        if ( dimensionItemPermutations.isEmpty() )
-        {
-            dimensionItemPermutations.add( new ArrayList<>() );
-        }
-    }
-
-    /**
-     * Gets the number of available cores. Uses explicit number from system
-     * setting if available. Detects number of cores from current server runtime
-     * if not.
-     *
-     * @return the number of available cores.
-     */
-    private int getProcessNo()
-    {
-        Integer cores = (Integer) systemSettingManager.getSystemSetting( SettingKey.DATABASE_SERVER_CPUS );
-
-        return ( cores == null || cores == 0 ) ? SystemUtils.getCpuCores() : cores;
->>>>>>> 5d4b8e23
     }
 }