/*
 * Copyright (c) 2004-2004, University of Oslo
 * All rights reserved.
 *
 * Redistribution and use in source and binary forms, with or without
 * modification, are permitted provided that the following conditions are met:
 * Redistributions of source code must retain the above copyright notice, this
 * list of conditions and the following disclaimer.
 *
 * Redistributions in binary form must reproduce the above copyright notice,
 * this list of conditions and the following disclaimer in the documentation
 * and/or other materials provided with the distribution.
 * Neither the name of the HISP project nor the names of its contributors may
 * be used to endorse or promote products derived from this software without
 * specific prior written permission.
 *
 * THIS SOFTWARE IS PROVIDED BY THE COPYRIGHT HOLDERS AND CONTRIBUTORS "AS IS" AND
 * ANY EXPRESS OR IMPLIED WARRANTIES, INCLUDING, BUT NOT LIMITED TO, THE IMPLIED
 * WARRANTIES OF MERCHANTABILITY AND FITNESS FOR A PARTICULAR PURPOSE ARE
 * DISCLAIMED. IN NO EVENT SHALL THE COPYRIGHT OWNER OR CONTRIBUTORS BE LIABLE FOR
 * ANY DIRECT, INDIRECT, INCIDENTAL, SPECIAL, EXEMPLARY, OR CONSEQUENTIAL DAMAGES
 * (INCLUDING, BUT NOT LIMITED TO, PROCUREMENT OF SUBSTITUTE GOODS OR SERVICES;
 * LOSS OF USE, DATA, OR PROFITS; OR BUSINESS INTERRUPTION) HOWEVER CAUSED AND ON
 * ANY THEORY OF LIABILITY, WHETHER IN CONTRACT, STRICT LIABILITY, OR TORT
 * (INCLUDING NEGLIGENCE OR OTHERWISE) ARISING IN ANY WAY OUT OF THE USE OF THIS
 * SOFTWARE, EVEN IF ADVISED OF THE POSSIBILITY OF SUCH DAMAGE.
 */
package org.hisp.dhis.analytics.tei.query;

import static java.util.function.Function.identity;
import static java.util.stream.Collectors.toList;
import static lombok.AccessLevel.PRIVATE;
import static org.apache.commons.collections4.CollectionUtils.isNotEmpty;
import static org.apache.commons.lang3.StringUtils.EMPTY;
import static org.apache.commons.lang3.StringUtils.SPACE;
import static org.hisp.dhis.analytics.common.dimension.DimensionParamObjectType.DATA_ELEMENT;
import static org.hisp.dhis.analytics.common.dimension.DimensionParamObjectType.ORGANISATION_UNIT;
import static org.hisp.dhis.analytics.common.dimension.DimensionParamObjectType.PERIOD;
import static org.hisp.dhis.analytics.common.dimension.DimensionParamObjectType.PROGRAM_ATTRIBUTE;
import static org.hisp.dhis.analytics.common.query.RenderableUtils.join;

import java.util.Map;
import java.util.Objects;
import java.util.Optional;
import java.util.stream.Stream;

import lombok.AllArgsConstructor;
import lombok.Builder;
import lombok.Getter;
import lombok.Setter;

import org.hisp.dhis.analytics.common.AnalyticsPagingParams;
import org.hisp.dhis.analytics.common.SqlQuery;
import org.hisp.dhis.analytics.common.dimension.DimensionIdentifier;
import org.hisp.dhis.analytics.common.dimension.DimensionParam;
import org.hisp.dhis.analytics.common.dimension.DimensionParamObjectType;
import org.hisp.dhis.analytics.common.query.BaseRenderable;
import org.hisp.dhis.analytics.common.query.Field;
import org.hisp.dhis.analytics.common.query.From;
import org.hisp.dhis.analytics.common.query.GroupRenderable;
import org.hisp.dhis.analytics.common.query.JoinsWithConditions;
import org.hisp.dhis.analytics.common.query.LimitOffset;
import org.hisp.dhis.analytics.common.query.OrCondition;
import org.hisp.dhis.analytics.common.query.Order;
import org.hisp.dhis.analytics.common.query.Renderable;
import org.hisp.dhis.analytics.common.query.RootConditionRenderer;
import org.hisp.dhis.analytics.common.query.Select;
import org.hisp.dhis.analytics.common.query.Where;
import org.hisp.dhis.analytics.tei.TeiQueryParams;
import org.hisp.dhis.analytics.tei.query.context.QueryContext;
import org.hisp.dhis.common.BaseIdentifiableObject;

/**
 * Class that encapsulates all necessary objects to render a SQL statement. It's
 * focused on the generation of SQL statements for TEIs.
 */
@Getter
@Setter
@AllArgsConstructor( access = PRIVATE )
@Builder( toBuilder = true )
public class TeiSqlQuery extends BaseRenderable
{
    /**
     * The query context.
     */
    private final QueryContext queryContext;

    /**
     * The query parameters.
     */
    private final TeiQueryParams teiQueryParams;

    /**
     * a map for query placeholders and their values.
     */
    private final Map<String, Object> queryPlaceHolders;

    /**
     * Internal flag to allow returning "count" queries.
     */
    boolean countQuery = false;

    @Override
    public String render()
    {
        if ( countQuery )
        {
            return join( Stream.of( getCountSelect(), getFrom(), getWhere(), getOrder() )
                .filter( Objects::nonNull ).collect( toList() ), SPACE );
        }

        return join( Stream.of( getSelect(), getFrom(), getWhere(), getOrder(), getLimitOffset() )
            .filter( Objects::nonNull ).collect( toList() ), SPACE );
    }

    public TeiSqlQuery( QueryContext queryContext )
    {
        this.queryContext = queryContext;
        this.teiQueryParams = queryContext.getTeiQueryParams();
        this.queryPlaceHolders = queryContext.getParametersPlaceHolder();
    }

    public SqlQuery get()
    {
        countQuery = false;

        return new SqlQuery( render(), queryPlaceHolders );
    }

    public SqlQuery count()
    {
        countQuery = true;

        return new SqlQuery( render(), queryPlaceHolders );
    }

    /**
     * Builds the limit and offset clauses for this query. NOTE that we always
     * limit it to page size + 1. This is necessary so we can know if there are
     * more rows in the next page.
     *
     * @return the {@link LimitOffset}
     */
    private LimitOffset getLimitOffset()
    {
        AnalyticsPagingParams pagingParams = teiQueryParams.getCommonParams().getPagingParams();

        return LimitOffset.of( pagingParams.getPageSizePlusOne(), pagingParams.getOffset() );
    }

    private Order getOrder()
    {
        return Order.builder()
            .orders( Stream.concat(
                queryContext.getSortingContext().getOrders().stream(),
                queryContext.getProgramIndicatorContext().getOrders().stream() )
                .collect( toList() ) )
            .build();
    }

    private Select getSelect()
    {
        Stream<Field> teiFields = TeiFields.getTeiFields();
        Stream<Field> dimensionsFields = TeiFields.getDimensionFields( teiQueryParams );
        Stream<Field> orderingFields = queryContext.getSortingContext().getFields().stream();
        Stream<Field> programIndicatorFields = queryContext.getProgramIndicatorContext().getFields().stream();
        Stream<Field> fields = Stream.of( teiFields, dimensionsFields, orderingFields, programIndicatorFields )
            .flatMap( identity() );

        if ( isNotEmpty( teiQueryParams.getCommonParams().getHeaders() ) )
        {
            fields = fields.filter( f -> teiQueryParams.getCommonParams().getHeaders().contains( f.getFieldAlias() ) );
        }

        return Select.of( fields.collect( toList() ) );
    }

    private Select getCountSelect()
    {
        return Select.ofUnquoted( "count(1)" );
    }

    /**
     * Returns the "from" clause of the query. It's composed by the following
     * parts:
     * <ul>
     * <li>main table</li>
     * <li>left joins</li>
     * </ul>
     *
     * @return the "from" clause of the query
     */
    private From getFrom()
    {
        JoinsWithConditions joinsWithConditions = JoinsWithConditions.of(
            Stream.concat(
                queryContext.getSortingContext().getLeftJoins().stream(),
                queryContext.getProgramIndicatorContext().getLeftJoins().stream() )
                .collect( toList() ) );

        return From.of( queryContext.getMainTable(), joinsWithConditions );
    }

    /**
     * Returns the "where" clause of the query. It's composed by the following
     * parts:
     * <ul>
     * <li>Static conditions (periods, programs, etc)</li>
     * <li>Dynamic conditions (filters)</li>
     * <li>Program indicator conditions</li>
     * </ul>
     *
     * @return the "where" clause of the query
     */
    private Where getWhere()
    {
        /* "Statical" conditions that are added as AND conditions */

        Stream<DimensionIdentifier<DimensionParam>> periodDimensions = teiQueryParams
            .getCommonParams().getDimensionIdentifiers()
            .stream()
            .filter( d -> d.getDimension().isPeriodDimension() );

        // Periods are OR conditions by default
        Renderable periodConditions = OrCondition.of( periodDimensions
            .map( this::toCondition )
            .collect( toList() ) );

        // Conditions on programs (aka "is enrolled in program")
        Stream<Renderable> programConditions = teiQueryParams.getCommonParams().getPrograms().stream()
            .map( BaseIdentifiableObject::getUid )
            .map( EnrolledInProgramCondition::of );

        Stream<GroupRenderable> staticallyAndConditions = Stream
            .concat( Stream.of( periodConditions ), programConditions )
            // we use an hard-coded value for representing the group name of all conditions that doesn't follow
            // the grouping logic
            .map( renderable -> GroupRenderable.of( "statically_and_conditions", renderable ) );

        /* Dynamic/groupable conditions */

        // Conditions on filters/dimensions
        Stream<GroupRenderable> dimensionConditions = teiQueryParams.getCommonParams().getDimensionIdentifiers()
            .stream()
            .filter( this::isNotPeriodDimension )
            .map( this::toGroupRenderable )
            .filter( Optional::isPresent )
            .map( Optional::get );

<<<<<<< HEAD
        Renderable periodConditions = OrCondition.of( periodDimensions
            .map( periodDimension -> toCondition( PERIOD, singletonList( periodDimension ) ) )
            .collect( toList() ) );
=======
        Stream<GroupRenderable> programIndicatorConditions = queryContext.getProgramIndicatorContext().getConditions()
            .stream();
>>>>>>> 8e40371a

        return Where.of( RootConditionRenderer.of(
            Stream.of( staticallyAndConditions, dimensionConditions, programIndicatorConditions )
                .flatMap( identity() )
                .collect( toList() ) ) );
    }

    /**
     * Given a dimension identifier, returns a {@link GroupRenderable} if the
     * dimension identifier is a filter
     *
     * @param dimensionIdentifier
     * @return an optional {@link GroupRenderable}
     */
    private Optional<GroupRenderable> toGroupRenderable( DimensionIdentifier<DimensionParam> dimensionIdentifier )
    {
        if ( dimensionIdentifier.getDimension().hasRestrictions() )
        {
            return Optional.of( GroupRenderable.of(
                dimensionIdentifier.getGroupId(),
                toCondition( dimensionIdentifier ) ) );
        }
        return Optional.empty();
    }

    /**
     * Returns true if the given dimension identifier is not a period dimension
     *
     * @param dimensionIdentifier the dimension identifier
     * @return true if the given dimension identifier is not a period dimension
     */
    private boolean isNotPeriodDimension(
        DimensionIdentifier<DimensionParam> dimensionIdentifier )
    {
        return !dimensionIdentifier.getDimension().isPeriodDimension();
    }

    /**
     * Given a dimension identifier, returns a {@link Renderable} representing
     * the condition
     *
     * @param dimensionIdentifier the dimension identifier
     * @return a {@link Renderable} representing the condition
     */
    private Renderable toCondition( DimensionIdentifier<DimensionParam> dimensionIdentifier )
    {
        DimensionParamObjectType type = dimensionIdentifier.getDimension().getDimensionParamObjectType();

        if ( type == DATA_ELEMENT )
        {
            return EventDataValueCondition.of( dimensionIdentifier, queryContext );
        }

        if ( type == PROGRAM_ATTRIBUTE )
        {
            return ProgramAttributeCondition.of( dimensionIdentifier, queryContext );
        }

        if ( type == ORGANISATION_UNIT )
        {
            return OrganisationUnitCondition.of( dimensionIdentifier, queryContext );
        }

        if ( type == PERIOD )
        {
            return PeriodCondition.of( dimensionIdentifier, queryContext );
        }

        return () -> EMPTY;
    }
}<|MERGE_RESOLUTION|>--- conflicted
+++ resolved
@@ -91,7 +91,7 @@
     private final TeiQueryParams teiQueryParams;
 
     /**
-     * a map for query placeholders and their values.
+     * Map for query placeholders and their values.
      */
     private final Map<String, Object> queryPlaceHolders;
 
@@ -188,7 +188,7 @@
      * <li>left joins</li>
      * </ul>
      *
-     * @return the "from" clause of the query
+     * @return the {@link From} clause of the query
      */
     private From getFrom()
     {
@@ -210,7 +210,7 @@
      * <li>Program indicator conditions</li>
      * </ul>
      *
-     * @return the "where" clause of the query
+     * @return the {@link Where} clause of the query
      */
     private Where getWhere()
     {
@@ -247,14 +247,8 @@
             .filter( Optional::isPresent )
             .map( Optional::get );
 
-<<<<<<< HEAD
-        Renderable periodConditions = OrCondition.of( periodDimensions
-            .map( periodDimension -> toCondition( PERIOD, singletonList( periodDimension ) ) )
-            .collect( toList() ) );
-=======
         Stream<GroupRenderable> programIndicatorConditions = queryContext.getProgramIndicatorContext().getConditions()
             .stream();
->>>>>>> 8e40371a
 
         return Where.of( RootConditionRenderer.of(
             Stream.of( staticallyAndConditions, dimensionConditions, programIndicatorConditions )
