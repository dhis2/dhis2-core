--- conflicted
+++ resolved
@@ -236,11 +236,8 @@
             .withTotalPages( request.isTotalPages() )
             .withProgramStatuses( request.getProgramStatus() )
             .withApiVersion( request.getApiVersion() )
-<<<<<<< HEAD
-            .withEnhancedConditions( request.isEnhancedConditions() );
-=======
+            .withEnhancedConditions( request.isEnhancedConditions() )
             .withEndpointItem( request.getEndpointItem() );
->>>>>>> b34bc8cd
 
         if ( analyzeOnly )
         {
