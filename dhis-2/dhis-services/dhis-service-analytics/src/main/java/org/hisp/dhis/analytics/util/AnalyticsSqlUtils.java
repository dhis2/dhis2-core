--- conflicted
+++ resolved
@@ -43,10 +43,7 @@
     public static final String QUOTE = "\"";
     public static final String SINGLE_QUOTE = "'";
     public static final String ANALYTICS_TBL_ALIAS = "ax";
-<<<<<<< HEAD
-=======
     public static final String DATE_PERIOD_STRUCT_ALIAS = "ps";
->>>>>>> c438c97a
     private static final String SEPARATOR = ".";
     
     /**
