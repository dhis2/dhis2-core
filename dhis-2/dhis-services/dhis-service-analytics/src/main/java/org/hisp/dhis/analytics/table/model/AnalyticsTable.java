/*
 * Copyright (c) 2004-2022, University of Oslo
 * All rights reserved.
 *
 * Redistribution and use in source and binary forms, with or without
 * modification, are permitted provided that the following conditions are met:
 * Redistributions of source code must retain the above copyright notice, this
 * list of conditions and the following disclaimer.
 *
 * Redistributions in binary form must reproduce the above copyright notice,
 * this list of conditions and the following disclaimer in the documentation
 * and/or other materials provided with the distribution.
 * Neither the name of the HISP project nor the names of its contributors may
 * be used to endorse or promote products derived from this software without
 * specific prior written permission.
 *
 * THIS SOFTWARE IS PROVIDED BY THE COPYRIGHT HOLDERS AND CONTRIBUTORS "AS IS" AND
 * ANY EXPRESS OR IMPLIED WARRANTIES, INCLUDING, BUT NOT LIMITED TO, THE IMPLIED
 * WARRANTIES OF MERCHANTABILITY AND FITNESS FOR A PARTICULAR PURPOSE ARE
 * DISCLAIMED. IN NO EVENT SHALL THE COPYRIGHT OWNER OR CONTRIBUTORS BE LIABLE FOR
 * ANY DIRECT, INDIRECT, INCIDENTAL, SPECIAL, EXEMPLARY, OR CONSEQUENTIAL DAMAGES
 * (INCLUDING, BUT NOT LIMITED TO, PROCUREMENT OF SUBSTITUTE GOODS OR SERVICES;
 * LOSS OF USE, DATA, OR PROFITS; OR BUSINESS INTERRUPTION) HOWEVER CAUSED AND ON
 * ANY THEORY OF LIABILITY, WHETHER IN CONTRACT, STRICT LIABILITY, OR TORT
 * (INCLUDING NEGLIGENCE OR OTHERWISE) ARISING IN ANY WAY OUT OF THE USE OF THIS
 * SOFTWARE, EVEN IF ADVISED OF THE POSSIBILITY OF SUCH DAMAGE.
 */
package org.hisp.dhis.analytics.table.model;

import static org.hisp.dhis.db.model.Distribution.DISTRIBUTED;

import java.util.Date;
import java.util.List;
import java.util.Objects;
import lombok.Getter;
import lombok.extern.slf4j.Slf4j;
import org.apache.commons.lang3.StringUtils;
import org.hisp.dhis.analytics.AnalyticsTableType;
import org.hisp.dhis.commons.collection.UniqueArrayList;
import org.hisp.dhis.db.model.Column;
import org.hisp.dhis.db.model.Distribution;
import org.hisp.dhis.db.model.Logged;
import org.hisp.dhis.db.model.Table;
import org.hisp.dhis.db.model.TablePartition;
import org.hisp.dhis.program.Program;
import org.hisp.dhis.trackedentity.TrackedEntityType;

/**
 * Class representing an analytics database table. Note that the table name initially represents a
 * staging table. The name of the main table can be retrieved with {@link
 * AnalyticsTable#getMainName()}.
 *
 * @author Lars Helge Overland
 */
@Getter
@Slf4j
public class AnalyticsTable extends Table {
  /** Analytics table type. */
  private final AnalyticsTableType tableType;

  /** Columns representing dimensions. */
  private final List<AnalyticsTableColumn> analyticsTableColumns;

  /** Program of events in analytics table. */
  private Program program;

  /** Tracked entity type of enrollments in analytics table. */
  private TrackedEntityType trackedEntityType;

  /** Analytics table partitions for this base analytics table. */
  private List<AnalyticsTablePartition> tablePartitions = new UniqueArrayList<>();

  // -------------------------------------------------------------------------
  // Constructors
  // -------------------------------------------------------------------------

  /**
   * Constructor. Sets the name to represent a staging table.
   *
   * @param tableType the {@link AnalyticsTableType}.
   * @param columns the list of {@link Column}.
   * @param sortKey the sort key.
   * @param logged the {@link Logged} property.
   * @param distribution the {@link Distribution} based on Citus settings.
   */
  public AnalyticsTable(
      AnalyticsTableType tableType,
      List<AnalyticsTableColumn> columns,
<<<<<<< HEAD
      Logged logged,
      Distribution distribution) {
=======
      List<String> sortKey,
      Logged logged) {
>>>>>>> 0a65033b
    super(
        toStaging(tableType.getTableName()),
        toColumns(columns),
        List.of(),
<<<<<<< HEAD
        logged,
        getDistributedFlag(distribution, tableType.isDistributed()));
=======
        sortKey,
        List.of(),
        logged);
>>>>>>> 0a65033b
    this.tableType = tableType;
    this.analyticsTableColumns = columns;
  }

  /**
   * Constructor. Sets the name to represent a staging table.
   *
   * @param tableType the {@link AnalyticsTableType}.
   * @param columns the list of {@link Column}.
   * @param logged the {@link Logged} property.
   * @param program the {@link Program}.
   * @param distribution the {@link Distribution} based on Citus settings.
   */
  public AnalyticsTable(
      AnalyticsTableType tableType,
      List<AnalyticsTableColumn> columns,
      Logged logged,
      Program program,
      Distribution distribution) {
    super(
        toStaging(getTableName(tableType, program)),
        toColumns(columns),
        List.of(),
        logged,
        getDistributedFlag(distribution, tableType.isDistributed()));
    this.tableType = tableType;
    this.analyticsTableColumns = columns;
    this.program = program;
  }

  /**
   * Constructor. Sets the name to represent a staging table.
   *
   * @param tableType the {@link AnalyticsTableType}.
   * @param columns the list of {@link Column}.
   * @param logged the {@link Logged} property.
   * @param trackedEntityType the {@link TrackedEntityType}.
   * @param distribution the {@link Distribution} based on Citus settings.
   */
  public AnalyticsTable(
      AnalyticsTableType tableType,
      List<AnalyticsTableColumn> columns,
      Logged logged,
      TrackedEntityType trackedEntityType,
      Distribution distribution) {
    super(
        toStaging(getTableName(tableType, trackedEntityType)),
        toColumns(columns),
        List.of(),
        logged,
        getDistributedFlag(distribution, tableType.isDistributed()));
    this.tableType = tableType;
    this.analyticsTableColumns = columns;
    this.trackedEntityType = trackedEntityType;
  }

  // -------------------------------------------------------------------------
  // Static methods
  // -------------------------------------------------------------------------

  /**
   * Checks both boolean flags. If both are true, it means that this table should be handled as a
   * distributed table (type of Citus table).
   *
   * @param distribution the {@link Distribution} based on Citus settings.
   * @param distributedTableType flag to say if the table type is distributed.
   * @return true if this is a distributed table, false otherwise.
   */
  private static boolean getDistributedFlag(
      Distribution distribution, boolean distributedTableType) {
    return distribution == DISTRIBUTED && distributedTableType;
  }

  /**
   * Converts the given list of analytics table columns to a list of columns.
   *
   * @param columns the list of {@link AnalyticsTableColumn}.
   * @return a list of {@link Column}.
   */
  private static List<Column> toColumns(List<AnalyticsTableColumn> columns) {
    return columns.stream()
        .map(c -> new Column(c.getName(), c.getDataType(), c.getNullable(), c.getCollation()))
        .toList();
  }

  /**
   * Converts the given analytics table partition to a table partition.
   *
   * @param partition the {@link AnalyticsTablePartition}.
   * @return a {@link TablePartition}.
   */
  private TablePartition toTablePartition(AnalyticsTablePartition partition) {
    return new TablePartition(partition.getName(), "year", partition.getYear());
  }

  /**
   * Returns a table name.
   *
   * @param tableType the {@link AnalyticsTableType}.
   * @param program the {@link Program}.
   * @return the table name.
   */
  public static String getTableName(AnalyticsTableType tableType, Program program) {
    return tableType.getTableName() + "_" + program.getUid().toLowerCase();
  }

  /**
   * Returns a table name.
   *
   * @param tableType the {@link AnalyticsTableType}.
   * @param trackedEntityType the {@link TrackedEntityType}.
   * @return the table name.
   */
  public static String getTableName(
      AnalyticsTableType tableType, TrackedEntityType trackedEntityType) {
    return tableType.getTableName() + "_" + trackedEntityType.getUid().toLowerCase();
  }

  // -------------------------------------------------------------------------
  // Logic methods
  // -------------------------------------------------------------------------

  /**
   * Returns the name which represents the main analytics table.
   *
   * @return the name which represents the main analytics table.
   */
  public String getMainName() {
    return fromStaging(getName());
  }

  /**
   * Returns columns of analytics value type dimension.
   *
   * @return a list of {@link AnalyticsTableColumn}.
   */
  public List<AnalyticsTableColumn> getDimensionColumns() {
    return analyticsTableColumns.stream()
        .filter(c -> AnalyticsValueType.DIMENSION == c.getValueType())
        .toList();
  }

  /**
   * Returns columns of analytics value type fact.
   *
   * @return a list of {@link AnalyticsTableColumn}.
   */
  public List<AnalyticsTableColumn> getFactColumns() {
    return analyticsTableColumns.stream()
        .filter(c -> AnalyticsValueType.FACT == c.getValueType())
        .toList();
  }

  /**
   * Adds an analytics partition table to this master table.
   *
   * @param checks the partition checks.
   * @param year the year.
   * @param startDate the start date.
   * @param endDate the end date.
   * @return this analytics table.
   */
  public AnalyticsTable addTablePartition(
      List<String> checks, Integer year, Date startDate, Date endDate) {

    if (isDistributed()) {
      log.info(
          "Partitions are not supported when using CITUS for distributed analytics tables: no partition for "
              + year
              + " will be added to table "
              + getName());
      return this;
    }

    Objects.requireNonNull(year);

    AnalyticsTablePartition partition =
        new AnalyticsTablePartition(this, checks, year, startDate, endDate);

    super.addPartition(toTablePartition(partition));

    this.tablePartitions.add(partition);

    return this;
  }

  /**
   * Indicates whether this analytics table has any partitions.
   *
   * @return true if this analytics table has any partitions.
   */
  public boolean hasTablePartitions() {
    return !tablePartitions.isEmpty();
  }

  public boolean isTableTypeDistributed() {
    return tableType.isDistributed();
  }

  /**
   * Returns the latest partition, or null if no latest partition exists.
   *
   * @return a {@link AnalyticsTablePartition} or null.
   */
  public AnalyticsTablePartition getLatestTablePartition() {
    return tablePartitions.stream()
        .filter(AnalyticsTablePartition::isLatestPartition)
        .findAny()
        .orElse(null);
  }

  // implement toString method

  @Override
  public String toString() {
    return "[Table name: "
        + getName()
        + ", partitions: "
        + (tablePartitions.isEmpty()
            ? ""
            : StringUtils.join(",", tablePartitions.stream().map(Table::getName).toArray()))
        + "]";
  }

  @Override
  public int hashCode() {
    return super.hashCode();
  }

  @Override
  public boolean equals(Object object) {
    if (this == object) {
      return true;
    }
    if (object != null && getClass() != object.getClass()) {
      return false;
    }
    return super.equals(object);
  }
}<|MERGE_RESOLUTION|>--- conflicted
+++ resolved
@@ -86,25 +86,17 @@
   public AnalyticsTable(
       AnalyticsTableType tableType,
       List<AnalyticsTableColumn> columns,
-<<<<<<< HEAD
+      List<String> sortKey,
       Logged logged,
       Distribution distribution) {
-=======
-      List<String> sortKey,
-      Logged logged) {
->>>>>>> 0a65033b
     super(
         toStaging(tableType.getTableName()),
         toColumns(columns),
         List.of(),
-<<<<<<< HEAD
+        sortKey,
+        List.of(),
         logged,
         getDistributedFlag(distribution, tableType.isDistributed()));
-=======
-        sortKey,
-        List.of(),
-        logged);
->>>>>>> 0a65033b
     this.tableType = tableType;
     this.analyticsTableColumns = columns;
   }
