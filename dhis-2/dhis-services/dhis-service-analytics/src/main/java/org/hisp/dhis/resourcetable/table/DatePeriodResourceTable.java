--- conflicted
+++ resolved
@@ -52,14 +52,9 @@
 /**
  * @author Lars Helge Overland
  */
-<<<<<<< HEAD
-public class DatePeriodResourceTable extends AbstractResourceTable {
-  private static final String TABLE_NAME = "_dateperiodstructure";
-=======
 @RequiredArgsConstructor
 public class DatePeriodResourceTable implements ResourceTable {
   public static final String TABLE_NAME = "analytics_rs_dateperiodstructure";
->>>>>>> 7b45170f
 
   private final List<Integer> years;
 
