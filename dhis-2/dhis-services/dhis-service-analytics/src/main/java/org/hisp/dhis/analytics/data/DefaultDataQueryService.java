package org.hisp.dhis.analytics.data;

/*
 * Copyright (c) 2004-2017, University of Oslo
 * All rights reserved.
 *
 * Redistribution and use in source and binary forms, with or without
 * modification, are permitted provided that the following conditions are met:
 * Redistributions of source code must retain the above copyright notice, this
 * list of conditions and the following disclaimer.
 *
 * Redistributions in binary form must reproduce the above copyright notice,
 * this list of conditions and the following disclaimer in the documentation
 * and/or other materials provided with the distribution.
 * Neither the name of the HISP project nor the names of its contributors may
 * be used to endorse or promote products derived from this software without
 * specific prior written permission.
 *
 * THIS SOFTWARE IS PROVIDED BY THE COPYRIGHT HOLDERS AND CONTRIBUTORS "AS IS" AND
 * ANY EXPRESS OR IMPLIED WARRANTIES, INCLUDING, BUT NOT LIMITED TO, THE IMPLIED
 * WARRANTIES OF MERCHANTABILITY AND FITNESS FOR A PARTICULAR PURPOSE ARE
 * DISCLAIMED. IN NO EVENT SHALL THE COPYRIGHT OWNER OR CONTRIBUTORS BE LIABLE FOR
 * ANY DIRECT, INDIRECT, INCIDENTAL, SPECIAL, EXEMPLARY, OR CONSEQUENTIAL DAMAGES
 * (INCLUDING, BUT NOT LIMITED TO, PROCUREMENT OF SUBSTITUTE GOODS OR SERVICES;
 * LOSS OF USE, DATA, OR PROFITS; OR BUSINESS INTERRUPTION) HOWEVER CAUSED AND ON
 * ANY THEORY OF LIABILITY, WHETHER IN CONTRACT, STRICT LIABILITY, OR TORT
 * (INCLUDING NEGLIGENCE OR OTHERWISE) ARISING IN ANY WAY OUT OF THE USE OF THIS
 * SOFTWARE, EVEN IF ADVISED OF THE POSSIBILITY OF SUCH DAMAGE.
 */

import org.hisp.dhis.analytics.*;
import org.hisp.dhis.calendar.Calendar;
import org.hisp.dhis.common.*;
import org.hisp.dhis.dataelement.DataElementCategoryOptionCombo;
import org.hisp.dhis.dataelement.DataElementGroup;
import org.hisp.dhis.i18n.I18nFormat;
import org.hisp.dhis.i18n.I18nManager;
import org.hisp.dhis.indicator.IndicatorGroup;
import org.hisp.dhis.organisationunit.OrganisationUnit;
import org.hisp.dhis.organisationunit.OrganisationUnitGroup;
import org.hisp.dhis.organisationunit.OrganisationUnitService;
import org.hisp.dhis.period.Period;
import org.hisp.dhis.period.PeriodType;
import org.hisp.dhis.period.RelativePeriodEnum;
import org.hisp.dhis.period.RelativePeriods;
import org.hisp.dhis.system.util.ReflectionUtils;
import org.hisp.dhis.user.User;
import org.hisp.dhis.util.ObjectUtils;
import org.springframework.beans.factory.annotation.Autowired;
import org.springframework.util.Assert;

import java.util.*;
import java.util.stream.Collectors;

import static org.hisp.dhis.analytics.DataQueryParams.*;
import static org.hisp.dhis.common.DimensionalObject.*;
import static org.hisp.dhis.common.DimensionalObjectUtils.*;
import static org.hisp.dhis.common.IdentifiableObjectUtils.getLocalPeriodIdentifier;
import static org.hisp.dhis.commons.collection.ListUtils.sort;
import static org.hisp.dhis.organisationunit.OrganisationUnit.*;

/**
 * @author Lars Helge Overland
 */
public class DefaultDataQueryService
    implements DataQueryService
{
    @Autowired
    private IdentifiableObjectManager idObjectManager;

    @Autowired
    private OrganisationUnitService organisationUnitService;

    @Autowired
    private DimensionService dimensionService;

    @Autowired
    private AnalyticsSecurityManager securityManager;

    @Autowired
    private I18nManager i18nManager;

    public void setSecurityManager( AnalyticsSecurityManager securityManager )
    {
        this.securityManager = securityManager;
    }

    // -------------------------------------------------------------------------
    // DataQueryService implementation
    // -------------------------------------------------------------------------

    @Override
    public DataQueryParams getFromUrl( Set<String> dimensionParams, Set<String> filterParams, AggregationType aggregationType,
        String measureCriteria, String preAggregationMeasureCriteria, Date startDate, Date endDate, boolean skipMeta, boolean skipData, boolean skipRounding,
        boolean completedOnly, boolean hierarchyMeta, boolean ignoreLimit, boolean hideEmptyRows, boolean hideEmptyColumns, boolean showHierarchy,
        boolean includeNumDen, DisplayProperty displayProperty, IdScheme outputIdScheme, IdScheme inputIdScheme,
        boolean duplicatesOnly, String approvalLevel, Date relativePeriodDate, String userOrgUnit, boolean allowAllPeriods, DhisApiVersion apiVersion )
    {
        I18nFormat format = i18nManager.getI18nFormat();
        
        DataQueryParams.Builder params = DataQueryParams.newBuilder();

        inputIdScheme = ObjectUtils.firstNonNull( inputIdScheme, IdScheme.UID );
        
        if ( dimensionParams != null && !dimensionParams.isEmpty() )
        {
            params.addDimensions( getDimensionalObjects( dimensionParams, relativePeriodDate, userOrgUnit, format, allowAllPeriods, inputIdScheme ) );
        }

        if ( filterParams != null && !filterParams.isEmpty() )
        {
            params.addFilters( getDimensionalObjects( filterParams, relativePeriodDate, userOrgUnit, format, allowAllPeriods, inputIdScheme ) );
        }

        if ( measureCriteria != null && !measureCriteria.isEmpty() )
        {
            params.withMeasureCriteria( DataQueryParams.getMeasureCriteriaFromParam( measureCriteria ) );
        }

        if ( preAggregationMeasureCriteria != null && !preAggregationMeasureCriteria.isEmpty() )
        {
            params.withPreAggregationMeasureCriteria( DataQueryParams.getMeasureCriteriaFromParam( preAggregationMeasureCriteria) );
        }
        
        if ( aggregationType != null )
        {
            params.withAggregationType( AnalyticsAggregationType.fromAggregationType( aggregationType ) );
        }

        return params
            .withStartDate( startDate )
            .withEndDate( endDate )
            .withSkipMeta( skipMeta )
            .withSkipData( skipData )
            .withSkipRounding( skipRounding )
            .withCompletedOnly( completedOnly )
            .withIgnoreLimit( ignoreLimit )
            .withHierarchyMeta( hierarchyMeta )
            .withHideEmptyRows( hideEmptyRows )
            .withHideEmptyColumns( hideEmptyColumns )
            .withShowHierarchy( showHierarchy )
            .withIncludeNumDen( includeNumDen )
            .withDisplayProperty( displayProperty )
            .withOutputIdScheme( outputIdScheme )
            .withOutputFormat( OutputFormat.ANALYTICS )
            .withDuplicatesOnly( duplicatesOnly )
            .withApprovalLevel( approvalLevel )
            .withApiVersion( apiVersion )
            .build();
    }

    @Override
    public DataQueryParams getFromAnalyticalObject( AnalyticalObject object )
    {
        Assert.notNull( object, "Analytical object cannot be null" );

        DataQueryParams.Builder params = DataQueryParams.newBuilder();
        
        I18nFormat format = i18nManager.getI18nFormat();        
        IdScheme idScheme = IdScheme.UID;
        Date date = object.getRelativePeriodDate();

        String userOrgUnit = object.getRelativeOrganisationUnit() != null ?
            object.getRelativeOrganisationUnit().getUid() : null;

        List<OrganisationUnit> userOrgUnits = getUserOrgUnits( null, userOrgUnit );

        object.populateAnalyticalProperties();

        for ( DimensionalObject column : object.getColumns() )
        {
            params.addDimension( getDimension( column.getDimension(), getDimensionalItemIds( column.getItems() ), date, userOrgUnits, format, false, false, idScheme ) );
        }

        for ( DimensionalObject row : object.getRows() )
        {
            params.addDimension( getDimension( row.getDimension(), getDimensionalItemIds( row.getItems() ), date, userOrgUnits, format, false, false, idScheme ) );
        }

        for ( DimensionalObject filter : object.getFilters() )
        {
            params.addFilter( getDimension( filter.getDimension(), getDimensionalItemIds( filter.getItems() ), date, userOrgUnits, format, false, false, idScheme ) );
        }
        
        return params.build();
    }

    @Override
    public List<DimensionalObject> getDimensionalObjects( Set<String> dimensionParams, Date relativePeriodDate, String userOrgUnit, 
        I18nFormat format, boolean allowAllPeriods, IdScheme inputIdScheme )
    {
        List<DimensionalObject> list = new ArrayList<>();

        List<OrganisationUnit> userOrgUnits = getUserOrgUnits( null, userOrgUnit );

        if ( dimensionParams != null )
        {
            for ( String param : dimensionParams )
            {
                String dimension = DimensionalObjectUtils.getDimensionFromParam( param );
                List<String> items = DimensionalObjectUtils.getDimensionItemsFromParam( param );

                if ( dimension != null && items != null )
                {
                    list.add( getDimension( dimension, items, relativePeriodDate, userOrgUnits, format, false, allowAllPeriods, inputIdScheme ) );
                }
            }
        }

        return list;
    }

    // TODO optimize so that org unit levels + boundary are used in query instead of fetching all org units one by one

    @Override
    public DimensionalObject getDimension( String dimension, List<String> items, Date relativePeriodDate,
        List<OrganisationUnit> userOrgUnits, I18nFormat format, boolean allowNull, boolean allowAllPeriodItems, IdScheme inputIdScheme )
    {
        final boolean allItems = items.isEmpty();

        if ( DATA_X_DIM_ID.equals( dimension ) )
        {
            List<DimensionalItemObject> dataDimensionItems = new ArrayList<>();

            for ( String uid : items )
            {
                if ( uid.startsWith( KEY_DE_GROUP ) )
                {
                    String groupUid = DimensionalObjectUtils.getUidFromGroupParam( uid );

                    DataElementGroup group = idObjectManager.getObject( DataElementGroup.class, inputIdScheme, groupUid );

                    if ( group != null )
                    {
                        dataDimensionItems.addAll( group.getMembers() );
                    }
                }
                else if ( uid.startsWith( KEY_IN_GROUP ) )
                {
                    String groupUid = DimensionalObjectUtils.getUidFromGroupParam( uid );

                    IndicatorGroup group = idObjectManager.getObject( IndicatorGroup.class, inputIdScheme, groupUid );

                    if ( group != null )
                    {
                        dataDimensionItems.addAll( group.getMembers() );
                    }
                }
                else
                {
                    DimensionalItemObject dimItemObject = dimensionService.getDataDimensionalItemObject( inputIdScheme, uid );

                    if ( dimItemObject != null )
                    {
                        dataDimensionItems.add( dimItemObject );
                    }
                }
            }

            if ( dataDimensionItems.isEmpty() )
            {
                throw new IllegalQueryException( "Dimension dx is present in query without any valid dimension options" );
            }

            DimensionalObject object = new BaseDimensionalObject( dimension, DimensionType.DATA_X, null, DISPLAY_NAME_DATA_X, dataDimensionItems );

            return object;
        }

        else if ( CATEGORYOPTIONCOMBO_DIM_ID.equals( dimension ) )
        {
            List<DimensionalItemObject> cocs = new ArrayList<>();

            for ( String uid : items )
            {
                DataElementCategoryOptionCombo coc = idObjectManager.getObject( DataElementCategoryOptionCombo.class, inputIdScheme, uid );

                if ( coc != null )
                {
                    cocs.add( coc );
                }
            }

            DimensionalObject object = new BaseDimensionalObject( dimension, DimensionType.CATEGORY_OPTION_COMBO, null, DISPLAY_NAME_CATEGORYOPTIONCOMBO, cocs );

            return object;
        }

        else if ( ATTRIBUTEOPTIONCOMBO_DIM_ID.equals( dimension ) )
        {
            List<DimensionalItemObject> aocs = new ArrayList<>();

            for ( String uid : items )
            {
                DataElementCategoryOptionCombo aoc = idObjectManager.getObject( DataElementCategoryOptionCombo.class, inputIdScheme, uid );

                if ( aoc != null )
                {
                    aocs.add( aoc );
                }
            }

            DimensionalObject object = new BaseDimensionalObject( dimension, DimensionType.ATTRIBUTE_OPTION_COMBO, null, DISPLAY_NAME_ATTRIBUTEOPTIONCOMBO, aocs );

            return object;
        }

        else if ( PERIOD_DIM_ID.equals( dimension ) )
        {
            Calendar calendar = PeriodType.getCalendar();

            List<Period> periods = new ArrayList<>();

            for ( String isoPeriod : items )
            {
                if ( RelativePeriodEnum.contains( isoPeriod ) )
                {
                    RelativePeriodEnum relativePeriod = RelativePeriodEnum.valueOf( isoPeriod );
<<<<<<< HEAD

                    AnalyticsFinancialYearStartKey financialYearStart = AnalyticsFinancialYearStartKey.valueOf(
                        systemSettingManager.getSystemSetting( SettingKey.ANALYTICS_FINANCIAL_YEAR_START ).toString() );
                    List<Period> relativePeriods = RelativePeriods.getRelativePeriodsFromEnum( relativePeriod, relativePeriodDate, format, true, financialYearStart );
=======
                    List<Period> relativePeriods = RelativePeriods.getRelativePeriodsFromEnum( relativePeriod, relativePeriodDate, format, true );
>>>>>>> 0a10073e
                    periods.addAll( relativePeriods );
                }
                else
                {
                    Period period = PeriodType.getPeriodFromIsoString( isoPeriod );

                    if ( period != null )
                    {
                        periods.add( period );
                    }
                }
            }

            periods = periods.stream().distinct().collect( Collectors.toList() ); // Remove duplicates

            if ( periods.isEmpty() && !allowAllPeriodItems )
            {
                throw new IllegalQueryException( "Dimension pe is present in query without any valid dimension options" );
            }

            for ( Period period : periods )
            {
                String name = format != null ? format.formatPeriod( period ) : null;
                period.setName( name );
                period.setShortName( name );

                if ( !calendar.isIso8601() )
                {
                    period.setUid( getLocalPeriodIdentifier( period, calendar ) );
                }
            }

            DimensionalObject object = new BaseDimensionalObject( dimension, DimensionType.PERIOD, null, DISPLAY_NAME_PERIOD, asList( periods ) );

            return object;
        }

        else if ( ORGUNIT_DIM_ID.equals( dimension ) )
        {
            List<DimensionalItemObject> ous = new ArrayList<>();
            List<Integer> levels = new ArrayList<>();
            List<OrganisationUnitGroup> groups = new ArrayList<>();

            for ( String ou : items )
            {
                if ( KEY_USER_ORGUNIT.equals( ou ) && userOrgUnits != null && !userOrgUnits.isEmpty() )
                {
                    ous.addAll( userOrgUnits );
                }
                else if ( KEY_USER_ORGUNIT_CHILDREN.equals( ou ) && userOrgUnits != null && !userOrgUnits.isEmpty() )
                {
                    ous.addAll( OrganisationUnit.getSortedChildren( userOrgUnits ) );
                }
                else if ( KEY_USER_ORGUNIT_GRANDCHILDREN.equals( ou ) && userOrgUnits != null && !userOrgUnits.isEmpty() )
                {
                    ous.addAll( OrganisationUnit.getSortedGrandChildren( userOrgUnits ) );
                }
                else if ( ou != null && ou.startsWith( KEY_LEVEL ) )
                {
                    int level = DimensionalObjectUtils.getLevelFromLevelParam( ou );

                    if ( level > 0 )
                    {
                        levels.add( level );
                    }
                }
                else if ( ou != null && ou.startsWith( KEY_ORGUNIT_GROUP ) )
                {
                    String uid = DimensionalObjectUtils.getUidFromGroupParam( ou );

                    OrganisationUnitGroup group = idObjectManager.getObject( OrganisationUnitGroup.class, inputIdScheme, uid );

                    if ( group != null )
                    {
                        groups.add( group );
                    }
                }
                else if ( !inputIdScheme.is( IdentifiableProperty.UID ) || CodeGenerator.isValidUid( ou ) )
                {
                    OrganisationUnit unit = idObjectManager.getObject( OrganisationUnit.class, inputIdScheme, ou );

                    if ( unit != null )
                    {
                        ous.add( unit );
                    }
                }
            }

            ous = ous.stream().distinct().collect( Collectors.toList() ); // Remove duplicates

            List<DimensionalItemObject> orgUnits = new ArrayList<>();
            List<OrganisationUnit> ousList = asTypedList( ous );

            if ( !levels.isEmpty() )
            {
                orgUnits.addAll( sort( organisationUnitService.getOrganisationUnitsAtLevels( levels, ousList ) ) );
            }

            if ( !groups.isEmpty() )
            {
                orgUnits.addAll( sort( organisationUnitService.getOrganisationUnits( groups, ousList ) ) );
            }

            // -----------------------------------------------------------------
            // When levels / groups are present, OUs are considered boundaries
            // -----------------------------------------------------------------

            if ( levels.isEmpty() && groups.isEmpty() )
            {
                orgUnits.addAll( ous );
            }

            if ( orgUnits.isEmpty() )
            {
                throw new IllegalQueryException( "Dimension ou is present in query without any valid dimension options" );
            }

            orgUnits = orgUnits.stream().distinct().collect( Collectors.toList() ); // Remove duplicates

            DimensionalObject object = new BaseDimensionalObject( dimension, DimensionType.ORGANISATION_UNIT, null, DISPLAY_NAME_ORGUNIT, orgUnits );

            return object;
        }

        else if ( LONGITUDE_DIM_ID.contains( dimension ) )
        {
            DimensionalObject object = new BaseDimensionalObject( dimension, DimensionType.STATIC, null, DISPLAY_NAME_LONGITUDE, new ArrayList<>() );

            return object;
        }

        else if ( LATITUDE_DIM_ID.contains( dimension ) )
        {
            DimensionalObject object = new BaseDimensionalObject( dimension, DimensionType.STATIC, null, DISPLAY_NAME_LATITUDE, new ArrayList<>() );

            return object;
        }

        else
        {
            DimensionalObject dimObject = idObjectManager.get( DataQueryParams.DYNAMIC_DIM_CLASSES, inputIdScheme, dimension );

            if ( dimObject != null && dimObject.isDataDimension() )
            {
                Class<?> dimClass = ReflectionUtils.getRealClass( dimObject.getClass() );

                Class<? extends DimensionalItemObject> itemClass = DimensionalObject.DIMENSION_CLASS_ITEM_CLASS_MAP.get( dimClass );

                List<DimensionalItemObject> dimItems = !allItems ? asList( idObjectManager.getByUidOrdered( itemClass, items ) ) : dimObject.getItems();

                DimensionalObject object = new BaseDimensionalObject( dimension, dimObject.getDimensionType(), null, dimObject.getName(), dimItems, allItems );

                return object;
            }
        }

        if ( allowNull )
        {
            return null;
        }

        throw new IllegalQueryException( "Dimension identifier does not reference any dimension: " + dimension );
    }

    @Override
    public List<OrganisationUnit> getUserOrgUnits( DataQueryParams params, String userOrgUnit )
    {
        List<OrganisationUnit> units = new ArrayList<>();

        User currentUser = securityManager.getCurrentUser( params );

        if ( userOrgUnit != null )
        {
            List<String> ous = DimensionalObjectUtils.getItemsFromParam( userOrgUnit );

            for ( String ou : ous )
            {
                OrganisationUnit unit = idObjectManager.get( OrganisationUnit.class, ou );

                if ( unit != null )
                {
                    units.add( unit );
                }
            }
        }
        else if ( currentUser != null && currentUser.hasOrganisationUnit() )
        {
            units = currentUser.getSortedOrganisationUnits();
        }

        return units;
    }
}<|MERGE_RESOLUTION|>--- conflicted
+++ resolved
@@ -43,13 +43,18 @@
 import org.hisp.dhis.period.PeriodType;
 import org.hisp.dhis.period.RelativePeriodEnum;
 import org.hisp.dhis.period.RelativePeriods;
+import org.hisp.dhis.setting.SettingKey;
+import org.hisp.dhis.setting.SystemSettingManager;
 import org.hisp.dhis.system.util.ReflectionUtils;
 import org.hisp.dhis.user.User;
 import org.hisp.dhis.util.ObjectUtils;
 import org.springframework.beans.factory.annotation.Autowired;
 import org.springframework.util.Assert;
 
-import java.util.*;
+import java.util.ArrayList;
+import java.util.Date;
+import java.util.List;
+import java.util.Set;
 import java.util.stream.Collectors;
 
 import static org.hisp.dhis.analytics.DataQueryParams.*;
@@ -76,6 +81,9 @@
 
     @Autowired
     private AnalyticsSecurityManager securityManager;
+
+    @Autowired
+    private SystemSettingManager systemSettingManager;
 
     @Autowired
     private I18nManager i18nManager;
@@ -262,9 +270,7 @@
                 throw new IllegalQueryException( "Dimension dx is present in query without any valid dimension options" );
             }
 
-            DimensionalObject object = new BaseDimensionalObject( dimension, DimensionType.DATA_X, null, DISPLAY_NAME_DATA_X, dataDimensionItems );
-
-            return object;
+            return new BaseDimensionalObject( dimension, DimensionType.DATA_X, null, DISPLAY_NAME_DATA_X, dataDimensionItems );
         }
 
         else if ( CATEGORYOPTIONCOMBO_DIM_ID.equals( dimension ) )
@@ -281,9 +287,7 @@
                 }
             }
 
-            DimensionalObject object = new BaseDimensionalObject( dimension, DimensionType.CATEGORY_OPTION_COMBO, null, DISPLAY_NAME_CATEGORYOPTIONCOMBO, cocs );
-
-            return object;
+            return new BaseDimensionalObject( dimension, DimensionType.CATEGORY_OPTION_COMBO, null, DISPLAY_NAME_CATEGORYOPTIONCOMBO, cocs );
         }
 
         else if ( ATTRIBUTEOPTIONCOMBO_DIM_ID.equals( dimension ) )
@@ -300,9 +304,7 @@
                 }
             }
 
-            DimensionalObject object = new BaseDimensionalObject( dimension, DimensionType.ATTRIBUTE_OPTION_COMBO, null, DISPLAY_NAME_ATTRIBUTEOPTIONCOMBO, aocs );
-
-            return object;
+            return new BaseDimensionalObject( dimension, DimensionType.ATTRIBUTE_OPTION_COMBO, null, DISPLAY_NAME_ATTRIBUTEOPTIONCOMBO, aocs );
         }
 
         else if ( PERIOD_DIM_ID.equals( dimension ) )
@@ -316,14 +318,10 @@
                 if ( RelativePeriodEnum.contains( isoPeriod ) )
                 {
                     RelativePeriodEnum relativePeriod = RelativePeriodEnum.valueOf( isoPeriod );
-<<<<<<< HEAD
 
                     AnalyticsFinancialYearStartKey financialYearStart = AnalyticsFinancialYearStartKey.valueOf(
                         systemSettingManager.getSystemSetting( SettingKey.ANALYTICS_FINANCIAL_YEAR_START ).toString() );
                     List<Period> relativePeriods = RelativePeriods.getRelativePeriodsFromEnum( relativePeriod, relativePeriodDate, format, true, financialYearStart );
-=======
-                    List<Period> relativePeriods = RelativePeriods.getRelativePeriodsFromEnum( relativePeriod, relativePeriodDate, format, true );
->>>>>>> 0a10073e
                     periods.addAll( relativePeriods );
                 }
                 else
@@ -356,9 +354,7 @@
                 }
             }
 
-            DimensionalObject object = new BaseDimensionalObject( dimension, DimensionType.PERIOD, null, DISPLAY_NAME_PERIOD, asList( periods ) );
-
-            return object;
+            return new BaseDimensionalObject( dimension, DimensionType.PERIOD, null, DISPLAY_NAME_PERIOD, asList( periods ) );
         }
 
         else if ( ORGUNIT_DIM_ID.equals( dimension ) )
@@ -443,23 +439,17 @@
 
             orgUnits = orgUnits.stream().distinct().collect( Collectors.toList() ); // Remove duplicates
 
-            DimensionalObject object = new BaseDimensionalObject( dimension, DimensionType.ORGANISATION_UNIT, null, DISPLAY_NAME_ORGUNIT, orgUnits );
-
-            return object;
+            return new BaseDimensionalObject( dimension, DimensionType.ORGANISATION_UNIT, null, DISPLAY_NAME_ORGUNIT, orgUnits );
         }
 
         else if ( LONGITUDE_DIM_ID.contains( dimension ) )
         {
-            DimensionalObject object = new BaseDimensionalObject( dimension, DimensionType.STATIC, null, DISPLAY_NAME_LONGITUDE, new ArrayList<>() );
-
-            return object;
+            return new BaseDimensionalObject( dimension, DimensionType.STATIC, null, DISPLAY_NAME_LONGITUDE, new ArrayList<>() );
         }
 
         else if ( LATITUDE_DIM_ID.contains( dimension ) )
         {
-            DimensionalObject object = new BaseDimensionalObject( dimension, DimensionType.STATIC, null, DISPLAY_NAME_LATITUDE, new ArrayList<>() );
-
-            return object;
+            return new BaseDimensionalObject( dimension, DimensionType.STATIC, null, DISPLAY_NAME_LATITUDE, new ArrayList<>() );
         }
 
         else
@@ -474,9 +464,7 @@
 
                 List<DimensionalItemObject> dimItems = !allItems ? asList( idObjectManager.getByUidOrdered( itemClass, items ) ) : dimObject.getItems();
 
-                DimensionalObject object = new BaseDimensionalObject( dimension, dimObject.getDimensionType(), null, dimObject.getName(), dimItems, allItems );
-
-                return object;
+                return new BaseDimensionalObject( dimension, dimObject.getDimensionType(), null, dimObject.getName(), dimItems, allItems );
             }
         }
 
