--- conflicted
+++ resolved
@@ -178,11 +178,7 @@
     sql = TextUtils.removeLastComma(sql) + " ";
 
     sql +=
-<<<<<<< HEAD
-        replaceQualify(
-=======
         qualifyVariables(
->>>>>>> 2ad1203c
             """
         from analytics_rs_datasetorganisationunitcategory doc
         inner join ${dataset} ds on doc.datasetid=ds.datasetid
@@ -190,13 +186,7 @@
         left join analytics_rs_orgunitstructure ous on doc.organisationunitid=ous.organisationunitid
         left join analytics_rs_organisationunitgroupsetstructure ougs on doc.organisationunitid=ougs.organisationunitid
         left join ${categoryoptioncombo} ao on doc.attributeoptioncomboid=ao.categoryoptioncomboid
-<<<<<<< HEAD
-        left join analytics_rs_categorystructure acs on doc.attributeoptioncomboid=acs.categoryoptioncomboid;""",
-            List.of("dataset", "organisationunit", "categoryoptioncombo"),
-            Map.of());
-=======
         left join analytics_rs_categorystructure acs on doc.attributeoptioncomboid=acs.categoryoptioncomboid""");
->>>>>>> 2ad1203c
 
     invokeTimeAndLog(sql, "Populating table: '{}'", tableName);
   }
