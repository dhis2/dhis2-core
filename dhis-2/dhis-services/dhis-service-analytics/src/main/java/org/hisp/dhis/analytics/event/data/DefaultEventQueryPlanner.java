--- conflicted
+++ resolved
@@ -76,10 +76,7 @@
             .add( q -> groupByQueryItems( q ) )
             .add( q -> groupByOrgUnitLevel( q ) )
             .add( q -> groupByPeriodType( q ) )
-<<<<<<< HEAD
             .add( q -> groupByPeriod( q ) )
-=======
->>>>>>> 09b3aef8
             .build();
 
         for ( Function<EventQueryParams, List<EventQueryParams>> grouper : groupers )
@@ -167,11 +164,7 @@
     {
         return QueryPlannerUtils.convert( queryPlanner.groupByPeriodType( params ) );
     }
-<<<<<<< HEAD
-    
-=======
-        
->>>>>>> 09b3aef8
+
     /**
      * Groups by items if query items are to be collapsed in order to aggregate
      * each item individually. Sets program on the given parameters.
