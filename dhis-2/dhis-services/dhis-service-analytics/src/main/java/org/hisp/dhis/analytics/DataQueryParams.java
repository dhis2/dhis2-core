package org.hisp.dhis.analytics;

import com.google.common.base.MoreObjects;

/*
 * Copyright (c) 2004-2017, University of Oslo
 * All rights reserved.
 *
 * Redistribution and use in source and binary forms, with or without
 * modification, are permitted provided that the following conditions are met:
 * Redistributions of source code must retain the above copyright notice, this
 * list of conditions and the following disclaimer.
 *
 * Redistributions in binary form must reproduce the above copyright notice,
 * this list of conditions and the following disclaimer in the documentation
 * and/or other materials provided with the distribution.
 * Neither the name of the HISP project nor the names of its contributors may
 * be used to endorse or promote products derived from this software without
 * specific prior written permission.
 *
 * THIS SOFTWARE IS PROVIDED BY THE COPYRIGHT HOLDERS AND CONTRIBUTORS "AS IS" AND
 * ANY EXPRESS OR IMPLIED WARRANTIES, INCLUDING, BUT NOT LIMITED TO, THE IMPLIED
 * WARRANTIES OF MERCHANTABILITY AND FITNESS FOR A PARTICULAR PURPOSE ARE
 * DISCLAIMED. IN NO EVENT SHALL THE COPYRIGHT OWNER OR CONTRIBUTORS BE LIABLE FOR
 * ANY DIRECT, INDIRECT, INCIDENTAL, SPECIAL, EXEMPLARY, OR CONSEQUENTIAL DAMAGES
 * (INCLUDING, BUT NOT LIMITED TO, PROCUREMENT OF SUBSTITUTE GOODS OR SERVICES;
 * LOSS OF USE, DATA, OR PROFITS; OR BUSINESS INTERRUPTION) HOWEVER CAUSED AND ON
 * ANY THEORY OF LIABILITY, WHETHER IN CONTRACT, STRICT LIABILITY, OR TORT
 * (INCLUDING NEGLIGENCE OR OTHERWISE) ARISING IN ANY WAY OUT OF THE USE OF THIS
 * SOFTWARE, EVEN IF ADVISED OF THE POSSIBILITY OF SUCH DAMAGE.
 */

import com.google.common.collect.*;
import org.apache.commons.lang3.StringUtils;
import org.hisp.dhis.common.*;
import org.hisp.dhis.commons.collection.CollectionUtils;
import org.hisp.dhis.commons.collection.ListUtils;
import org.hisp.dhis.dataelement.*;
import org.hisp.dhis.dataset.DataSet;
import org.hisp.dhis.organisationunit.OrganisationUnit;
import org.hisp.dhis.organisationunit.OrganisationUnitGroupSet;
import org.hisp.dhis.period.Period;
import org.hisp.dhis.period.PeriodType;
import org.hisp.dhis.program.Program;
import org.hisp.dhis.program.ProgramStage;
import org.hisp.dhis.system.util.MathUtils;
import org.hisp.dhis.user.User;
import org.springframework.util.Assert;

import javax.annotation.Nullable;
import java.util.*;
import java.util.stream.Collectors;

import static org.hisp.dhis.common.DimensionType.*;
import static org.hisp.dhis.common.DimensionalObject.*;
import static org.hisp.dhis.common.DimensionalObjectUtils.asList;
import static org.hisp.dhis.common.DimensionalObjectUtils.getList;

/**
 * Class representing query parameters for retrieving aggregated data from the
 * analytics service. Example instantiation:
 * 
 * <pre>
 * {@code
 * DataQueryParams params = DataQueryParams.newBuilder()
 *      .withDataElements( deA, deB )
 *      .withOrganisationUnits( ouA, ouB )
 *      .withFilterPeriods( peA, peB )
 *      .build();
 * }
 * </pre>
 * 
 * @author Lars Helge Overland
 */
public class DataQueryParams
{
    public static final String VALUE_ID = "value";
    public static final String NUMERATOR_ID = "numerator";
    public static final String DENOMINATOR_ID = "denominator";
    public static final String FACTOR_ID = "factor";
    public static final String LEVEL_PREFIX = "uidlevel";
    public static final String KEY_DE_GROUP = "DE_GROUP-";
    public static final String KEY_IN_GROUP = "IN_GROUP-";

    public static final String VALUE_HEADER_NAME = "Value";
    public static final String NUMERATOR_HEADER_NAME = "Numerator";
    public static final String DENOMINATOR_HEADER_NAME = "Denominator";
    public static final String FACTOR_HEADER_NAME = "Factor";
    
    public static final String DISPLAY_NAME_DATA_X = "Data";
    public static final String DISPLAY_NAME_CATEGORYOPTIONCOMBO = "Category option combo";
    public static final String DISPLAY_NAME_ATTRIBUTEOPTIONCOMBO = "Attribute option combo";
    public static final String DISPLAY_NAME_PERIOD = "Period";
    public static final String DISPLAY_NAME_ORGUNIT = "Organisation unit";
    public static final String DISPLAY_NAME_LONGITUDE = "Longitude";
    public static final String DISPLAY_NAME_LATITUDE = "Latitude";

    public static final int DX_INDEX = 0;

    public static final ImmutableSet<Class<? extends IdentifiableObject>> DYNAMIC_DIM_CLASSES = ImmutableSet.of( 
        OrganisationUnitGroupSet.class, DataElementGroupSet.class, CategoryOptionGroupSet.class, DataElementCategory.class );
    
    private static final ImmutableSet<String> DIMENSION_PERMUTATION_IGNORE_DIMS = ImmutableSet.of( 
        DATA_X_DIM_ID, CATEGORYOPTIONCOMBO_DIM_ID );
    public static final ImmutableSet<DimensionType> COMPLETENESS_DIMENSION_TYPES = ImmutableSet.of( 
        DATA_X, PERIOD, ORGANISATION_UNIT, ORGANISATION_UNIT_GROUP_SET, CATEGORY_OPTION_GROUP_SET, CATEGORY );
    
    private static final DimensionItem[] DIM_OPT_ARR = new DimensionItem[0];
    private static final DimensionItem[][] DIM_OPT_2D_ARR = new DimensionItem[0][];

    /**
     * The dimensions.
     */
    protected List<DimensionalObject> dimensions = new ArrayList<>();
    
    /**
     * The filters.
     */
    protected List<DimensionalObject> filters = new ArrayList<>();

    /**
     * The aggregation type.
     */
    protected AnalyticsAggregationType aggregationType;

    /**
     * The measure criteria, which is measure filters and corresponding values.
     */
    protected Map<MeasureFilter, Double> measureCriteria = new HashMap<>();

    /**
     * The pre aggregate measure criteria, different to measure criteria, as it is handled in the query itself and not
     * after the query returns.
     */
    protected Map<MeasureFilter, Double> preAggregateMeasureCriteria = new HashMap<>();
    
    /**
     * Indicates if the meta data part of the query response should be omitted.
     */
    protected boolean skipMeta;
    
    /**
     * Indicates if the data part of the query response should be omitted.
     */
    protected boolean skipData;
    
    /**
     * Indicates if the headers of the query response should be omitted.
     */
    protected boolean skipHeaders;

    /**
     * Indicates that full precision should be provided for values.
     */
    protected boolean skipRounding;

    /**
     * Indicates whether to include completed events only.
     */
    protected boolean completedOnly;
    
    /**
     * Indicates i) if the names of all ancestors of the organisation units part
     * of the query should be included in the "names" key and ii) if the hierarchy 
     * path of all organisation units part of the query should be included as a
     * "ouHierarchy" key in the meta-data part of the response.
     */
    protected boolean hierarchyMeta;
    
    /**
     * Indicates whether the maximum number of records to include the response
     * should be ignored.
     */
    protected boolean ignoreLimit;
    
    /**
     * Indicates whether rows with no values should be hidden in the response.
     * Applies to responses with table layout only. 
     */
    protected boolean hideEmptyRows;
    
    /**
     * Indicates whether columns with no values should be hidden in the response.
     * Applies to responses with table layout only. 
     */
    protected boolean hideEmptyColumns;
    
    /**
     * Indicates whether the org unit hierarchy path should be displayed with the
     * org unit names on rows.
     */
    protected boolean showHierarchy;
    
    /**
     * Indicates whether to include the numerator, denominator and factor of 
     * values where relevant in the response.
     */
    protected boolean includeNumDen;
    
    /**
     * Indicates which property to display for meta-data.
     */
    protected DisplayProperty displayProperty;
    
    /**
     * The scheme to use as identifier in the query response.
     */
    protected IdScheme outputIdScheme;

    /**
     * The output format, default is OutputFormat.ANALYTICS.
     */
    protected OutputFormat outputFormat;
    
    /**
     * Indicates whether to return duplicate data values only. Applicable to
     * {@link OutputFormat} DATA_VALUE_SET only. 
     */
    protected boolean duplicatesOnly;
    
    /**
     * The required approval level identifier for data to be included in query response.
     */
    protected String approvalLevel;
    
    /**
     * The start date for the period dimension, can be null.
     */
    protected Date startDate;

    /**
     * The end date fore the period dimension, can be null.
     */
    protected Date endDate;
    
    /**
     * The API version used for the request.
     */
    protected DhisApiVersion apiVersion = DhisApiVersion.DEFAULT;

    // -------------------------------------------------------------------------
    // Event transient properties
    // -------------------------------------------------------------------------
    
    /**
     * The program for events.
     */
    protected transient Program program;
    
    /**
     * The program stage for events.
     */
    protected transient ProgramStage programStage;
    
    // -------------------------------------------------------------------------
    // Transient properties
    // -------------------------------------------------------------------------
    
    /**
     * User to override the current user from the security context.
     */
    protected transient User currentUser;
    
    /**
     * The partitions containing data relevant to this query.
     */
    protected transient Partitions partitions;
    
    /**
     * The name of the analytics table to use for this query.
     */
    protected transient String tableName;

    /**
     * The data type for this query.
     */
    protected transient DataType dataType;
        
    /**
     * The aggregation period type for this query.
     */
    protected transient String periodType;
    
    /**
     * The period type of the data values to query.
     */
    protected transient PeriodType dataPeriodType;
    
    /**
     * Indicates whether to skip partitioning during query planning.
     */
    protected transient boolean skipPartitioning;

    /**
     * Applies to reporting rates only. Indicates whether only timely reports
     * should be returned.
     */
    protected boolean timely;
    
    /**
     * Applies to reporting rates only. Indicates whether only organisation units
     * which opening or closed date spans the aggregation period should be included
     * as reporting rate targets.
     */
    protected boolean restrictByOrgUnitOpeningClosedDate;
    
    /**
     * Applies to reporting rates only. Indicates whether only organisation units
     * which category options which start or end date spans the aggregation period
     * should be included as reporting rate targets.
     */
    protected boolean restrictByCategoryOptionStartEndDate;
    
    /**
     * Mapping of organisation unit sub-hierarchy roots and lowest available data approval levels.
     */
    protected transient Map<OrganisationUnit, Integer> dataApprovalLevels = new HashMap<>();

    /**
     * Hints for the aggregation process.
     */
    protected transient Set<ProcessingHint> processingHints = new HashSet<>();
    
    // -------------------------------------------------------------------------
    // Constructors
    // -------------------------------------------------------------------------
    
    protected DataQueryParams()
    {
    }
    
    /**
     * Creates a new Builder for DataQueryParams.
     * 
     * @return a Builder for DataQueryParams.
     */
    public static Builder newBuilder()
    {
        return new DataQueryParams.Builder();
    }
    
    /**
     * Creates a new Builder for DataQueryParams based on the given query. The
     * builder state will be equal to the state of the given query.
     * 
     * @param params the DataQueryParams to use as starting point for this query.
     * @return a Builder for DataQueryParams.
     */
    public static Builder newBuilder( DataQueryParams params )
    {
        return new DataQueryParams.Builder( params );
    }

    protected DataQueryParams instance()
    {
        return copyTo( new DataQueryParams() );
    }
    
    /**
     * Copies all properties of this query onto the given query.
     * <p>
     * The <pre>processingHints</pre> set is not copied.
     * 
     * @param params the query to copy properties onto.
     * @return the given property with all properties of this query set.
     */
    public <T extends DataQueryParams> T copyTo( T params )
    {        
        params.dimensions = DimensionalObjectUtils.getCopies( this.dimensions );
        params.filters = DimensionalObjectUtils.getCopies( this.filters );
        params.aggregationType = this.aggregationType;
        params.measureCriteria = this.measureCriteria;
        params.preAggregateMeasureCriteria = this.preAggregateMeasureCriteria;
        params.startDate = this.startDate;
        params.endDate = this.endDate;
        params.skipMeta = this.skipMeta;
        params.skipData = this.skipData;
        params.skipHeaders = this.skipHeaders;
        params.skipRounding = this.skipRounding;
        params.completedOnly = this.completedOnly;
        params.hierarchyMeta = this.hierarchyMeta;
        params.ignoreLimit = this.ignoreLimit;
        params.hideEmptyRows = this.hideEmptyRows;
        params.showHierarchy = this.showHierarchy;
        params.includeNumDen = this.includeNumDen;
        params.displayProperty = this.displayProperty;
        params.outputIdScheme = this.outputIdScheme;
        params.outputFormat = this.outputFormat;
        params.duplicatesOnly = this.duplicatesOnly;
        params.approvalLevel = this.approvalLevel;
        params.startDate = this.startDate;
        params.endDate = this.endDate;
        params.apiVersion = this.apiVersion;
        
        params.currentUser = this.currentUser;
        params.partitions = new Partitions( this.partitions );
        params.tableName = this.tableName;
        params.dataType = this.dataType;
        params.periodType = this.periodType;
        params.dataPeriodType = this.dataPeriodType;
        params.skipPartitioning = this.skipPartitioning;
        params.timely = this.timely;
        params.restrictByOrgUnitOpeningClosedDate = this.restrictByOrgUnitOpeningClosedDate;
        params.restrictByCategoryOptionStartEndDate = this.restrictByCategoryOptionStartEndDate;
        params.dataApprovalLevels = new HashMap<>( this.dataApprovalLevels );
        
        return params;
    }

    // -------------------------------------------------------------------------
    // Logic read methods
    // -------------------------------------------------------------------------
        
    /**
     * Returns a key representing a group of queries which should be run in 
     * sequence. Currently queries with different aggregation type are run in
     * sequence. It is not allowed for the implementation to differentiate on
     * dimensional objects.
     */
    public String getSequentialQueryGroupKey()
    {
        return aggregationType != null ? aggregationType.toString() : null;
    }
            
    /**
     * Creates a mapping between filter dimension identifiers and filter dimensions. 
     * Filters are guaranteed not to be null.
     */
    public ListMap<String, DimensionalObject> getDimensionFilterMap()
    {
        ListMap<String, DimensionalObject> map = new ListMap<>();
        
        for ( DimensionalObject filter : filters )
        {
            if ( filter != null )
            {
                map.putValue( filter.getDimension(), filter );
            }
        }
        
        return map;
    }
        
    /**
     * Returns the index of the period dimension in the dimension map.
     */
    public int getPeriodDimensionIndex()
    {
        return getDimensionIdentifiersAsList().indexOf( PERIOD_DIM_ID );
    }
    
    /**
     * Returns the dimensions which are part of dimensions and filters. If any
     * such dimensions exist this object is in an illegal state.
     */
    public Collection<DimensionalObject> getDimensionsAsFilters()
    {
        return CollectionUtils.intersection( dimensions, filters );
    }
    
    /**
     * Indicates whether periods are present as a dimension or as a filter. If
     * not this object is in an illegal state.
     */
    public boolean hasPeriods()
    {
        List<DimensionalItemObject> dimOpts = getDimensionOptions( PERIOD_DIM_ID );
        List<DimensionalItemObject> filterOpts = getFilterOptions( PERIOD_DIM_ID );
        
        return !dimOpts.isEmpty() || !filterOpts.isEmpty();
    }

    /**
     * Finds the latest endDate associated with this DataQueryParams. Checks endDate, period dimensions and
     * period filters.
     */
    public Date getLatestEndDate()
    {
        Date latestEndDate = new Date( Long.MIN_VALUE );

        if ( endDate != null && endDate.after( latestEndDate ) )
        {
            latestEndDate = endDate;
        }

        for ( DimensionalItemObject object : getAllPeriods() )
        {
            Period period = (Period) object;

            latestEndDate = period.getEndDate().after( latestEndDate ) ? period.getEndDate() : latestEndDate;
        }

        return latestEndDate;
    }
    
    /**
     * Finds the earliest startDate associated with this DataQueryParams. Checks startDate, period dimensions and
     * period filters.
     */
    public Date getEarliestStartDate()
    {
        Date earliestStartDate = new Date( Long.MAX_VALUE );

        if ( startDate != null && startDate.before( earliestStartDate ) )
        {
            System.out.println( "1 " + earliestStartDate );
            earliestStartDate = startDate;
        }
        
        for ( DimensionalItemObject object : getAllPeriods() )
        {
            Period period = (Period) object;

            earliestStartDate = period.getStartDate().before( earliestStartDate ) ? period.getStartDate() : earliestStartDate;
<<<<<<< HEAD

            System.out.println( "2 " + earliestStartDate + " for period " + period );
=======
>>>>>>> 00aba90d
        }

        return earliestStartDate;
    }
    
    /**
     * Indicates whether organisation units are present as dimension or filter.
     */
    public boolean hasOrganisationUnits()
    {
        List<DimensionalItemObject> dimOpts = getDimensionOptions( ORGUNIT_DIM_ID );
        List<DimensionalItemObject> filterOpts = getFilterOptions( ORGUNIT_DIM_ID );
        
        return !dimOpts.isEmpty() || !filterOpts.isEmpty();
    }
    
    /**
     * Returns the period type of the first period specified as filter, or
     * null if there is no period filter.
     */
    public PeriodType getFilterPeriodType()
    {
        List<DimensionalItemObject> filterPeriods = getFilterPeriods();
        
        if ( !filterPeriods.isEmpty() )
        {
            return ( (Period) filterPeriods.get( 0 ) ).getPeriodType();
        }
        
        return null;
    }
    
    /**
     * Returns the first period specified as filter, or null if there is no
     * period filter.
     */
    public Period getFilterPeriod()
    {
        List<DimensionalItemObject> filterPeriods = getFilterPeriods();
        
        if ( !filterPeriods.isEmpty() )
        {
            return (Period) filterPeriods.get( 0 );
        }
        
        return null;
    }
        
    /**
     * Returns a list of dimensions which occur more than once, not including
     * the first duplicate.
     */
    public List<DimensionalObject> getDuplicateDimensions()
    {
        Set<DimensionalObject> dims = new HashSet<>();
        List<DimensionalObject> duplicates = new ArrayList<>();
        
        for ( DimensionalObject dim : dimensions )
        {
            if ( !dims.add( dim ) )
            {
                duplicates.add( dim );
            }
        }
        
        return duplicates;
    }
    
    /**
     * Returns a mapping between identifier and period type for all data sets
     * in this query.
     */
    public Map<String, PeriodType> getDataSetPeriodTypeMap()
    {
        Map<String, PeriodType> map = new HashMap<>();
        
        for ( DimensionalItemObject reportingRate : getReportingRates() )
        {
            ReportingRate rr = (ReportingRate) reportingRate;
            
            DataSet ds = rr.getDataSet();
                        
            map.put( ds.getUid(), ds.getPeriodType() );
        }
        
        return map;
    }
    
    /**
     * Indicates whether this query is of the given data type.
     */
    public boolean isDataType( DataType dataType )
    {
        return this.dataType != null && this.dataType.equals( dataType );
    }
    
    /**
     * Indicates whether an aggregation type is specified.
     */
    public boolean hasAggregationType()
    {
        return this.aggregationType != null;
    }

    /**
     * Indicates whether the aggregation type is of type disaggregation.
     */
    public boolean isDisaggregation()
    {
        return aggregationType != null && aggregationType.isDisaggregation();
    }

    /**
     * Indicates whether this query requires aggregation of data. No aggregation
     * takes place if aggregation type is none or if data type is text.
     */
    public boolean isAggregation()
    {
        return !( isAggregationType( AggregationType.NONE ) || DataType.TEXT == dataType );
    }
    
    /**
     * Indicates whether this query has the given aggregation type.
     */
    public boolean isAggregationType( AggregationType type )
    {
        return aggregationType != null && aggregationType.isAggregationType( type );
    }
    
    /**
     * Indicates whether the this parameters has the given output format specified.
     */
    public boolean isOutputFormat( OutputFormat format )
    {
        return this.outputFormat != null && this.outputFormat == format;
    }

    /**
     * Creates a mapping between the data periods, based on the data period type
     * for this query, and the aggregation periods for this query.
     */
    public ListMap<DimensionalItemObject, DimensionalItemObject> getDataPeriodAggregationPeriodMap()
    {
        ListMap<DimensionalItemObject, DimensionalItemObject> map = new ListMap<>();

        if ( dataPeriodType != null )
        {
            for ( DimensionalItemObject aggregatePeriod : getDimensionOrFilterItems( PERIOD_DIM_ID ) )
            {
                Period dataPeriod = dataPeriodType.createPeriod( ((Period) aggregatePeriod).getStartDate() );
                
                map.putValue( dataPeriod, aggregatePeriod );
            }
        }
        
        return map;
    }
    
    /**
     * Generates all permutations of the dimension options for this query.
     * Ignores the data and category option combo dimensions.
     */
    public List<List<DimensionItem>> getDimensionItemPermutations()
    {
        List<DimensionItem[]> dimensionOptions = new ArrayList<>();
        
        for ( DimensionalObject dimension : dimensions )
        {
            if ( !DIMENSION_PERMUTATION_IGNORE_DIMS.contains( dimension.getDimension() ) )
            {
                List<DimensionItem> options = new ArrayList<>();
                
                for ( DimensionalItemObject option : dimension.getItems() )
                {
                    options.add( new DimensionItem( dimension.getDimension(), option ) );
                }
                
                dimensionOptions.add( options.toArray( DIM_OPT_ARR ) );
            }
        }
        
        CombinationGenerator<DimensionItem> generator = new CombinationGenerator<>( dimensionOptions.toArray( DIM_OPT_2D_ARR ) );
        
        return generator.getCombinations();
    }

    /**
     * Retrieves the options for all data-related (dx) dimensions and filters.
     * Returns an empty list if not present.
     */
    public List<DimensionalItemObject> getDataDimensionAndFilterOptions()
    {
        List<DimensionalItemObject> options = new ArrayList<>();
        options.addAll( getDimensionOptions( DATA_X_DIM_ID ) );
        options.addAll( getFilterOptions( DATA_X_DIM_ID ) );
        return options;
    }
    
    /**
     * Retrieves the options for the given dimension identifier. Returns an empty
     * list if the dimension is not present.
     */
    public List<DimensionalItemObject> getDimensionOptions( String dimension )
    {
        int index = dimensions.indexOf( new BaseDimensionalObject( dimension ) );

        return index != -1 ? dimensions.get( index ).getItems() : new ArrayList<DimensionalItemObject>();
    }
    
    /**
     * Retrieves the dimension with the given dimension identifier. Returns null 
     * if the dimension is not present.
     */
    public DimensionalObject getDimension( String dimension )
    {
        int index = dimensions.indexOf( new BaseDimensionalObject( dimension ) );
        
        return index != -1 ? dimensions.get( index ) : null;
    }

    /**
     * Retrieves the dimension or filter with the given dimension identifier. 
     * Returns null if the dimension or filter is not present.
     */
    public DimensionalObject getDimensionOrFilter( String dimension )
    {
        DimensionalObject dim = getDimension( dimension );
        
        return dim != null ? dim : getFilter( dimension );
    }
    
    /**
     * Retrieves the options for the given filter. Returns an empty list if the
     * filter is not present.
     */
    public List<DimensionalItemObject> getFilterOptions( String filter )
    {

        int index = filters.indexOf( new BaseDimensionalObject( filter ) );
        
        return index != -1 ? filters.get( index ).getItems() : new ArrayList<DimensionalItemObject>();
    }

    /**
     * Retrieves the filter with the given filter identifier.
     */
    public DimensionalObject getFilter( String filter )
    {
        int index = filters.indexOf( new BaseDimensionalObject( filter ) );
        
        return index != -1 ? filters.get( index ) : null;
    }
    
    /**
     * Get all filter items.
     */
    public List<DimensionalItemObject> getFilterItems()
    {
        List<DimensionalItemObject> filterItems = new ArrayList<>();
        
        for ( DimensionalObject filter : filters )
        {
            if ( filter != null && filter.hasItems() )
            {
                filterItems.addAll( filter.getItems() );
            }
        }
        
        return filterItems;
    }
    
    /**
     * Returns a list of dimensions and filters in the mentioned, preserved order.
     */
    public List<DimensionalObject> getDimensionsAndFilters()
    {
        List<DimensionalObject> list = new ArrayList<>();
        list.addAll( dimensions );
        list.addAll( filters );
        return list;
    }
    
    /**
     * Returns a list of dimensions and filters of the given dimension type.
     */
    public List<DimensionalObject> getDimensionsAndFilters( DimensionType dimensionType )
    {
        List<DimensionalObject> list = new ArrayList<>();
        
        if ( dimensionType != null )
        {
            for ( DimensionalObject dimension : getDimensionsAndFilters() )
            {
                if ( dimension.getDimensionType().equals( dimensionType ) )
                {
                    list.add( dimension );
                }
            }
        }
        
        return list;
    }

    /**
     * Returns a list of dimensions and filters of the given set of dimension types.
     */
    public List<DimensionalObject> getDimensionsAndFilters( Set<DimensionType> dimensionTypes )
    {
        List<DimensionalObject> list = new ArrayList<>();
        
        for ( DimensionalObject dimension : getDimensionsAndFilters() )
        {
            if ( dimensionTypes.contains( dimension.getDimensionType() ) )
            {
                list.add( dimension );
            }
        }
        
        return list;
    }
    
    /**
     * Indicates whether all dimensions and filters have value types among the given
     * set of value types.
     */
    public boolean containsOnlyDimensionsAndFilters( Set<DimensionType> dimensionTypes )
    {
        for ( DimensionalObject dimension : getDimensionsAndFilters() )
        {
            if ( !dimensionTypes.contains( dimension.getDimensionType() ) )
            {
                return false;
            }
        }
        
        return true;
    }

    /**
     * Retrieves the options for the the dimension or filter with the given 
     * identifier. Returns an empty list if the dimension or filter is not present.
     */
    public List<DimensionalItemObject> getDimensionOrFilterItems( String key )
    {
        List<DimensionalItemObject> dimensionOptions = getDimensionOptions( key );
        
        return !dimensionOptions.isEmpty() ? dimensionOptions : getFilterOptions( key );
    }
    
    /**
     * Retrieves the options for the given dimension identifier. If the "co"
     * dimension is specified, all category option combinations for the first data 
     * element is returned. Returns an empty array if the dimension is not present.
     */
    public DimensionalItemObject[] getDimensionItemArrayExplodeCoc( String dimension )
    {
        List<DimensionalItemObject> items = new ArrayList<>();
        
        if ( CATEGORYOPTIONCOMBO_DIM_ID.equals( dimension ) )
        {
            List<DimensionalItemObject> des = getDataElements();
            
            if ( !des.isEmpty() )
            {
                Set<DataElementCategoryCombo> categoryCombos = Sets.newHashSet();
                
                for ( DimensionalItemObject de : des )
                {
                    categoryCombos.addAll( ((DataElement) de).getCategoryCombos() );
                }
                
                for ( DataElementCategoryCombo cc : categoryCombos )
                {
                    items.addAll( cc.getSortedOptionCombos() );
                }                
            }
        }
        else
        {
            items.addAll( getDimensionOptions( dimension ) );
        }
        
        return items.toArray( new DimensionalItemObject[0] );
    }
    
    /**
     * Indicates whether a dimension or filter with the given dimension / filter
     * identifier exists.
     */
    public boolean hasDimensionOrFilter( String key )
    {
        return dimensions.indexOf( new BaseDimensionalObject( key ) ) != -1 || filters.indexOf( new BaseDimensionalObject( key ) ) != -1;
    }

    /**
     * Indicates whether a dimension or filter which specifies dimension items 
     * with the given identifier exists.
     */
    public boolean hasDimensionOrFilterWithItems( String key )
    {
        return !getDimensionOrFilterItems( key ).isEmpty();
    }

    /**
     * Indicates whether a dimension with the given identifier exists.
     */
    public boolean hasDimension( String key )
    {
        return dimensions.indexOf( new BaseDimensionalObject( key ) ) != -1;
    }
    
    /**
     * Indicates whether a filter with the given identifier exists.
     */
    public boolean hasFilter( String key )
    {
        return filters.indexOf( new BaseDimensionalObject( key ) ) != -1;
    }
    
    /**
     * Retrieves the set of dimension types which are present in dimensions and
     * filters.
     */
    public Set<DimensionType> getDimensionTypes()
    {
        Set<DimensionType> types = new HashSet<>();
        
        for ( DimensionalObject dim : getDimensionsAndFilters() )
        {
            types.add( dim.getDimensionType() );
        }
        
        return types;
    }
    
    /**
     * Returns the number of days to use as denominator when aggregating
     * "average sum in hierarchy" aggregate values. If period is dimension,
     * use the number of days in the first period. In these cases, queries
     * should contain periods with the same number of days only. If period
     * is filter, use the sum of days in all periods.
     */
    public int getDaysForAvgSumIntAggregation()
    {        
        if ( hasDimension( PERIOD_DIM_ID ) )
        {
            List<DimensionalItemObject> periods = getPeriods();

            Assert.isTrue( !periods.isEmpty(), "At least one period must exist" );
            
            Period period = (Period) periods.get( 0 );
            
            return period.getDaysInPeriod();
        }
        else
        {
            List<DimensionalItemObject> periods = getFilterPeriods();
            
            int totalDays = 0;
            
            for ( DimensionalItemObject item : periods )
            {
                Period period = (Period) item;
                
                totalDays += period.getDaysInPeriod();
            }
            
            return totalDays;
        }
    }
    
    /**
     * Indicates whether this query defines an identifier scheme different from
     * UID.
     */
    public boolean hasNonUidOutputIdScheme()
    {
        return outputIdScheme != null && !IdScheme.UID.equals( outputIdScheme );
    }

    /**
     * Indicates whether this query specifies data approval levels.
     */
    public boolean isDataApproval()
    {
        return dataApprovalLevels != null && !dataApprovalLevels.isEmpty();
    }
    
    /**
     * Indicates whether this query specifies a approval level.
     */
    public boolean hasApprovalLevel()
    {
        return approvalLevel != null;
    }

    /**
     * Returns all dimension items.
     */
    public List<DimensionalItemObject> getAllDimensionItems()
    {
        List<DimensionalItemObject> items = new ArrayList<>();
        
        for ( DimensionalObject dim : ListUtils.union( dimensions, filters ) )
        {
            items.addAll( dim.getItems() );
        }
        
        return items;
    }
    
    /**
     * Indicates whether this query has any partitions.
     */
    public boolean hasPartitions()
    {
        return partitions != null && partitions.hasAny();
    }
    
    /**
     * Indicates whether this query has a data period type.
     */
    public boolean hasDataPeriodType()
    {
        return dataPeriodType != null;
    }

    /**
     * Indicates whether this query has a start and end date.
     */
    public boolean hasStartEndDate()
    {
        return startDate != null && endDate != null;
    }

    /**
     * Indicates whether this object has a program.
     */
    public boolean hasProgram()
    {
        return program != null;
    }

    /**
     * Indicates whether this query has a program stage.
     */
    public boolean hasProgramStage()
    {
        return programStage != null;
    }

    /**
     * Indicates whether this query has any measure criteria defined.
     */
    public boolean hasMeasureCriteria()
    {
        return measureCriteria != null && !measureCriteria.isEmpty();
    }
    
    /**
     * Indicates whether this query has any pre-aggregate measure criteria defined.
     */
    public boolean hasPreAggregateMeasureCriteria()
    {
        return preAggregateMeasureCriteria != null && !preAggregateMeasureCriteria.isEmpty();
    }
    
    /**
     * Indicates whether the given processing hint exists.
     */
    public boolean hasProcessingHint( ProcessingHint hint )
    {
        return this.processingHints.contains( hint );
    }
    
    /**
     * Indicates whether this query has a single indicator specified as dimension
     * option for the data dimension.
     */
    public boolean hasSingleIndicatorAsDataFilter()
    {
        return getFilterIndicators().size() == 1 && getFilterOptions( DATA_X_DIM_ID ).size() == 1;
    }

    /**
     * Indicates whether this query has a single reporting rate specified as dimension
     * option for the data dimension.
     */
    public boolean hasSingleReportingRateAsDataFilter()
    {
        return getFilterReportingRates().size() == 1 && getFilterOptions( DATA_X_DIM_ID ).size() == 1;
    }
        
    /**
     * Indicates whether this query has a current user specified.
     */
    public boolean hasCurrentUser()
    {
        return currentUser != null;
    }
    
    // -------------------------------------------------------------------------
    // Supportive protected methods
    // -------------------------------------------------------------------------

    /**
     * Removes the dimension or filter with the given identifier.
     */
    protected DataQueryParams removeDimensionOrFilter( String dimension )
    {
        removeDimension( dimension );
        removeFilter( dimension );
        
        return this;
    }

    /**
     * Sets the given options for the given dimension. If the dimension exists, 
     * replaces the dimension items with the given items. If not, creates a new 
     * dimension with the given items.
     */
    protected DataQueryParams setDimensionOptions( String dimension, DimensionType type, String dimensionName, List<DimensionalItemObject> options )
    {
        int index = dimensions.indexOf( new BaseDimensionalObject( dimension ) );
        
        if ( index != -1 )
        {
            dimensions.set( index, new BaseDimensionalObject( dimension, type, dimensionName, null, options ) );
        }
        else
        {
            dimensions.add( new BaseDimensionalObject( dimension, type, dimensionName, null, options ) );
        }
        
        return this;
    }
    
    /**
     * Adds the given dimension to the dimensions of this query. The dimensions will 
     * be ordered according to the order property value of the {@link DimensionType}
     * of the dimension.
     */
    protected void addDimension( DimensionalObject dimension )
    {
        dimensions.add( dimension );
        
        Collections.sort( dimensions, ( o1, o2 ) -> o1.getDimensionType().getOrder() - o2.getDimensionType().getOrder() );
    }
    
    /**
     * Adds the given filter to the filters of this query.
     */
    protected void addFilter( DimensionalObject filter )
    {
        filters.add( filter );
    }

    // -------------------------------------------------------------------------
    // Supportive private methods
    // -------------------------------------------------------------------------

    /**
     * Replaces the periods of this query with the corresponding data periods.
     * Sets the period type to the data period type. This method is relevant only 
     * when then the data period type has lower frequency than the aggregation 
     * period type. This is valid because disaggregation is allowed for data
     * with average aggregation operator.
     */
    private void replaceAggregationPeriodsWithDataPeriods( ListMap<DimensionalItemObject, DimensionalItemObject> dataPeriodAggregationPeriodMap )
    {        
        this.periodType = this.dataPeriodType.getName();
        
        if ( !getPeriods().isEmpty() ) // Period is dimension
        {
            setDimensionOptions( PERIOD_DIM_ID, DimensionType.PERIOD, dataPeriodType.getName().toLowerCase(), new ArrayList<>( dataPeriodAggregationPeriodMap.keySet() ) );
        }
        else // Period is filter
        {
            setFilterOptions( PERIOD_DIM_ID, DimensionType.PERIOD, dataPeriodType.getName().toLowerCase(), new ArrayList<>( dataPeriodAggregationPeriodMap.keySet() ) );
        }
    }
    
    /**
     * Removes the dimension with the given identifier.
     */
    private DataQueryParams removeDimension( String dimension )
    {
        this.dimensions.remove( new BaseDimensionalObject( dimension ) );
        
        return this;
    }

    /**
     * Removes the filter with the given identifier.
     */
    private DataQueryParams removeFilter( String filter )
    {
        this.filters.remove( new BaseDimensionalObject( filter ) );
        
        return this;
    }

    /**
     * Sets the items for the given dimension, if the dimension exists.
     */
    private DataQueryParams setDimensionOptions( String dimension, List<DimensionalItemObject> options )
    {
        BaseDimensionalObject dim = (BaseDimensionalObject) getDimension( dimension );
        
        if ( dim != null )
        {
            dim.setItems( options );
        }
        
        return this;
    }
    
    /**
     * Sets the options for the given filter.
     */
    private DataQueryParams setFilterOptions( String filter, DimensionType type, String dimensionName, List<DimensionalItemObject> options )
    {
        int index = filters.indexOf( new BaseDimensionalObject( filter ) );
        
        if ( index != -1 )
        {
            filters.set( index, new BaseDimensionalObject( filter, type, dimensionName, null, options ) );
        }
        else
        {
            filters.add( new BaseDimensionalObject( filter, type, dimensionName, null, options ) );
        }
        
        return this;
    }
    
    /**
     * Removes all dimensions which are not of the given type from dimensions
     * and filters.
     */
    private DataQueryParams pruneToDimensionType( DimensionType type )
    {
        Iterator<DimensionalObject> dimensionIter = dimensions.iterator();

        while ( dimensionIter.hasNext() )
        {
            if ( !dimensionIter.next().getDimensionType().equals( type ) )
            {
                dimensionIter.remove();
            }
        }
        
        Iterator<DimensionalObject> filterIter = filters.iterator();
        
        while ( filterIter.hasNext() )
        {
            if ( !filterIter.next().getDimensionType().equals( type ) )
            {
                filterIter.remove();
            }
        }
        
        return this;
    }    

    /**
     * Adds the given dimensions to the dimensions of this query. If the dimension
     * is a data dimension it will be added to the beginning of the list of dimensions.
     */
    private void addDimensions( List<DimensionalObject> dimensions )
    {
        for ( DimensionalObject dim : dimensions )
        {
            addDimension( dim );
        }
    }

    /**
     * Adds the given filters to the filters of this query.
     */
    private void addFilters( List<DimensionalObject> filters )
    {
        for ( DimensionalObject filter : filters )
        {
            addFilter( filter );
        }
    }
    
    /**
     * Returns a list of dimension identifiers for all dimensions.
     */
    private List<String> getDimensionIdentifiersAsList()
    {
        List<String> list = new ArrayList<>();
        
        for ( DimensionalObject dimension : dimensions )
        {
            list.add( dimension.getDimension() );
        }
        
        return list;
    }

    /**
     * Retains only dimensions of the given data dimension item type.
     */
    private DataQueryParams retainDataDimension( DataDimensionItemType itemType )
    {
        DimensionalObject dimension = getDimensionOrFilter( DATA_X_DIM_ID );
        
        List<DimensionalItemObject> items = AnalyticsUtils.getByDataDimensionItemType( itemType, dimension.getItems() );
        
        dimension.getItems().clear();
        dimension.getItems().addAll( items );
        
        return this;
    }
    
    /**
     * Retains only dimensions of type reporting rates and the given reporting
     * rate metric.
     * 
     * @param metric the reporting rate metric.
     */
    private DataQueryParams retainDataDimensionReportingRates( ReportingRateMetric metric )
    {
        DimensionalObject dimension = getDimensionOrFilter( DATA_X_DIM_ID );
        
        List<ReportingRate> items = DimensionalObjectUtils.asTypedList( 
            AnalyticsUtils.getByDataDimensionItemType( DataDimensionItemType.REPORTING_RATE, dimension.getItems() ) );
        
        items = items.stream().filter( r -> metric == r.getMetric() ).collect( Collectors.toList() );
        
        dimension.getItems().clear();
        dimension.getItems().addAll( items );
        
        return this;
    }
    
    /**
     * Retains only dimensions of the given data dimension item types.
     * 
     * @param itemTypes the array of data dimension item types.
     */
    private DataQueryParams retainDataDimensions( DataDimensionItemType... itemTypes )
    {
        DimensionalObject dimension = getDimensionOrFilter( DATA_X_DIM_ID );
        
        List<DimensionalItemObject> items = new ArrayList<>();
        
        for ( DataDimensionItemType itemType : itemTypes )
        {
            items.addAll( AnalyticsUtils.getByDataDimensionItemType( itemType, dimension.getItems() ) );
        }

        dimension.getItems().clear();
        dimension.getItems().addAll( items );
        
        return this;
    }

    /**
     * Sets the given list of data dimension options. Replaces existing options
     * of the given data dimension type.
     * 
     * @param itemType the data dimension type, or all types if null.
     * @param options the data dimension options.
     */
    private void setDataDimensionOptions( @Nullable DataDimensionItemType itemType, List<? extends DimensionalItemObject> options )
    {
        List<DimensionalItemObject> existing = getDimensionOptions( DATA_X_DIM_ID );
        
        if ( itemType != null )
        {
            existing = AnalyticsUtils.getByDataDimensionItemType( itemType, existing );
        }
        
        DimensionalObject dimension = getDimension( DATA_X_DIM_ID );
        
        if ( dimension == null )
        {
            dimension = new BaseDimensionalObject( DATA_X_DIM_ID, DimensionType.DATA_X, null, DISPLAY_NAME_DATA_X, options );
            addDimension( dimension );
        }
        else
        {        
            dimension.getItems().removeAll( existing );
            dimension.getItems().addAll( options );
        }
    }
    
    // -------------------------------------------------------------------------
    // Static methods
    // -------------------------------------------------------------------------

    /**
     * Creates a mapping of permutation keys and mappings of data element operands
     * and values based on the given mapping of dimension option keys and 
     * aggregated values. The data element dimension will be at index 0.
     * 
     * @param aggregatedDataMap the aggregated data map.
     * @return a mapping of permutation keys and mappings of data element operands
     *         and values.
     */
    public static MapMap<String, DimensionalItemObject, Double> getPermutationDimensionalItemValueMap( Map<String, Double> aggregatedDataMap )
    {
        MapMap<String, DimensionalItemObject, Double> permutationMap = new MapMap<>();
        
        for ( String key : aggregatedDataMap.keySet() )
        {
            List<String> keys = Lists.newArrayList( key.split( DIMENSION_SEP ) );
            
            String dimItem = keys.get( DX_INDEX );
                        
            keys.remove( DX_INDEX );
            
            BaseDimensionalItemObject dimItemObject = new BaseDimensionalItemObject( dimItem );
            
            String permKey = StringUtils.join( keys, DIMENSION_SEP );
            
            Double value = aggregatedDataMap.get( key );
            
            permutationMap.putEntry( permKey, dimItemObject, value );            
        }
        
        return permutationMap;
    }
    
    /**
     * Returns a mapping of permutations keys (org unit id or null) and mappings
     * of org unit group and counts, based on the given mapping of dimension option
     * keys and counts.
     */
    public static Map<String, Map<String, Integer>> getPermutationOrgUnitGroupCountMap( Map<String, Double> orgUnitCountMap )
    {
        MapMap<String, String, Integer> countMap = new MapMap<>();
        
        for ( String key : orgUnitCountMap.keySet() )
        {
            List<String> keys = Lists.newArrayList( key.split( DIMENSION_SEP ) );
            
            // Org unit group always at last index, org unit potentially at first
            
            int ougInx = keys.size() - 1;
            
            String oug = keys.get( ougInx );
            
            ListUtils.removeAll( keys, ougInx );

            String permKey = StringUtils.trimToNull( StringUtils.join( keys, DIMENSION_SEP ) );
            
            Integer count = orgUnitCountMap.get( key ).intValue();
            
            countMap.putEntry( permKey, oug, count );
        }
        
        return countMap;
    }

    /**
     * Retrieves the measure criteria from the given string. Criteria are separated
     * by the option separator, while the criterion filter and value are separated
     * with the dimension name separator.
     */
    public static Map<MeasureFilter, Double> getMeasureCriteriaFromParam( String param )
    {
        if ( param == null )
        {
            return null;
        }

        Map<MeasureFilter, Double> map = new HashMap<>();

        String[] criteria = param.split( DimensionalObject.OPTION_SEP );

        for ( String c : criteria )
        {
            String[] criterion = c.split( DimensionalObject.DIMENSION_NAME_SEP );

            if ( criterion != null && criterion.length == 2 && MathUtils.isNumeric( criterion[1] ) )
            {
                MeasureFilter filter = MeasureFilter.valueOf( criterion[0] );
                Double value = Double.valueOf( criterion[1] );
                map.put( filter, value );
            }
        }

        return map;
    }


    // -------------------------------------------------------------------------
    // hashCode, equals and toString
    // -------------------------------------------------------------------------

    @Override
    public int hashCode()
    {
        final int prime = 31;
        int result = 1;
        result = prime * result + ( ( dimensions == null ) ? 0 : dimensions.hashCode() );
        result = prime * result + ( ( filters == null ) ? 0 : filters.hashCode() );
        return result;
    }

    @Override
    public boolean equals( Object object )
    {
        if ( this == object )
        {
            return true;
        }
        
        if ( object == null )
        {
            return false;
        }
        
        if ( getClass() != object.getClass() )
        {
            return false;
        }
        
        DataQueryParams other = (DataQueryParams) object;
        
        if ( dimensions == null )
        {
            if ( other.dimensions != null )
            {
                return false;
            }
        }
        else if ( !dimensions.equals( other.dimensions ) )
        {
            return false;
        }
        
        if ( filters == null )
        {
            if ( other.filters != null )
            {
                return false;
            }
        }
        else if ( !filters.equals( other.filters ) )
        {
            return false;
        }
        
        return true;
    }

    @Override
    public String toString()
    {
        return MoreObjects.toStringHelper( this )
            .add( "Dimensions", dimensions )
            .add( "Filters", filters )
            .add( "Aggregation type", aggregationType )
            .add( "Measure criteria", measureCriteria )
            .add( "Output format", outputFormat )
            .add( "API version", apiVersion )
            .toString();
    }
    
    // -------------------------------------------------------------------------
    // Get and set methods for serialized properties
    // -------------------------------------------------------------------------

    public List<DimensionalObject> getDimensions()
    {
        return ImmutableList.copyOf( dimensions );
    }

    public List<DimensionalObject> getFilters()
    {
        return ImmutableList.copyOf( filters );
    }

    public AnalyticsAggregationType getAggregationType()
    {
        return aggregationType;
    }

    public Map<MeasureFilter, Double> getMeasureCriteria()
    {
        return measureCriteria;
    }

    public Map<MeasureFilter, Double> getPreAggregateMeasureCriteria()
    {
        return preAggregateMeasureCriteria;
    }

    public boolean isSkipMeta()
    {
        return skipMeta;
    }

    public boolean isSkipData()
    {
        return skipData;
    }

    public boolean isSkipHeaders()
    {
        return skipHeaders;
    }

    public boolean isSkipRounding()
    {
        return skipRounding;
    }

    public boolean isCompletedOnly()
    {
        return completedOnly;
    }
    
    public boolean isHierarchyMeta()
    {
        return hierarchyMeta;
    }

    public boolean isIgnoreLimit()
    {
        return ignoreLimit;
    }

    public boolean isHideEmptyRows()
    {
        return hideEmptyRows;
    }

    public boolean isHideEmptyColumns()
    {
        return hideEmptyColumns;
    }

    public boolean isShowHierarchy()
    {
        return showHierarchy;
    }
    
    public boolean isIncludeNumDen()
    {
        return includeNumDen;
    }

    public DisplayProperty getDisplayProperty()
    {
        return displayProperty;
    }

    public IdScheme getOutputIdScheme()
    {
        return outputIdScheme;
    }

    public OutputFormat getOutputFormat()
    {
        return outputFormat;
    }
    
    public boolean isDuplicatesOnly()
    {
        return duplicatesOnly;
    }

    public String getApprovalLevel()
    {
        return approvalLevel;
    }

    public Date getStartDate()
    {
        return startDate;
    }

    public Date getEndDate()
    {
        return endDate;
    }

    public DhisApiVersion getApiVersion()
    {
        return apiVersion;
    }
    
    public Program getProgram()
    {
        return program;
    }

    public ProgramStage getProgramStage()
    {
        return programStage;
    }

    public void setOutputIdScheme( IdScheme outputIdScheme )
    {
        this.outputIdScheme = outputIdScheme;
    }

    // -------------------------------------------------------------------------
    // Get and set methods for transient properties
    // -------------------------------------------------------------------------

    public User getCurrentUser()
    {
        return currentUser;
    }

    public Partitions getPartitions()
    {
        return partitions;
    }

    public void setPartitions( Partitions partitions )
    {
        this.partitions = partitions;
    }
    
    public String getTableName()
    {
        return tableName;
    }

    public DataType getDataType()
    {
        return dataType;
    }

    public String getPeriodType()
    {
        return periodType;
    }

    public PeriodType getDataPeriodType()
    {
        return dataPeriodType;
    }

    public boolean isSkipPartitioning()
    {
        return skipPartitioning;
    }

    public boolean isTimely()
    {
        return timely;
    }

    public boolean isRestrictByOrgUnitOpeningClosedDate()
    {
        return restrictByOrgUnitOpeningClosedDate;
    }

    public boolean isRestrictByCategoryOptionStartEndDate()
    {
        return restrictByCategoryOptionStartEndDate;
    }

    public Map<OrganisationUnit, Integer> getDataApprovalLevels()
    {
        return dataApprovalLevels;
    }

    public void setDataApprovalLevels( Map<OrganisationUnit, Integer> dataApprovalLevels )
    {
        this.dataApprovalLevels = dataApprovalLevels;
    }

    // -------------------------------------------------------------------------
    // Get helpers for dimensions and filters
    // -------------------------------------------------------------------------

    /**
     * Returns all data dimension items part of a dimension or filter.
     */
    public List<DimensionalItemObject> getAllDataDimensionItems()
    {
        return ImmutableList.copyOf( ListUtils.union( getDimensionOptions( DATA_X_DIM_ID ), getFilterOptions( DATA_X_DIM_ID ) ) );
    }
    
    /**
     * Returns all indicators part of a dimension or filter.
     */
    public List<DimensionalItemObject> getAllIndicatfors()
    {
        return ImmutableList.copyOf( ListUtils.union( getIndicators(), getFilterIndicators() ) );
    }

    /**
     * Returns all data elements part of a dimension or filter.
     */
    public List<DimensionalItemObject> getAllDataElements()
    {
        return ImmutableList.copyOf( ListUtils.union( getDataElements(), getFilterDataElements() ) );
    }

    /**
     * Returns all reporting rates part of a dimension or filter.
     */
    public List<DimensionalItemObject> getAllReportingRates()
    {
        return ImmutableList.copyOf( ListUtils.union( getReportingRates(), getFilterReportingRates() ) );
    }

    /**
     * Returns all program attributes part of a dimension or filter.
     */
    public List<DimensionalItemObject> getAllProgramAttributes()
    {
        return ImmutableList.copyOf( ListUtils.union( getProgramAttributes(), getFilterProgramAttributes() ) );
    }

    /**
     * Returns all program data elements part of a dimension or filter.
     */
    public List<DimensionalItemObject> getAllProgramDataElements()
    {
        return ImmutableList.copyOf( ListUtils.union( getProgramDataElements(), getFilterProgramDataElements() ) );
    }

    /**
     * Returns all program attributes part of a dimension or filter.
     */
    public List<DimensionalItemObject> getAllProgramDataElementsAndAttributes()
    {
        return ListUtils.union( getAllProgramAttributes(), getAllProgramDataElements() );
    }

    /**
     * Returns all validation results part of a dimension or filter.
     */
    public List<DimensionalItemObject> getAllValidationResults()
    {
        return ImmutableList.copyOf( ListUtils.union( getValidationResults(), getFilterValidationResults() ) );
    }
    
    /**
     * Returns all periods part of a dimension or filter.
     */
    public List<DimensionalItemObject> getAllPeriods()
    {
        return ImmutableList.copyOf( ListUtils.union( getPeriods(), getFilterPeriods() ) );
    }

    // -------------------------------------------------------------------------
    // Get helpers for dimensions
    // -------------------------------------------------------------------------
    
    /**
     * Returns all indicators part of the data dimension.
     */
    public List<DimensionalItemObject> getIndicators()
    {
        return ImmutableList.copyOf( AnalyticsUtils.getByDataDimensionItemType( DataDimensionItemType.INDICATOR, getDimensionOptions( DATA_X_DIM_ID ) ) );
    }

    /**
     * Returns all data elements part of the data dimension.
     */
    public List<DimensionalItemObject> getDataElements()
    {
        return ImmutableList.copyOf( AnalyticsUtils.getByDataDimensionItemType( DataDimensionItemType.DATA_ELEMENT, getDimensionOptions( DATA_X_DIM_ID ) ) );
    }

    /**
     * Returns all data element operands part of the data dimension.
     */
    public List<DimensionalItemObject> getDataElementOperands()
    {
        return ImmutableList.copyOf( AnalyticsUtils.getByDataDimensionItemType( DataDimensionItemType.DATA_ELEMENT_OPERAND, getDimensionOptions( DATA_X_DIM_ID ) ) );
    }

    /**
     * Returns all reporting rates part of the data dimension.
     */
    public List<DimensionalItemObject> getReportingRates()
    {
        return ImmutableList.copyOf( AnalyticsUtils.getByDataDimensionItemType( DataDimensionItemType.REPORTING_RATE, getDimensionOptions( DATA_X_DIM_ID ) ) );
    }

    /**
     * Returns all program indicators part of the data dimension.
     */
    public List<DimensionalItemObject> getProgramIndicators()
    {
        return ImmutableList.copyOf( AnalyticsUtils.getByDataDimensionItemType( DataDimensionItemType.PROGRAM_INDICATOR, getDimensionOptions( DATA_X_DIM_ID ) ) );
    }

    /**
     * Returns all program data elements part of the data dimension.
     */
    public List<DimensionalItemObject> getProgramDataElements()
    {
        return ImmutableList.copyOf( AnalyticsUtils.getByDataDimensionItemType( DataDimensionItemType.PROGRAM_DATA_ELEMENT, getDimensionOptions( DATA_X_DIM_ID ) ) );
    }

    /**
     * Returns all indicators part of the data dimension.
     */
    public List<DimensionalItemObject> getProgramAttributes()
    {
        return ImmutableList.copyOf( AnalyticsUtils.getByDataDimensionItemType( DataDimensionItemType.PROGRAM_ATTRIBUTE, getDimensionOptions( DATA_X_DIM_ID ) ) );
    }

    /**
     * Returns all periods part of the period dimension.
     */
    public List<DimensionalItemObject> getPeriods()
    {
        return ImmutableList.copyOf( getDimensionOptions( PERIOD_DIM_ID ) );
    }

    /**
     * Returns all organisation units part of the organisation unit dimension.
     */
    public List<DimensionalItemObject> getOrganisationUnits()
    {
        return ImmutableList.copyOf( getDimensionOptions( ORGUNIT_DIM_ID ) );
    }

    /**
     * Returns all data element group sets specified as dimensions.
     */
    public List<DimensionalObject> getDataElementGroupSets()
    {
        return ListUtils.union( dimensions, filters ).stream().
            filter( d -> DimensionType.DATA_ELEMENT_GROUP_SET.equals( d.getDimensionType() ) ).collect( Collectors.toList() );
    }

    /**
     * Returns all program data elements part of the data dimension.
     */
    public List<DimensionalItemObject> getValidationResults()
    {
        return ImmutableList.copyOf( AnalyticsUtils.getByDataDimensionItemType( DataDimensionItemType.VALIDATION_RULE, getDimensionOptions( DATA_X_DIM_ID ) ) );
    }
            
    // -------------------------------------------------------------------------
    // Get helpers for filters
    // -------------------------------------------------------------------------
    
    /**
     * Returns all indicators part of the data filter.
     */
    public List<DimensionalItemObject> getFilterIndicators()
    {
        return ImmutableList.copyOf( AnalyticsUtils.getByDataDimensionItemType( DataDimensionItemType.INDICATOR, getFilterOptions( DATA_X_DIM_ID ) ) );
    }

    /**
     * Returns all data elements part of the data filter.
     */
    public List<DimensionalItemObject> getFilterDataElements()
    {
        return ImmutableList.copyOf( AnalyticsUtils.getByDataDimensionItemType( DataDimensionItemType.DATA_ELEMENT, getFilterOptions( DATA_X_DIM_ID ) ) );
    }

    /**
     * Returns all reporting rates part of the data filter.
     */
    public List<DimensionalItemObject> getFilterReportingRates()
    {
        return ImmutableList.copyOf( AnalyticsUtils.getByDataDimensionItemType( DataDimensionItemType.REPORTING_RATE, getFilterOptions( DATA_X_DIM_ID ) ) );
    }

    /**
     * Returns all program data elements part of the data filter.
     */
    public List<DimensionalItemObject> getFilterProgramDataElements()
    {
        return ImmutableList.copyOf( AnalyticsUtils.getByDataDimensionItemType( DataDimensionItemType.PROGRAM_DATA_ELEMENT, getFilterOptions( DATA_X_DIM_ID ) ) );
    }

    /**
     * Returns all program attributes part of the data filter.
     */
    public List<DimensionalItemObject> getFilterProgramAttributes()
    {
        return ImmutableList.copyOf( AnalyticsUtils.getByDataDimensionItemType( DataDimensionItemType.PROGRAM_ATTRIBUTE, getFilterOptions( DATA_X_DIM_ID ) ) );
    }

    /**
     * Returns all validation results part of the validation result filter.
     */
    public List<DimensionalItemObject> getFilterValidationResults()
    {
        return ImmutableList.copyOf( AnalyticsUtils.getByDataDimensionItemType( DataDimensionItemType.VALIDATION_RULE, getFilterOptions( DATA_X_DIM_ID ) ) );
    }

    /**
     * Returns all periods part of the period filter.
     */
    public List<DimensionalItemObject> getFilterPeriods()
    {
        return ImmutableList.copyOf( getFilterOptions( PERIOD_DIM_ID ) );
    }

    /**
     * Returns all organisation units part of the organisation unit filter.
     */
    public List<DimensionalItemObject> getFilterOrganisationUnits()
    {
        return ImmutableList.copyOf( getFilterOptions( ORGUNIT_DIM_ID ) );
    }

    // -------------------------------------------------------------------------
    // Builder of immutable instances
    // -------------------------------------------------------------------------

    /**
     * Builder for {@link DataQueryParams} instances.
     */
    public static class Builder
    {
        private DataQueryParams params;
        
        protected Builder()
        {
            this.params = new DataQueryParams();
        }
        
        protected Builder( DataQueryParams query )
        {
            this.params = query.instance();
        }
        
        public Builder addDimension( DimensionalObject dimension )
        {
            this.params.addDimension( dimension );
            return this;
        }
        
        public Builder addDimensions( List<DimensionalObject> dimensions )
        {
            this.params.addDimensions( dimensions );
            return this;
        }

        public Builder replaceDimension( DimensionalObject dimension )
        {
            this.params.removeDimension( dimension.getDimension() );
            this.params.addDimension( dimension );
            return this;
        }

        public Builder withDimensions( List<DimensionalObject> dimensions )
        {
            this.params.dimensions = dimensions;
            return this;
        }
        
        public Builder withDimensionOptions( String dimension, List<DimensionalItemObject> options )
        {
            this.params.setDimensionOptions( dimension, options );
            return this;
        }

        public Builder removeDimension( String dimension )
        {
            this.params.dimensions.remove( new BaseDimensionalObject( dimension ) );
            return this;
        }

        public Builder removeDimensionOrFilter( String dimension )
        {
            this.params.dimensions.remove( new BaseDimensionalObject( dimension ) );
            this.params.filters.remove( new BaseDimensionalObject( dimension ) );            
            return this;
        }
        
        public Builder addOrSetDimensionOptions( String dimension, DimensionType type, String dimensionName, List<DimensionalItemObject> options )
        {
            this.params.setDimensionOptions( dimension, type, dimensionName, options );
            return this;
        }
                
        public Builder retainDataDimension( DataDimensionItemType itemType )
        {
            this.params.retainDataDimension( itemType );
            return this;
        }
        
        public Builder retainDataDimensions( DataDimensionItemType... itemTypes )
        {
            this.params.retainDataDimensions( itemTypes );
            return this;
        }
        
        public Builder retainDataDimensionReportingRates( ReportingRateMetric metric )
        {
            this.params.retainDataDimensionReportingRates( metric );
            return this;
        }

        public Builder pruneToDimensionType( DimensionType type )
        {
            this.params.pruneToDimensionType( type );
            return this;
        }
        
        public Builder withDataDimensionItems( List<? extends DimensionalItemObject> dataDimensionItems )
        {
            this.params.setDataDimensionOptions( null, dataDimensionItems );
            return this;
        }

        public Builder withIndicators( List<? extends DimensionalItemObject> indicators )
        {
            this.params.setDataDimensionOptions( DataDimensionItemType.INDICATOR, indicators );
            return this;
        }
        
        public Builder withDataElements( List<? extends DimensionalItemObject> dataElements )
        {
            this.params.setDataDimensionOptions( DataDimensionItemType.DATA_ELEMENT, dataElements );
            return this;
        }

        public Builder withReportingRates( List<? extends DimensionalItemObject> reportingRates )
        {
            this.params.setDataDimensionOptions( DataDimensionItemType.REPORTING_RATE, reportingRates );
            return this;
        }

        public Builder withProgramDataElements( List<? extends DimensionalItemObject> programDataElements )
        {
            this.params.setDataDimensionOptions( DataDimensionItemType.PROGRAM_DATA_ELEMENT, programDataElements );
            return this;
        }

        public Builder withProgramAttributes( List<? extends DimensionalItemObject> programAttributes )
        {
            this.params.setDataDimensionOptions( DataDimensionItemType.PROGRAM_ATTRIBUTE, programAttributes );
            return this;
        }
        
        public Builder withCategoryOptionCombos( List<? extends DimensionalItemObject> categoryOptionCombos )
        {
            this.params.setDimensionOptions( CATEGORYOPTIONCOMBO_DIM_ID, DimensionType.CATEGORY_OPTION_COMBO, null, asList( categoryOptionCombos ) );
            return this;
        }
        
        public Builder withAttributeOptionCombos( List<? extends DimensionalItemObject> attributeOptionCombos )
        {
            this.params.setDimensionOptions( ATTRIBUTEOPTIONCOMBO_DIM_ID, DimensionType.ATTRIBUTE_OPTION_COMBO, null, asList( attributeOptionCombos ) );
            return this;
        }
        
        public Builder withCategory( DataElementCategory category )
        {
            this.params.setDimensionOptions( category.getUid(), DimensionType.CATEGORY, null, new ArrayList<>( category.getItems() ) );
            return this;
        }
        
        public Builder withPeriods( List<? extends DimensionalItemObject> periods )
        {
            this.params.setDimensionOptions( PERIOD_DIM_ID, DimensionType.PERIOD, null, asList( periods ) );
            return this;
        }
        
        public Builder withPeriod( DimensionalItemObject period )
        {
            this.withPeriods( getList( period ) );
            return this;
        }

        public Builder withOrganisationUnits( List<? extends DimensionalItemObject> organisationUnits )
        {
            this.params.setDimensionOptions( ORGUNIT_DIM_ID, DimensionType.ORGANISATION_UNIT, null, asList( organisationUnits ) );
            return this;
        }
        
        public Builder withOrganisationUnit( DimensionalItemObject organisationUnit )
        {
            this.withOrganisationUnits( getList( organisationUnit ) );
            return this;
        }

        public Builder withValidationRules( List<? extends DimensionalItemObject> validationRules )
        {
            this.params.setDataDimensionOptions( DataDimensionItemType.VALIDATION_RULE, validationRules );
            return this;
        }
        
        public Builder addFilter( DimensionalObject filter )
        {
            this.params.addFilter( filter );
            return this;
        }
        
        public Builder addFilters( List<DimensionalObject> filters )
        {
            this.params.addFilters( filters );
            return this;
        }

        public Builder withFilters( List<DimensionalObject> filters )
        {
            this.params.filters = filters;
            return this;
        }

        public Builder removeFilter( String filter )
        {
            this.params.filters.remove( new BaseDimensionalObject( filter ) );
            return this;
        }
        
        public Builder withFilterPeriods( List<? extends DimensionalItemObject> periods )
        {
            this.params.setFilterOptions( PERIOD_DIM_ID, DimensionType.PERIOD, null, asList( periods ) );
            return this;
        }
        
        public Builder withFilterOrganisationUnits( List<? extends DimensionalItemObject> organisationUnits )
        {
            this.params.setFilterOptions( ORGUNIT_DIM_ID, DimensionType.ORGANISATION_UNIT, null, asList( organisationUnits ) );
            return this;
        }

        public Builder withMeasureCriteria( Map<MeasureFilter, Double> measureCriteria )
        {
            this.params.measureCriteria = measureCriteria;
            return this;
        }

        public Builder withPreAggregationMeasureCriteria( Map<MeasureFilter, Double> preAggregationMeasureCriteria )
        {
            this.params.preAggregateMeasureCriteria = preAggregationMeasureCriteria;
            return this;
        }
        
        public Builder withAggregationType( AnalyticsAggregationType aggregationType )
        {
            this.params.aggregationType = aggregationType;
            return this;
        }
        
        public Builder withSkipMeta( boolean skipMeta )
        {
            this.params.skipMeta = skipMeta;
            return this;
        }

        public Builder withSkipData( boolean skipData )
        {
            this.params.skipData = skipData;
            return this;
        }
        
        public Builder withSkipHeaders( boolean skipHeaders )
        {
            this.params.skipHeaders = skipHeaders;
            return this;
        }

        public Builder withSkipRounding( boolean skipRounding )
        {
            this.params.skipRounding = skipRounding;
            return this;
        }

        public Builder withCompletedOnly( boolean completedOnly )
        {
            this.params.completedOnly = completedOnly;
            return this;
        }

        public Builder withIgnoreLimit( boolean ignoreLimit )
        {
            this.params.ignoreLimit = ignoreLimit;
            return this;
        }

        public Builder withHierarchyMeta( boolean hierarchyMeta )
        {
            this.params.hierarchyMeta = hierarchyMeta;
            return this;
        }
        
        public Builder withHideEmptyRows( boolean hideEmptyRows )
        {
            this.params.hideEmptyRows = hideEmptyRows;
            return this;
        }
        
        public Builder withHideEmptyColumns( boolean hideEmptyColumns )
        {
            this.params.hideEmptyColumns = hideEmptyColumns;
            return this;
        }

        public Builder withShowHierarchy( boolean showHierarchy )
        {
            this.params.showHierarchy = showHierarchy;
            return this;
        }
        
        public Builder withIncludeNumDen( boolean includeNumDen )
        {
            this.params.includeNumDen = includeNumDen;
            return this;
        }

        public Builder withDisplayProperty( DisplayProperty displayProperty )
        {
            this.params.displayProperty = displayProperty;
            return this;
        }

        public Builder withOutputIdScheme( IdScheme outputIdScheme )
        {
            this.params.outputIdScheme = outputIdScheme;
            return this;
        }
        
        public Builder withOutputFormat( OutputFormat outputFormat )
        {
            this.params.outputFormat = outputFormat;
            return this;
        }
        
        public Builder withDuplicatesOnly( boolean duplicatesOnly )
        {
            this.params.duplicatesOnly = duplicatesOnly;
            return this;
        }
        
        public Builder withApprovalLevel( String approvalLevel )
        {
            this.params.approvalLevel = approvalLevel;
            return this;
        }
        
        public Builder withDataApprovalLevels( Map<OrganisationUnit, Integer> dataApprovalLevels )
        {
            this.params.dataApprovalLevels = dataApprovalLevels;
            return this;
        }
        
        public Builder withPeriodType( String periodType )
        {
            this.params.periodType = periodType;
            return this;
        }

        public Builder withDataPeriodType( PeriodType dataPeriodType )
        {
            this.params.dataPeriodType = dataPeriodType;
            return this;
        }
        
        public Builder withSkipPartitioning( boolean skipPartitioning )
        {
            this.params.skipPartitioning = skipPartitioning;
            return this;
        }
        
        public Builder withTimely( boolean timely )
        {
            this.params.timely = timely;
            return this;
        }
        
        public Builder withRestrictByOrgUnitOpeningClosedDate( boolean restrictByOrgUnitOpeningClosedDate )
        {
            this.params.restrictByOrgUnitOpeningClosedDate = restrictByOrgUnitOpeningClosedDate;
            return this;
        }
        
        public Builder withRestrictByCategoryOptionStartEndDate( boolean restrictByCategoryOptionStartEndDate )
        {
            this.params.restrictByCategoryOptionStartEndDate = restrictByCategoryOptionStartEndDate;
            return this;
        }
        
        public Builder ignoreDataApproval()
        {
            this.params.dataApprovalLevels = new HashMap<>();
            return this;
        }
        
        public Builder addProcessingHint( ProcessingHint hint )
        {
            this.params.processingHints.add( hint );
            return this;
        }
        
        public Builder withCurrentUser( User currentUser )
        {
            this.params.currentUser = currentUser;
            return this;
        }
        
        public Builder withPartitions( Partitions partitions )
        {
            this.params.partitions = partitions;
            return this;
        }
        
        public Builder withTableName( String tableName )
        {
            this.params.tableName = tableName;
            return this;
        }
        
        public Builder withDataType( DataType dataType )
        {
            this.params.dataType = dataType;
            return this;
        }
        
        public Builder withStartDate( Date startDate )
        {
            this.params.startDate = startDate;
            return this;
        }
        
        public Builder withEndDate( Date endDate )
        {
            this.params.endDate = endDate;
            return this;
        }
        
        public Builder withApiVersion( DhisApiVersion apiVersion )
        {
            this.params.apiVersion = apiVersion;
            return this;
        }
        
        public Builder withDataPeriodsForAggregationPeriods( ListMap<DimensionalItemObject, DimensionalItemObject> dataPeriodAggregationPeriodMap )
        {
            this.params.replaceAggregationPeriodsWithDataPeriods( dataPeriodAggregationPeriodMap );
            return this;
        }
        
        public DataQueryParams build()
        {
            return params;
        }
    }
}<|MERGE_RESOLUTION|>--- conflicted
+++ resolved
@@ -503,7 +503,6 @@
 
         if ( startDate != null && startDate.before( earliestStartDate ) )
         {
-            System.out.println( "1 " + earliestStartDate );
             earliestStartDate = startDate;
         }
         
@@ -512,11 +511,6 @@
             Period period = (Period) object;
 
             earliestStartDate = period.getStartDate().before( earliestStartDate ) ? period.getStartDate() : earliestStartDate;
-<<<<<<< HEAD
-
-            System.out.println( "2 " + earliestStartDate + " for period " + period );
-=======
->>>>>>> 00aba90d
         }
 
         return earliestStartDate;
