/*
 * Copyright (c) 2004-2022, University of Oslo
 * All rights reserved.
 *
 * Redistribution and use in source and binary forms, with or without
 * modification, are permitted provided that the following conditions are met:
 * Redistributions of source code must retain the above copyright notice, this
 * list of conditions and the following disclaimer.
 *
 * Redistributions in binary form must reproduce the above copyright notice,
 * this list of conditions and the following disclaimer in the documentation
 * and/or other materials provided with the distribution.
 * Neither the name of the HISP project nor the names of its contributors may
 * be used to endorse or promote products derived from this software without
 * specific prior written permission.
 *
 * THIS SOFTWARE IS PROVIDED BY THE COPYRIGHT HOLDERS AND CONTRIBUTORS "AS IS" AND
 * ANY EXPRESS OR IMPLIED WARRANTIES, INCLUDING, BUT NOT LIMITED TO, THE IMPLIED
 * WARRANTIES OF MERCHANTABILITY AND FITNESS FOR A PARTICULAR PURPOSE ARE
 * DISCLAIMED. IN NO EVENT SHALL THE COPYRIGHT OWNER OR CONTRIBUTORS BE LIABLE FOR
 * ANY DIRECT, INDIRECT, INCIDENTAL, SPECIAL, EXEMPLARY, OR CONSEQUENTIAL DAMAGES
 * (INCLUDING, BUT NOT LIMITED TO, PROCUREMENT OF SUBSTITUTE GOODS OR SERVICES;
 * LOSS OF USE, DATA, OR PROFITS; OR BUSINESS INTERRUPTION) HOWEVER CAUSED AND ON
 * ANY THEORY OF LIABILITY, WHETHER IN CONTRACT, STRICT LIABILITY, OR TORT
 * (INCLUDING NEGLIGENCE OR OTHERWISE) ARISING IN ANY WAY OUT OF THE USE OF THIS
 * SOFTWARE, EVEN IF ADVISED OF THE POSSIBILITY OF SUCH DAMAGE.
 */
package org.hisp.dhis.analytics.event.data.programindicator;

import static org.hisp.dhis.analytics.DataType.BOOLEAN;
import static org.hisp.dhis.analytics.DataType.NUMERIC;

import com.google.common.base.Strings;
import java.util.Date;
import java.util.Map;
import lombok.RequiredArgsConstructor;
import org.hisp.dhis.analytics.AggregationType;
import org.hisp.dhis.analytics.AnalyticsTableType;
import org.hisp.dhis.analytics.DataType;
import org.hisp.dhis.analytics.common.CteContext;
import org.hisp.dhis.analytics.common.ProgramIndicatorSubqueryBuilder;
import org.hisp.dhis.analytics.table.model.AnalyticsTable;
import org.hisp.dhis.commons.util.TextUtils;
import org.hisp.dhis.program.AnalyticsType;
import org.hisp.dhis.program.ProgramIndicator;
import org.hisp.dhis.program.ProgramIndicatorService;
import org.hisp.dhis.relationship.RelationshipType;
import org.hisp.dhis.setting.SystemSettingsService;
import org.springframework.stereotype.Component;

@Component
@RequiredArgsConstructor
public class DefaultProgramIndicatorSubqueryBuilder implements ProgramIndicatorSubqueryBuilder {
  private static final Map<AnalyticsType, AnalyticsTableType> ANALYTICS_TYPE_MAP =
      Map.of(
          AnalyticsType.EVENT, AnalyticsTableType.EVENT,
          AnalyticsType.ENROLLMENT, AnalyticsTableType.ENROLLMENT);

  private static final String SUBQUERY_TABLE_ALIAS = "subax";

  private final ProgramIndicatorService programIndicatorService;
  private final SystemSettingsService settingsService;

  @Override
  public String getAggregateClauseForProgramIndicator(
      ProgramIndicator pi, AnalyticsType outerSqlEntity, Date earliestStartDate, Date latestDate) {
    return getAggregateClauseForPIandRelationshipType(
        pi, null, outerSqlEntity, earliestStartDate, latestDate);
  }

  @Override
  public String getAggregateClauseForProgramIndicator(
      ProgramIndicator programIndicator,
      RelationshipType relationshipType,
      AnalyticsType outerSqlEntity,
      Date earliestStartDate,
      Date latestDate) {
    return getAggregateClauseForPIandRelationshipType(
        programIndicator, relationshipType, outerSqlEntity, earliestStartDate, latestDate);
  }

  @Override
  public void contributeCte(
      ProgramIndicator programIndicator,
      AnalyticsType outerSqlEntity,
      Date earliestStartDate,
      Date latestDate,
      CteContext cteContext) {
    contributeCte(
        programIndicator, null, outerSqlEntity, earliestStartDate, latestDate, cteContext);
  }

  @Override
  public void contributeCte(
      ProgramIndicator programIndicator,
      RelationshipType relationshipType,
      AnalyticsType outerSqlEntity,
      Date earliestStartDate,
      Date latestDate,
      CteContext cteContext) {

    // Define aggregation function
    String function =
        TextUtils.emptyIfEqual(
            programIndicator.getAggregationTypeFallback().getValue(),
            AggregationType.CUSTOM.getValue());

    String filter = "";
    if (programIndicator.hasFilter()) {

      String piResolvedSqlFilter =
          getProgramIndicatorSql(
                  programIndicator.getFilter(),
                  NUMERIC,
                  programIndicator,
                  earliestStartDate,
                  latestDate)
              // FIXME this is a bit of an hack
<<<<<<< HEAD
              .replace("subax\\.", "");
=======
              .replace("subax.", "");
>>>>>>> 68ea623b
      filter = "where " + piResolvedSqlFilter;
    }

    String piResolvedSql =
        getProgramIndicatorSql(
                programIndicator.getExpression(),
                NUMERIC,
                programIndicator,
                earliestStartDate,
                latestDate)
            // FIXME this is a bit of an hack
<<<<<<< HEAD
            .replace("subax\\.", "");
=======
            .replace("subax.", "");
>>>>>>> 68ea623b

    String cteSql =
        "select enrollment, %s(%s) as value from %s %s group by enrollment"
            .formatted(function, piResolvedSql, getTableName(programIndicator), filter);

    // Register the CTE and its column mapping
    cteContext.addProgramIndicatorCte(programIndicator, cteSql, requireCoalesce(function));
  }

  /**
   * Determine if the aggregation function requires a COALESCE function to handle NULL values.
   *
   * @param function the aggregation function
   * @return true if the function requires a COALESCE function, false otherwise
   */
  private boolean requireCoalesce(String function) {
    return switch (function.toLowerCase()) {
      // removed "avg" from list because it seems that it does not require COALESCE
      // even though it is an aggregation function
      case "count", "sum", "min", "max" -> true;
      default -> false;
    };
  }

  private String getTableName(ProgramIndicator programIndicator) {
    return "analytics_event_" + programIndicator.getProgram().getUid().toLowerCase();
  }

  /**
   * Generate a subquery based on the result of a Program Indicator and an (optional) Relationship
   * Type
   *
   * @param programIndicator the {@link ProgramIndicator}.
   * @param relationshipType the optional {@link RelationshipType} object
   * @param outerSqlEntity the {@link AnalyticsType} object representing the outer SQL context.
   * @param earliestStartDate reporting start date.
   * @param latestDate reporting end date.
   * @return a string containing a program indicator sub query.
   */
  private String getAggregateClauseForPIandRelationshipType(
      ProgramIndicator programIndicator,
      RelationshipType relationshipType,
      AnalyticsType outerSqlEntity,
      Date earliestStartDate,
      Date latestDate) {
    // Define aggregation function (avg, sum, ...) //
    String function =
        TextUtils.emptyIfEqual(
            programIndicator.getAggregationTypeFallback().getValue(),
            AggregationType.CUSTOM.getValue());

    // Get sql construct from Program indicator expression //
    String aggregateSql =
        getProgramIndicatorSql(
            programIndicator.getExpression(),
            NUMERIC,
            programIndicator,
            earliestStartDate,
            latestDate);

    // closes the function parenthesis ( avg( ... ) )
    aggregateSql += ")";

    // Determine Table name from FROM clause
    aggregateSql += getFrom(programIndicator);

    // Determine JOIN
    String where = getWhere(outerSqlEntity, programIndicator, relationshipType);

    aggregateSql += where;

    // Get WHERE condition from Program indicator filter
    if (!Strings.isNullOrEmpty(programIndicator.getFilter())) {
      aggregateSql +=
          (where.isBlank() ? " WHERE " : " AND ")
              + "("
              + getProgramIndicatorSql(
                  programIndicator.getFilter(),
                  BOOLEAN,
                  programIndicator,
                  earliestStartDate,
                  latestDate)
              + ")";
    }

    return "(SELECT " + function + " (" + aggregateSql + ")";
  }

  private String getFrom(ProgramIndicator pi) {
    AnalyticsTableType tableType = ANALYTICS_TYPE_MAP.get(pi.getAnalyticsType());
    return " FROM "
        + AnalyticsTable.getTableName(tableType, pi.getProgram())
        + " as "
        + SUBQUERY_TABLE_ALIAS;
  }

  /**
   * Determine the join after the WHERE condition. The rules are:
   *
   * <p>1) outer = event | inner = enrollment -> en = ax.enrollment (enrollment is the enrollment
   * linked to the inline event) 2) outer = enrollment | inner = event -> en = ax.enrollment 3)
   * outer = event | inner = event -> ev = ax.event (inner operate on same event as outer) 4) outer
   * = enrollment | inner = enrollment -> en = ax.enrollment (enrollment operates on the same
   * enrollment as outer) 5) if RelationshipType, call the RelationshipTypeJoinGenerator
   *
   * @param outerSqlEntity the outer {@link AnalyticsType}.
   * @param programIndicator the {@link ProgramIndicator}.
   * @param relationshipType the optional {@link RelationshipType}.
   * @return a SQL where clause.
   */
  private String getWhere(
      AnalyticsType outerSqlEntity,
      ProgramIndicator programIndicator,
      RelationshipType relationshipType) {
    String condition = "";
    if (relationshipType != null) {
      condition =
          RelationshipTypeJoinGenerator.generate(
              SUBQUERY_TABLE_ALIAS, relationshipType, programIndicator.getAnalyticsType());
    } else {
      if (AnalyticsType.ENROLLMENT == outerSqlEntity) {
        condition = useExperimentalAnalyticsQueryEngine() ? "" : "enrollment = ax.enrollment";
      } else {
        if (AnalyticsType.EVENT == programIndicator.getAnalyticsType()) {
          condition = useExperimentalAnalyticsQueryEngine() ? "" : "event = ax.event";
        }
      }
    }

    return !condition.isEmpty() ? " WHERE " + condition : "";
  }

  /**
   * Returns a program indicator SQL query.
   *
   * @param expression the program indicator expression.
   * @param dataType the {@link DataType}.
   * @param programIndicator the {@link ProgramIndicator}.
   * @param earliestStartDate the earliest start date.
   * @param latestDate the latest start date.
   * @return a program indicator SQL query.
   */
  private String getProgramIndicatorSql(
      String expression,
      DataType dataType,
      ProgramIndicator programIndicator,
      Date earliestStartDate,
      Date latestDate) {
    return this.programIndicatorService.getAnalyticsSql(
        expression,
        dataType,
        programIndicator,
        earliestStartDate,
        latestDate,
        SUBQUERY_TABLE_ALIAS);
  }

  protected boolean useExperimentalAnalyticsQueryEngine() {
    return this.settingsService.getCurrentSettings().getUseExperimentalAnalyticsQueryEngine();
  }
}<|MERGE_RESOLUTION|>--- conflicted
+++ resolved
@@ -116,11 +116,7 @@
                   earliestStartDate,
                   latestDate)
               // FIXME this is a bit of an hack
-<<<<<<< HEAD
-              .replace("subax\\.", "");
-=======
               .replace("subax.", "");
->>>>>>> 68ea623b
       filter = "where " + piResolvedSqlFilter;
     }
 
@@ -132,11 +128,7 @@
                 earliestStartDate,
                 latestDate)
             // FIXME this is a bit of an hack
-<<<<<<< HEAD
-            .replace("subax\\.", "");
-=======
             .replace("subax.", "");
->>>>>>> 68ea623b
 
     String cteSql =
         "select enrollment, %s(%s) as value from %s %s group by enrollment"
