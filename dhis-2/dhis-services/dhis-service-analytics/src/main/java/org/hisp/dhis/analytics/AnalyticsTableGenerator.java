package org.hisp.dhis.analytics;

/*
 * Copyright (c) 2004-2017, University of Oslo
 * All rights reserved.
 *
 * Redistribution and use in source and binary forms, with or without
 * modification, are permitted provided that the following conditions are met:
 * Redistributions of source code must retain the above copyright notice, this
 * list of conditions and the following disclaimer.
 *
 * Redistributions in binary form must reproduce the above copyright notice,
 * this list of conditions and the following disclaimer in the documentation
 * and/or other materials provided with the distribution.
 * Neither the name of the HISP project nor the names of its contributors may
 * be used to endorse or promote products derived from this software without
 * specific prior written permission.
 *
 * THIS SOFTWARE IS PROVIDED BY THE COPYRIGHT HOLDERS AND CONTRIBUTORS "AS IS" AND
 * ANY EXPRESS OR IMPLIED WARRANTIES, INCLUDING, BUT NOT LIMITED TO, THE IMPLIED
 * WARRANTIES OF MERCHANTABILITY AND FITNESS FOR A PARTICULAR PURPOSE ARE
 * DISCLAIMED. IN NO EVENT SHALL THE COPYRIGHT OWNER OR CONTRIBUTORS BE LIABLE FOR
 * ANY DIRECT, INDIRECT, INCIDENTAL, SPECIAL, EXEMPLARY, OR CONSEQUENTIAL DAMAGES
 * (INCLUDING, BUT NOT LIMITED TO, PROCUREMENT OF SUBSTITUTE GOODS OR SERVICES;
 * LOSS OF USE, DATA, OR PROFITS; OR BUSINESS INTERRUPTION) HOWEVER CAUSED AND ON
 * ANY THEORY OF LIABILITY, WHETHER IN CONTRACT, STRICT LIABILITY, OR TORT
 * (INCLUDING NEGLIGENCE OR OTHERWISE) ARISING IN ANY WAY OUT OF THE USE OF THIS
 * SOFTWARE, EVEN IF ADVISED OF THE POSSIBILITY OF SUCH DAMAGE.
 */

<<<<<<< HEAD
import org.hisp.dhis.analytics.table.AnalyticsTableType;
import org.hisp.dhis.scheduling.JobId;

=======
>>>>>>> 852daf94
import javax.annotation.Nullable;

import org.hisp.dhis.scheduling.TaskId;

/**
 * Interface responsible for generating analytics tables. Will look for and
 * invoke implementations of interface {@link AnalyticsTableService}.
 *
 * @author Lars Helge Overland
 */
public interface AnalyticsTableGenerator
{
    /**
     * Generates analytics tables.
     *
<<<<<<< HEAD
     * @param lastYears the number of years relative to now to include,
     *        can be null.
     * @param jobId the task identifier, can be null.
     * @param skipTableTypes indicates the types of analytics tables for
     *        which to skip generation.
     * @param skipResourceTables indicates whether to skip generation of
     *        resource tables.
     */
    void generateTables( @Nullable Integer lastYears, @Nullable JobId jobId, Set<AnalyticsTableType> skipTableTypes, boolean skipResourceTables );
=======
     * @param params the {@link AnalyticsTableUpdateParams}.
     */
    void generateTables( AnalyticsTableUpdateParams params );
>>>>>>> 852daf94

    /**
     * Drops all existing analytics tables.
     */
    void dropTables();

    /**
     * Generates all resource tables.
     *
     * @param jobId the task identifier, can be null.
     */
    void generateResourceTables( @Nullable JobId jobId );
}<|MERGE_RESOLUTION|>--- conflicted
+++ resolved
@@ -28,15 +28,9 @@
  * SOFTWARE, EVEN IF ADVISED OF THE POSSIBILITY OF SUCH DAMAGE.
  */
 
-<<<<<<< HEAD
-import org.hisp.dhis.analytics.table.AnalyticsTableType;
 import org.hisp.dhis.scheduling.JobId;
 
-=======
->>>>>>> 852daf94
 import javax.annotation.Nullable;
-
-import org.hisp.dhis.scheduling.TaskId;
 
 /**
  * Interface responsible for generating analytics tables. Will look for and
@@ -49,21 +43,9 @@
     /**
      * Generates analytics tables.
      *
-<<<<<<< HEAD
-     * @param lastYears the number of years relative to now to include,
-     *        can be null.
-     * @param jobId the task identifier, can be null.
-     * @param skipTableTypes indicates the types of analytics tables for
-     *        which to skip generation.
-     * @param skipResourceTables indicates whether to skip generation of
-     *        resource tables.
-     */
-    void generateTables( @Nullable Integer lastYears, @Nullable JobId jobId, Set<AnalyticsTableType> skipTableTypes, boolean skipResourceTables );
-=======
      * @param params the {@link AnalyticsTableUpdateParams}.
      */
     void generateTables( AnalyticsTableUpdateParams params );
->>>>>>> 852daf94
 
     /**
      * Drops all existing analytics tables.
