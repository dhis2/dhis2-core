/*
 * Copyright (c) 2004-2022, University of Oslo
 * All rights reserved.
 *
 * Redistribution and use in source and binary forms, with or without
 * modification, are permitted provided that the following conditions are met:
 * Redistributions of source code must retain the above copyright notice, this
 * list of conditions and the following disclaimer.
 *
 * Redistributions in binary form must reproduce the above copyright notice,
 * this list of conditions and the following disclaimer in the documentation
 * and/or other materials provided with the distribution.
 * Neither the name of the HISP project nor the names of its contributors may
 * be used to endorse or promote products derived from this software without
 * specific prior written permission.
 *
 * THIS SOFTWARE IS PROVIDED BY THE COPYRIGHT HOLDERS AND CONTRIBUTORS "AS IS" AND
 * ANY EXPRESS OR IMPLIED WARRANTIES, INCLUDING, BUT NOT LIMITED TO, THE IMPLIED
 * WARRANTIES OF MERCHANTABILITY AND FITNESS FOR A PARTICULAR PURPOSE ARE
 * DISCLAIMED. IN NO EVENT SHALL THE COPYRIGHT OWNER OR CONTRIBUTORS BE LIABLE FOR
 * ANY DIRECT, INDIRECT, INCIDENTAL, SPECIAL, EXEMPLARY, OR CONSEQUENTIAL DAMAGES
 * (INCLUDING, BUT NOT LIMITED TO, PROCUREMENT OF SUBSTITUTE GOODS OR SERVICES;
 * LOSS OF USE, DATA, OR PROFITS; OR BUSINESS INTERRUPTION) HOWEVER CAUSED AND ON
 * ANY THEORY OF LIABILITY, WHETHER IN CONTRACT, STRICT LIABILITY, OR TORT
 * (INCLUDING NEGLIGENCE OR OTHERWISE) ARISING IN ANY WAY OUT OF THE USE OF THIS
 * SOFTWARE, EVEN IF ADVISED OF THE POSSIBILITY OF SUCH DAMAGE.
 */
package org.hisp.dhis.analytics.event.data;

import static java.util.stream.Collectors.groupingBy;
import static java.util.stream.Collectors.joining;
import static org.apache.commons.lang3.StringUtils.EMPTY;
import static org.hisp.dhis.analytics.AnalyticsConstants.ANALYTICS_TBL_ALIAS;
import static org.hisp.dhis.analytics.DataType.BOOLEAN;
import static org.hisp.dhis.analytics.common.CteContext.ENROLLMENT_AGGR_BASE;
import static org.hisp.dhis.analytics.common.CteUtils.computeKey;
import static org.hisp.dhis.analytics.event.data.EnrollmentQueryHelper.getHeaderColumns;
<<<<<<< HEAD
=======
import static org.hisp.dhis.analytics.event.data.EnrollmentQueryHelper.getOrgUnitLevelColumns;
import static org.hisp.dhis.analytics.event.data.EnrollmentQueryHelper.getPeriodColumns;
>>>>>>> 68ea623b
import static org.hisp.dhis.analytics.event.data.OrgUnitTableJoiner.joinOrgUnitTables;
import static org.hisp.dhis.analytics.util.AnalyticsUtils.withExceptionHandling;
import static org.hisp.dhis.common.DataDimensionType.ATTRIBUTE;
import static org.hisp.dhis.common.DimensionItemType.DATA_ELEMENT;
import static org.hisp.dhis.common.DimensionalObject.ORGUNIT_DIM_ID;
import static org.hisp.dhis.common.IdentifiableObjectUtils.getUids;
import static org.hisp.dhis.common.QueryOperator.IN;
import static org.hisp.dhis.commons.util.TextUtils.getQuotedCommaDelimitedString;
import static org.hisp.dhis.commons.util.TextUtils.removeLastOr;
import static org.hisp.dhis.util.DateUtils.toMediumDate;

import com.google.common.collect.Sets;
import java.util.ArrayList;
import java.util.Arrays;
import java.util.Date;
import java.util.HashMap;
import java.util.HashSet;
import java.util.List;
import java.util.Map;
import java.util.Optional;
import java.util.Set;
import java.util.stream.Collectors;
import java.util.stream.Stream;
import lombok.extern.slf4j.Slf4j;
import org.apache.commons.lang3.StringUtils;
import org.apache.commons.text.StringSubstitutor;
import org.hisp.dhis.analytics.analyze.ExecutionPlanStore;
import org.hisp.dhis.analytics.common.CteContext;
import org.hisp.dhis.analytics.common.CteDefinition;
import org.hisp.dhis.analytics.common.CteUtils;
import org.hisp.dhis.analytics.common.InQueryCteFilter;
import org.hisp.dhis.analytics.common.ProgramIndicatorSubqueryBuilder;
import org.hisp.dhis.analytics.event.EnrollmentAnalyticsManager;
import org.hisp.dhis.analytics.event.EventQueryParams;
import org.hisp.dhis.analytics.table.AbstractJdbcTableManager;
import org.hisp.dhis.analytics.table.EnrollmentAnalyticsColumnName;
import org.hisp.dhis.analytics.util.sql.Condition;
import org.hisp.dhis.analytics.util.sql.SelectBuilder;
import org.hisp.dhis.analytics.util.sql.SqlAliasReplacer;
import org.hisp.dhis.analytics.util.sql.SqlColumnParser;
import org.hisp.dhis.analytics.util.sql.SqlWhereClauseExtractor;
import org.hisp.dhis.category.CategoryOption;
import org.hisp.dhis.common.DimensionItemType;
import org.hisp.dhis.common.DimensionType;
import org.hisp.dhis.common.DimensionalItemObject;
import org.hisp.dhis.common.DimensionalObject;
import org.hisp.dhis.common.FallbackCoordinateFieldType;
import org.hisp.dhis.common.Grid;
import org.hisp.dhis.common.GridHeader;
import org.hisp.dhis.common.OrganisationUnitSelectionMode;
import org.hisp.dhis.common.QueryFilter;
import org.hisp.dhis.common.QueryItem;
import org.hisp.dhis.common.QueryOperator;
import org.hisp.dhis.common.RequestTypeAware;
import org.hisp.dhis.common.ValueStatus;
import org.hisp.dhis.common.ValueType;
import org.hisp.dhis.commons.collection.ListUtils;
import org.hisp.dhis.commons.util.ExpressionUtils;
import org.hisp.dhis.commons.util.SqlHelper;
import org.hisp.dhis.db.sql.SqlBuilder;
import org.hisp.dhis.event.EventStatus;
import org.hisp.dhis.organisationunit.OrganisationUnit;
import org.hisp.dhis.program.AnalyticsType;
import org.hisp.dhis.program.ProgramIndicator;
import org.hisp.dhis.program.ProgramIndicatorService;
import org.hisp.dhis.setting.SystemSettingsService;
import org.hisp.dhis.system.util.ListBuilder;
import org.locationtech.jts.util.Assert;
import org.springframework.beans.factory.annotation.Qualifier;
import org.springframework.jdbc.InvalidResultSetAccessException;
import org.springframework.jdbc.core.JdbcTemplate;
import org.springframework.jdbc.support.rowset.SqlRowSet;
import org.springframework.stereotype.Service;

/**
 * @author Markus Bekken
 */
@Slf4j
@Service("org.hisp.dhis.analytics.event.EnrollmentAnalyticsManager")
public class JdbcEnrollmentAnalyticsManager extends AbstractJdbcEventAnalyticsManager
    implements EnrollmentAnalyticsManager {
  private final EnrollmentTimeFieldSqlRenderer timeFieldSqlRenderer;

  private static final String ANALYTICS_EVENT = "analytics_event_";

  private static final String DIRECTION_PLACEHOLDER = "#DIRECTION_PLACEHOLDER";

  private static final String ORDER_BY_EXECUTION_DATE =
      "order by occurreddate " + DIRECTION_PLACEHOLDER + ", created " + DIRECTION_PLACEHOLDER;

  private static final String LIMIT_1 = "limit 1";

  private static final String IS_NOT_NULL = " is not null ";

  private static final String COLUMN_ENROLLMENT_GEOMETRY_GEOJSON =
      String.format(
          "ST_AsGeoJSON(%s)", EnrollmentAnalyticsColumnName.ENROLLMENT_GEOMETRY_COLUMN_NAME);

  public JdbcEnrollmentAnalyticsManager(
      @Qualifier("analyticsJdbcTemplate") JdbcTemplate jdbcTemplate,
      ProgramIndicatorService programIndicatorService,
      ProgramIndicatorSubqueryBuilder programIndicatorSubqueryBuilder,
      EnrollmentTimeFieldSqlRenderer timeFieldSqlRenderer,
      ExecutionPlanStore executionPlanStore,
      SystemSettingsService settingsService,
      SqlBuilder sqlBuilder) {
    super(
        jdbcTemplate,
        programIndicatorService,
        programIndicatorSubqueryBuilder,
        executionPlanStore,
        sqlBuilder,
        settingsService);
    this.timeFieldSqlRenderer = timeFieldSqlRenderer;
  }

  @Override
  public void getEnrollments(EventQueryParams params, Grid grid, int maxLimit) {
    String sql;
    if (params.isAggregatedEnrollments()) {
      sql =
          useExperimentalAnalyticsQueryEngine()
              ? buildAggregatedEnrollmentQueryWithCte(grid.getHeaders(), params)
              : getAggregatedEnrollmentsSql(grid.getHeaders(), params);
    } else {
<<<<<<< HEAD
      // getAggregatedEnrollmentsSql
=======
>>>>>>> 68ea623b
      sql =
          useExperimentalAnalyticsQueryEngine()
              ? buildEnrollmentQueryWithCte(params)
              : getAggregatedEnrollmentsSql(params, maxLimit);
    }
<<<<<<< HEAD

=======
>>>>>>> 68ea623b
    if (params.analyzeOnly()) {
      withExceptionHandling(
          () -> executionPlanStore.addExecutionPlan(params.getExplainOrderId(), sql));
    } else {
      withExceptionHandling(
          () -> getEnrollments(params, grid, sql, maxLimit == 0), params.isMultipleQueries());
    }
  }

  /**
   * Adds enrollments to the given grid based on the given parameters and SQL statement.
   *
   * @param params the {@link EventQueryParams}.
   * @param grid the {@link Grid}.
   * @param sql the SQL statement used to retrieve events.
   */
  private void getEnrollments(
      EventQueryParams params, Grid grid, String sql, boolean unlimitedPaging) {
    log.debug("Analytics enrollment query SQL: '{}'", sql);

    SqlRowSet rowSet = jdbcTemplate.queryForRowSet(sql);

    int rowsRed = 0;

    grid.setLastDataRow(true);

    while (rowSet.next()) {
      if (params.isComingFromQuery()) {
        rowsRed++;
        if (isLastRowAfterPageSize(params, unlimitedPaging, rowsRed)) {
          grid.setLastDataRow(false);
          continue; // skips the last row in n+1 query scenario
        }
      }

      grid.addRow();

      // columnOffset is synchronization aid for <<grid headers>> and <<rowSet columns>> indexes.
      // The amount of headers must not match to amount of columns due the additional ones
      // describing the repeating of repeatable stage.
      int columnOffset = 0;

      for (int i = 0; i < grid.getHeaders().size(); ++i) {
        addGridValue(grid, grid.getHeaders().get(i), i + 1 + columnOffset, rowSet, params);

        if (params.isRowContext()) {
          addValueOriginInfo(grid, rowSet, grid.getHeaders().get(i).getName());
          columnOffset += getRowSetOriginItems(rowSet, grid.getHeaders().get(i).getName());
        }
      }
    }
  }

  /**
   * Retrieves the amount of the supportive columns in database result set.
   *
   * @param rowSet {@link SqlRowSet}.
   * @param columnName The name of the investigated column.
   * @return if the investigated column has some supportive columns like .exists or .status, the
   *     count of the columns is returned.
   */
  private long getRowSetOriginItems(SqlRowSet rowSet, String columnName) {
    return Arrays.stream(rowSet.getMetaData().getColumnNames())
        .filter(
            c ->
                c.equalsIgnoreCase(columnName + ".exists")
                    || c.equalsIgnoreCase(columnName + ".status"))
        .count();
  }

  /**
   * Adds value meta info into the grid. Value meta info is information about origin of the
   * repeatable stage value.
   *
   * @param grid the {@link Grid}.
   * @param rowSet the {@link SqlRowSet}.
   * @param columnName the {@link String}.
   * @return int, the amount of written info items
   */
  private boolean addValueOriginInfo(Grid grid, SqlRowSet rowSet, String columnName) {
    int gridRowIndex = grid.getRows().size() - 1;

    Optional<String> existsMetaInfoColumnName =
        Arrays.stream(rowSet.getMetaData().getColumnNames())
            .filter((columnName + ".exists")::equalsIgnoreCase)
            .findFirst();

    if (existsMetaInfoColumnName.isPresent()) {
      try {
        Optional<String> statusMetaInfoColumnName =
            Arrays.stream(rowSet.getMetaData().getColumnNames())
                .filter((columnName + ".status")::equalsIgnoreCase)
                .findFirst();

        boolean isDefined = rowSet.getBoolean(existsMetaInfoColumnName.get());

        boolean isSet = rowSet.getObject(columnName) != null;

        boolean isScheduled = false;

        if (statusMetaInfoColumnName.isPresent()) {
          String status = rowSet.getString(statusMetaInfoColumnName.get());
          isScheduled = "schedule".equalsIgnoreCase(status);
        }

        ValueStatus valueStatus = ValueStatus.of(isDefined, isSet, isScheduled);

        if (valueStatus == ValueStatus.SET) {
          return true;
        }

        Map<Integer, Map<String, Object>> rowContext = grid.getRowContext();

        Map<String, Object> row = rowContext.get(gridRowIndex);

        if (row == null) {
          row = new HashMap<>();
        }

        Map<String, String> colValueType = new HashMap<>();

        colValueType.put("valueStatus", valueStatus.getValue());

        row.put(columnName, colValueType);

        rowContext.put(gridRowIndex, row);

        return true;
      } catch (InvalidResultSetAccessException ignored) {
        // when .exists extension of column name does not indicate boolean flag,
        // value will not be added and method returns false
      }
    }

    return false;
  }

  @Override
  public long getEnrollmentCount(EventQueryParams params) {
    String sql = "select count(pi) ";

    sql += getFromClause(params);

    sql += getWhereClause(params);
    sql += addFiltersToWhereClause(params);

    long count = 0;

    log.debug("Analytics enrollment count SQL: '{}'", sql);

    final String finalSqlValue = sql;

    if (params.analyzeOnly()) {
      withExceptionHandling(
          () -> executionPlanStore.addExecutionPlan(params.getExplainOrderId(), finalSqlValue));
    } else {
      count =
          withExceptionHandling(
                  () -> jdbcTemplate.queryForObject(finalSqlValue, Long.class),
                  params.isMultipleQueries())
              .orElse(0L);
    }

    return count;
  }

  /**
   * Returns a from SQL clause for the given analytics table partition.
   *
   * @param params the {@link EventQueryParams}.
   */
  @Override
  protected String getFromClause(EventQueryParams params) {
    return " from "
        + params.getTableName()
        + " as "
        + ANALYTICS_TBL_ALIAS
        + " "
        + joinOrgUnitTables(params, getAnalyticsType());
  }

  /**
   * Returns a from and where SQL clause. If this is a program indicator with non-default
   * boundaries, the relationship with the reporting period is specified with where conditions on
   * the enrollment or incident dates. If the default boundaries is used, or the params does not
   * include program indicators, the periods are joined in from the analytics tables the normal way.
   * A where clause can never have a mix of indicators with non-default boundaries and regular
   * analytics table periods.
   *
   * @param params the {@link EventQueryParams}.
   */
  @Override
  protected String getWhereClause(EventQueryParams params) {
    String sql = "";
    SqlHelper hlp = new SqlHelper();

    // ---------------------------------------------------------------------
    // Periods
    // ---------------------------------------------------------------------

    String timeFieldSql = timeFieldSqlRenderer.renderPeriodTimeFieldSql(params);

    if (StringUtils.isNotBlank(timeFieldSql)) {
      sql += hlp.whereAnd() + " " + timeFieldSql;
    }

    // ---------------------------------------------------------------------
    // Organisation units
    // ---------------------------------------------------------------------

    if (params.isOrganisationUnitMode(OrganisationUnitSelectionMode.SELECTED)) {
      sql +=
          hlp.whereAnd()
              + " ou in ("
              + getQuotedCommaDelimitedString(
                  getUids(params.getDimensionOrFilterItems(ORGUNIT_DIM_ID)))
              + ") ";
    } else if (params.isOrganisationUnitMode(OrganisationUnitSelectionMode.CHILDREN)) {
      sql +=
          hlp.whereAnd()
              + " ou in ("
              + getQuotedCommaDelimitedString(getUids(params.getOrganisationUnitChildren()))
              + ") ";
    } else // Descendants
    {
      sql += hlp.whereAnd() + " (";

      for (DimensionalItemObject object : params.getDimensionOrFilterItems(ORGUNIT_DIM_ID)) {
        OrganisationUnit unit = (OrganisationUnit) object;
        sql +=
            params.getOrgUnitField().getOrgUnitLevelCol(unit.getLevel(), getAnalyticsType())
                + " = '"
                + unit.getUid()
                + "' or ";
      }

      sql = removeLastOr(sql) + ") ";
    }

    // ---------------------------------------------------------------------
    // Categories (enrollments don't have attribute categories)
    // ---------------------------------------------------------------------

    List<DimensionalObject> dynamicDimensions =
        params.getDimensionsAndFilters(Sets.newHashSet(DimensionType.CATEGORY));

    for (DimensionalObject dim : dynamicDimensions) {
      if (!isAttributeCategory(dim)) {
        String col = quoteAlias(dim.getDimensionName());

        sql +=
            "and " + col + " in (" + getQuotedCommaDelimitedString(getUids(dim.getItems())) + ") ";
      }
    }

    // ---------------------------------------------------------------------
    // Organisation unit group sets
    // ---------------------------------------------------------------------

    dynamicDimensions =
        params.getDimensionsAndFilters(Sets.newHashSet(DimensionType.ORGANISATION_UNIT_GROUP_SET));

    for (DimensionalObject dim : dynamicDimensions) {
      if (!dim.isAllItems()) {
        String col = quoteAlias(dim.getDimensionName());

        sql +=
            "and " + col + " in (" + getQuotedCommaDelimitedString(getUids(dim.getItems())) + ") ";
      }
    }

    // ---------------------------------------------------------------------
    // Program stage
    // ---------------------------------------------------------------------

    if (params.hasProgramStage()) {
      sql += "and ps = '" + params.getProgramStage().getUid() + "' ";
    }

    // ---------------------------------------------------------------------
    // Query items and filters
    // ---------------------------------------------------------------------
    if (!useExperimentalAnalyticsQueryEngine()) {
      sql += getQueryItemsAndFiltersWhereClause(params, hlp);
    }

    // ---------------------------------------------------------------------
    // Filter expression
    // ---------------------------------------------------------------------

    if (params.hasProgramIndicatorDimension() && params.getProgramIndicator().hasFilter()) {
      String filter =
          programIndicatorService.getAnalyticsSql(
              params.getProgramIndicator().getFilter(),
              BOOLEAN,
              params.getProgramIndicator(),
              params.getEarliestStartDate(),
              params.getLatestEndDate());

      String sqlFilter = ExpressionUtils.asSql(filter);

      sql += "and (" + sqlFilter + ") ";
    }

    // ---------------------------------------------------------------------
    // Various filters
    // ---------------------------------------------------------------------

    if (params.hasEnrollmentStatuses()) {
      sql +=
          "and enrollmentstatus in ("
              + params.getEnrollmentStatus().stream()
                  .map(p -> singleQuote(p.name()))
                  .collect(joining(","))
              + ") ";
    }

    if (params.isCoordinatesOnly()) {
      sql += "and (longitude is not null and latitude is not null) ";
    }

    if (params.isGeometryOnly()) {
      sql +=
          "and "
              + getCoalesce(
                  params.getCoordinateFields(),
                  FallbackCoordinateFieldType.ENROLLMENT_GEOMETRY.getValue())
              + IS_NOT_NULL;
    }

    if (params.isCompletedOnly()) {
      sql += "and completeddate is not null ";
    }

    if (params.hasBbox()) {
      sql +=
          "and "
              + getCoalesce(
                  params.getCoordinateFields(),
                  FallbackCoordinateFieldType.ENROLLMENT_GEOMETRY.getValue())
              + " && ST_MakeEnvelope("
              + params.getBbox()
              + ",4326) ";
    }

    return sql;
  }

  private String addFiltersToWhereClause(EventQueryParams params) {
    return getQueryItemsAndFiltersWhereClause(params, new SqlHelper());
  }

<<<<<<< HEAD
  private String addCteFiltersToWhereClause(EventQueryParams params, CteContext cteContext) {
    StringBuilder cteWhereClause = new StringBuilder();
    Set<QueryItem> processedItems = new HashSet<>(); // Track processed items

    // Get all filters from the query items and item filters
=======
  /**
   * Builds a WHERE clause by combining CTE filters and non-CTE filters for event queries.
   *
   * @param params The event query parameters containing items and filters
   * @param cteContext The CTE context containing CTE definitions
   * @return A Condition representing the combined WHERE clause
   * @throws IllegalArgumentException if params or cteContext is null
   */
  private Condition addCteFiltersToWhereClause(EventQueryParams params, CteContext cteContext) {
    if (params == null || cteContext == null) {
      throw new IllegalArgumentException("Query parameters and CTE context cannot be null");
    }

    Set<QueryItem> processedItems = new HashSet<>();

    // Build CTE conditions
    Condition cteConditions = buildCteConditions(params, cteContext, processedItems);

    // Get non-CTE conditions
    String nonCteWhereClause =
        getQueryItemsAndFiltersWhereClause(params, processedItems, new SqlHelper())
            .replace("where", "");

    // Combine conditions
    if (!nonCteWhereClause.isEmpty()) {
      return cteConditions != null
          ? Condition.and(cteConditions, Condition.raw(nonCteWhereClause))
          : Condition.raw(nonCteWhereClause);
    }

    return cteConditions;
  }

  /**
   * Builds conditions for CTE filters.
   *
   * @param params The event query parameters
   * @param cteContext The CTE context
   * @param processedItems Set to track processed items
   * @return Combined condition for CTE filters
   */
  private Condition buildCteConditions(
      EventQueryParams params, CteContext cteContext, Set<QueryItem> processedItems) {

    List<Condition> conditions = new ArrayList<>();

>>>>>>> 68ea623b
    List<QueryItem> filters =
        Stream.concat(params.getItems().stream(), params.getItemFilters().stream())
            .filter(QueryItem::hasFilter)
            .toList();
<<<<<<< HEAD
    // Iterate over each filter and apply the correct condition
=======

>>>>>>> 68ea623b
    for (QueryItem item : filters) {
      String cteName = CteUtils.computeKey(item);

      if (cteContext.containsCte(cteName)) {
<<<<<<< HEAD
        processedItems.add(item); // Mark item as processed
        CteDefinition cteDef = cteContext.getDefinitionByItemUid(cteName);
        for (QueryFilter filter : item.getFilters()) {
          if (IN.equals(filter.getOperator())) {
            InQueryCteFilter inQueryCteFilter =
                new InQueryCteFilter("value", filter.getFilter(), item.isText(), cteDef);
            cteWhereClause
                .append(" and ")
                .append(
                    inQueryCteFilter.getSqlFilter(
                        computeRowNumberOffset(item.getProgramStageOffset())));
          } else {
            String value = getSqlFilterValue(filter, item);

            cteWhereClause
                .append(" and ")
                .append(cteDef.getAlias())
                .append(".value ")
                .append("NULL".equals(value) ? "is" : filter.getSqlOperator())
                .append(" ")
                .append(value);
          }
        }
      }
    }
    // Add filters for items that are not part of the CTE
    String nonCteWhereClause =
        getQueryItemsAndFiltersWhereClause(params, processedItems, new SqlHelper())
            .replace("where", "");
    if (nonCteWhereClause.isEmpty()) return cteWhereClause.toString();

    String currentWhereClause = cteWhereClause.toString().toLowerCase().trim();
    cteWhereClause.append(
        currentWhereClause.endsWith("and") ? nonCteWhereClause : " and " + nonCteWhereClause);

    return cteWhereClause.toString();
=======
        processedItems.add(item);
        conditions.addAll(buildItemConditions(item, cteContext.getDefinitionByItemUid(cteName)));
      }
    }

    return conditions.isEmpty() ? null : Condition.and(conditions.toArray(new Condition[0]));
  }

  /**
   * Builds conditions for a single query item.
   *
   * @param item The query item
   * @param cteDef The CTE definition
   * @return List of conditions for the item
   */
  private List<Condition> buildItemConditions(QueryItem item, CteDefinition cteDef) {
    return item.getFilters().stream()
        .map(filter -> buildFilterCondition(filter, item, cteDef))
        .toList();
  }

  /**
   * Builds a condition for a single filter.
   *
   * @param filter The query filter
   * @param item The query item
   * @param cteDef The CTE definition
   * @return Condition for the filter
   */
  private Condition buildFilterCondition(QueryFilter filter, QueryItem item, CteDefinition cteDef) {
    return IN.equals(filter.getOperator())
        ? buildInFilterCondition(filter, item, cteDef)
        : buildStandardFilterCondition(filter, item, cteDef);
  }

  /**
   * Builds a condition for an IN filter.
   *
   * @param filter The IN query filter
   * @param item The query item
   * @param cteDef The CTE definition
   * @return Condition for the IN filter
   */
  private Condition buildInFilterCondition(
      QueryFilter filter, QueryItem item, CteDefinition cteDef) {
    InQueryCteFilter inQueryCteFilter =
        new InQueryCteFilter("value", filter.getFilter(), item.isText(), cteDef);

    return Condition.raw(
        inQueryCteFilter.getSqlFilter(computeRowNumberOffset(item.getProgramStageOffset())));
  }

  /**
   * Builds a condition for a standard (non-IN) filter.
   *
   * @param filter The query filter
   * @param item The query item
   * @param cteDef The CTE definition
   * @return Condition for the standard filter
   */
  private Condition buildStandardFilterCondition(
      QueryFilter filter, QueryItem item, CteDefinition cteDef) {
    String value = getSqlFilterValue(filter, item);
    String operator = "NULL".equals(value) ? "is" : filter.getSqlOperator();

    return Condition.raw(String.format("%s.value %s %s", cteDef.getAlias(), operator, value));
>>>>>>> 68ea623b
  }

  private String getSqlFilterValue(QueryFilter filter, QueryItem item) {
    if ("NV".equals(filter.getFilter())) {
      return "NULL"; // Special case for 'null' filters
    }

    // Handle IN operator: wrap the value(s) in parentheses
    if (filter.getOperator() == QueryOperator.IN) {
      String[] values = filter.getFilter().split(","); // Support multiple values
      String quotedValues =
          Arrays.stream(values)
              .map(value -> item.isNumeric() ? value : sqlBuilder.singleQuote(value))
              .collect(Collectors.joining(", "));
      return "(" + quotedValues + ")";
    }

    // Handle text and numeric values
    return item.isNumeric()
        ? filter.getSqlBindFilter()
        : sqlBuilder.singleQuote(filter.getSqlBindFilter());
  }

  private String buildFilterCteSql(List<QueryItem> queryItems, EventQueryParams params) {
    return queryItems.stream()
        .map(
            item -> {
              // Determine the correct table: event table or enrollment table
              String tableName =
                  item.hasProgramStage()
                      ? "analytics_event_"
                          + item.getProgram()
                              .getUid()
                              .toLowerCase() // Event table for program stage
                      : params.getTableName(); // Enrollment table

              String columnName = quote(item.getItemName()); // Raw column name without alias
              String programStageCondition =
                  item.hasProgramStage()
                      ? "AND ps = '" + item.getProgramStage().getUid() + "'"
                      : ""; // Add program stage filter if available

              return """
                      select
                              enrollment,
                              %s as value
                          from
                              (select
                                  enrollment,
                                  %s,
                                  row_number() over (
                                      partition by enrollment
                                      order by
                                          occurreddate desc,
                                          created desc
                                  ) as rn
                              from
                                  %s
                              where
                                  eventstatus != 'SCHEDULE'
                                  %s
                              ) ranked
                          where
                              rn = 1
                      """
                  .formatted(columnName, columnName, tableName, programStageCondition);
            })
        .collect(Collectors.joining("\nUNION ALL\n"));
  }

  @Override
  protected String getSelectClause(EventQueryParams params) {
    List<String> selectCols =
        ListUtils.distinctUnion(
            params.isAggregatedEnrollments() ? List.of("enrollment") : getStandardColumns(),
            getSelectColumns(params, false));

    return "select " + StringUtils.join(selectCols, ",") + " ";
  }

  /**
   * Returns an encoded column name respecting the geometry/coordinate format. The given QueryItem
   * must be of type COORDINATE.
   *
   * @param item the {@link QueryItem}
   * @return the column selector (SQL query) or EMPTY if the item valueType is not COORDINATE.
   * @throws NullPointerException if item is null
   */
  @Override
  protected ColumnAndAlias getCoordinateColumn(QueryItem item) {
    return getCoordinateColumn(item, null);
  }

  /**
   * Returns an encoded column name respecting the geometry/coordinate format. The given QueryItem
   * can be of type COORDINATE or ORGANISATION_UNIT.
   *
   * @param suffix is currently ignored. Not currently used for enrollments
   * @param item the {@link QueryItem}
   * @return the column selector (SQL query) or EMPTY if the item valueType is not COORDINATE.
   * @throws NullPointerException if item is null
   */
  @Override
  protected ColumnAndAlias getCoordinateColumn(QueryItem item, String suffix) {
    if (item.getProgram() != null) {
      String eventTableName = ANALYTICS_EVENT + item.getProgram().getUid();
      String colName = quote(item.getItemId());

      String psCondition = "";

      if (item.hasProgramStage()) {
        assertProgram(item);

        psCondition = "and ps = '" + item.getProgramStage().getUid() + "' ";
      }

      String stCentroidFunction = "";

      if (ValueType.ORGANISATION_UNIT == item.getValueType()) {
        stCentroidFunction = "ST_Centroid";
      }

      String alias = getAlias(item).orElse(null);

      return ColumnAndAlias.ofColumnAndAlias(
          "(select '[' || round(ST_X("
              + stCentroidFunction
              + "("
              + colName
              + "))::numeric, 6) || ',' || round(ST_Y("
              + stCentroidFunction
              + "("
              + colName
              + "))::numeric, 6) || ']' as "
              + colName
              + " from "
              + eventTableName
              + " where "
              + eventTableName
              + ".enrollment = "
              + ANALYTICS_TBL_ALIAS
              + ".enrollment "
              + "and "
              + colName
              + IS_NOT_NULL
              + psCondition
              + " "
              + createOrderType(item.getProgramStageOffset())
              + " "
              + createOffset(item.getProgramStageOffset())
              + " "
              + LIMIT_1
              + " )",
          alias);
    }

    return ColumnAndAlias.EMPTY;
  }

  @Override
<<<<<<< HEAD
  protected String getColumnWithCte(QueryItem item, String suffix, CteContext cteContext) {
    List<String> columns = new ArrayList<>();

    CteDefinition cteDef = cteContext.getDefinitionByItemUid(computeKey(item));
    int programStageOffset = computeRowNumberOffset(item.getProgramStageOffset());
    String alias = getAlias(item).orElse(null);
=======
  protected String getColumnWithCte(QueryItem item, CteContext cteContext) {
    List<String> columns = new ArrayList<>();

    // Get the CTE definition for the item
    CteDefinition cteDef = cteContext.getDefinitionByItemUid(computeKey(item));
    if (cteDef == null) {
      throw new IllegalArgumentException("CTE definition not found for item: " + item);
    }
    int programStageOffset = computeRowNumberOffset(item.getProgramStageOffset());
    // calculate the alias for the column
    // if the item is not a repeatable stage, the alias is the program stage + item name
    String alias =
        getAlias(item).orElse("%s.%s".formatted(item.getProgramStage().getUid(), item.getItemId()));
>>>>>>> 68ea623b
    columns.add("%s.value as %s".formatted(cteDef.getAlias(programStageOffset), quote(alias)));
    if (cteDef.isRowContext()) {
      // Add additional status and exists columns for row context
      columns.add(
          "COALESCE(%s.rn = %s, false) as %s"
              .formatted(
                  cteDef.getAlias(programStageOffset),
                  programStageOffset + 1,
                  quote(alias + ".exists")));
      columns.add(
          "%s.eventstatus as %s"
              .formatted(cteDef.getAlias(programStageOffset), quote(alias + ".status")));
    }
    return String.join(",\n", columns);
  }

  /**
   * Creates a column "selector" for the given item name. The suffix will be appended as part of the
   * item name. The column selection is based on events analytics tables.
   *
   * @param item the {@link QueryItem}
   * @param suffix to be appended to the item name (column)
   * @return when there is a program stage: returns the column select statement for the given item
   *     and suffix, otherwise returns the item name quoted and prefixed with the table prefix. ie.:
   *     ax."enrollmentdate"
   */
  @Override
  protected String getColumn(QueryItem item, String suffix) {
    String colName = item.getItemName();
    String alias = EMPTY;

    if (item.hasProgramStage()) {
      assertProgram(item);

      colName = quote(colName + suffix);

      String eventTableName = ANALYTICS_EVENT + item.getProgram().getUid();
      String excludingScheduledCondition =
          eventTableName + ".eventstatus != '" + EventStatus.SCHEDULE + "' and ";

      if (item.getProgramStage().getRepeatable() && item.hasRepeatableStageParams()) {
        return "(select "
            + colName
            + " from "
            + eventTableName
            + " where "
            + excludingScheduledCondition
            + eventTableName
            + ".enrollment = "
            + ANALYTICS_TBL_ALIAS
            + ".enrollment "
            + "and ps = '"
            + item.getProgramStage().getUid()
            + "' "
            + getExecutionDateFilter(
                item.getRepeatableStageParams().getStartDate(),
                item.getRepeatableStageParams().getEndDate())
            + createOrderType(item.getProgramStageOffset())
            + " "
            + createOffset(item.getProgramStageOffset())
            + " "
            + LIMIT_1
            + " )";
      }

      if (item.getItem().getDimensionItemType() == DATA_ELEMENT && item.getProgramStage() != null) {
        alias = " as " + quote(item.getProgramStage().getUid() + "." + item.getItem().getUid());
      }

      return "(select "
          + colName
          + alias
          + " from "
          + eventTableName
          + " where "
          + excludingScheduledCondition
          + eventTableName
          + ".enrollment = "
          + ANALYTICS_TBL_ALIAS
          + ".enrollment "
          + "and "
          + colName
          + IS_NOT_NULL
          + "and ps = '"
          + item.getProgramStage().getUid()
          + "' "
          + createOrderType(item.getProgramStageOffset())
          + " "
          + createOffset(item.getProgramStageOffset())
          + " "
          + LIMIT_1
          + " )";
    } else if (isOrganizationUnitProgramAttribute(item)) {
      return quoteAlias(colName + suffix);
    } else {
      return quoteAlias(colName);
    }
  }

  /**
   * Returns a list of names of standard columns.
   *
   * @return a list of names of standard columns.
   */
  private List<String> getStandardColumns() {
    ListBuilder<String> columns = new ListBuilder<>();

    columns.add(
        EnrollmentAnalyticsColumnName.ENROLLMENT_COLUMN_NAME,
        EnrollmentAnalyticsColumnName.TRACKED_ENTITY_COLUMN_NAME,
        EnrollmentAnalyticsColumnName.ENROLLMENT_DATE_COLUMN_NAME,
        EnrollmentAnalyticsColumnName.OCCURRED_DATE_COLUMN_NAME,
        EnrollmentAnalyticsColumnName.STORED_BY_COLUMN_NAME,
        EnrollmentAnalyticsColumnName.CREATED_BY_DISPLAY_NAME_COLUMN_NAME,
        EnrollmentAnalyticsColumnName.LAST_UPDATED_BY_DISPLAY_NAME_COLUMN_NAME,
        EnrollmentAnalyticsColumnName.LAST_UPDATED_COLUMN_NAME);

    if (sqlBuilder.supportsGeospatialData()) {
      columns.add(
          COLUMN_ENROLLMENT_GEOMETRY_GEOJSON,
          EnrollmentAnalyticsColumnName.LONGITUDE_COLUMN_NAME,
          EnrollmentAnalyticsColumnName.LATITUDE_COLUMN_NAME);
    }

    columns.add(
        EnrollmentAnalyticsColumnName.OU_NAME_COLUMN_NAME,
        AbstractJdbcTableManager.OU_NAME_HIERARCHY_COLUMN_NAME,
        EnrollmentAnalyticsColumnName.OU_CODE_COLUMN_NAME,
        EnrollmentAnalyticsColumnName.ENROLLMENT_STATUS_COLUMN_NAME);

    return columns.build();
  }

  /**
   * Returns true if the item is a program attribute and the value type is an organizational unit.
   *
   * @param item the {@link QueryItem}.
   */
  private boolean isOrganizationUnitProgramAttribute(QueryItem item) {
    return item.getValueType() == ValueType.ORGANISATION_UNIT
        && item.getItem().getDimensionItemType() == DimensionItemType.PROGRAM_ATTRIBUTE;
  }

  /**
   * Returns an encoded column name wrapped in lower directive if not numeric or boolean.
   *
   * @param item the {@link QueryItem}.
   */
  @Override
  protected String getColumn(QueryItem item) {
    return getColumn(item, "");
  }

  /**
   * Is a category dimension an attribute category (rather than a disaggregation category)?
   * Attribute categories are not included in enrollment tables, so category user dimension
   * restrictions (which use attribute categories) do not apply.
   */
  private boolean isAttributeCategory(DimensionalObject categoryDim) {
    return ((CategoryOption) categoryDim.getItems().get(0))
            .getCategories()
            .iterator()
            .next()
            .getDataDimensionType()
        == ATTRIBUTE;
  }

  private String getExecutionDateFilter(Date startDate, Date endDate) {
    StringBuilder sb = new StringBuilder();

    if (startDate != null) {
      sb.append(" and occurreddate >= ");

      sb.append(String.format("%s ", sqlBuilder.singleQuote(toMediumDate(startDate))));
    }

    if (endDate != null) {
      sb.append(" and occurreddate <= ");

      sb.append(String.format("%s ", sqlBuilder.singleQuote(toMediumDate(endDate))));
    }

    return sb.toString();
  }

  private void assertProgram(QueryItem item) {
    Assert.isTrue(
        item.hasProgram(),
        "Can not query item with program stage but no program:" + item.getItemName());
  }

  @Override
  protected AnalyticsType getAnalyticsType() {
    return AnalyticsType.ENROLLMENT;
  }

  private String createOffset(int offset) {
    if (offset == 0) {
      return EMPTY;
    }

    if (offset < 0) {
      return "offset " + (-1 * offset);
    } else {
      return "offset " + (offset - 1);
    }
  }

  private String createOrderType(int offset) {
    if (offset == 0) {
      return ORDER_BY_EXECUTION_DATE.replace(DIRECTION_PLACEHOLDER, "desc");
    }
    if (offset < 0) {
      return ORDER_BY_EXECUTION_DATE.replace(DIRECTION_PLACEHOLDER, "desc");
    } else {
      return ORDER_BY_EXECUTION_DATE.replace(DIRECTION_PLACEHOLDER, "asc");
    }
  }

  // New methods //

  private void handleProgramIndicatorCte(
      QueryItem item, CteContext cteContext, EventQueryParams params) {
    ProgramIndicator pi = (ProgramIndicator) item.getItem();
    if (item.hasRelationshipType()) {
      programIndicatorSubqueryBuilder.contributeCte(
          pi,
          item.getRelationshipType(),
          getAnalyticsType(),
          params.getEarliestStartDate(),
          params.getLatestEndDate(),
          cteContext);
    } else {
      programIndicatorSubqueryBuilder.contributeCte(
          pi,
          getAnalyticsType(),
          params.getEarliestStartDate(),
          params.getLatestEndDate(),
          cteContext);
    }
  }

  /**
   * Builds the CTE definitions for the given {@link EventQueryParams}.
   *
   * <p>For each {@link QueryItem} in {@code params}, this method:
   *
   * <ul>
   *   <li>Identifies if the item is a {@link ProgramIndicator} and delegates to {@link
   *       #handleProgramIndicatorCte(QueryItem, CteContext, EventQueryParams)}.
   *   <li>Identifies if the item has a {@link org.hisp.dhis.program.ProgramStage} and generates the
   *       appropriate CTE SQL, including any row-context details if the stage is repeatable.
   *   <li>Adds each resulting CTE (and optional "exists" CTE) to the provided {@link CteContext}.
   * </ul>
   *
   * @param params the {@link EventQueryParams} describing what data is being queried
   * @return a {@link CteContext} instance containing all relevant CTE definitions
   */
  private CteContext getCteDefinitions(EventQueryParams params, CteContext cteContext) {
    if (cteContext == null) {
      cteContext = new CteContext();
    }

    for (QueryItem item : params.getItems()) {
      if (item.isProgramIndicator()) {
        // Handle any program indicator CTE logic.
        handleProgramIndicatorCte(item, cteContext, params);
      } else if (item.hasProgramStage()) {
        // Build CTE for program-stage-based items (including repeatable logic).
        buildProgramStageCte(cteContext, item, params);
      }
    }

    return cteContext;
  }

  private CteContext getCteDefinitions(EventQueryParams params) {
    return getCteDefinitions(params, null);
  }

  /**
   * Constructs the SQL query for the `enrollment_aggr_base` Common Table Expression (CTE).
   *
   * <p>The `enrollment_aggr_base` CTE is a foundational component of an analytical query. It
   * extracts a filtered subset of enrollment data from the target `analytics_enrollment_*` table
   * based on specific criteria.
   *
   * <p>This CTE serves as the "base" dataset for subsequent operations in the query, such as
   * event-level processing and aggregations. By applying these filters early, the CTE ensures that
   * only relevant records are passed to downstream processes, improving query efficiency.
   *
   * <h3>Purpose</h3>
   *
   * The primary purpose of this CTE is to:
   *
   * <ul>
   *   <li>Reduce the size of the dataset by applying restrictive filters.
   *   <li>Serve as a starting point for analytics queries requiring enrollment-specific data.
   *   <li>Facilitate joins with event data while minimizing unnecessary computation.
   * </ul>
   *
   * @param cteContext the {@link CteContext} containing all CTE definitions
   * @param params the {@link EventQueryParams} describing the query parameters
   * @param headers the {@link GridHeader} list defining the query columns
   * @return a {@link List} of column names included in the `enrollment_aggr_base` CTE
   */
<<<<<<< HEAD
  private List<String> addBaseAggregationCte(
      CteContext cteContext, EventQueryParams params, List<GridHeader> headers) {
    // create base enrollment context
    List<String> columns = new ArrayList<>();
    List<String> rootColumns;
=======
  private void addBaseAggregationCte(
      CteContext cteContext, EventQueryParams params, List<GridHeader> headers) {
    // create base enrollment context
    List<String> columns = new ArrayList<>();
>>>>>>> 68ea623b
    columns.add("enrollment");

    addDimensionSelectColumns(columns, params, true);
    Set<String> headersCols = getHeaderColumns(headers, params);
    SelectBuilder sb = new SelectBuilder();
    for (String column : Sets.newHashSet(columns)) {
      sb.addColumn(SqlColumnParser.removeTableAlias(column));
    }
<<<<<<< HEAD
    for (String column : headersCols) {
      sb.addColumnIfNotExist(quote(SqlColumnParser.removeTableAlias(column)));
=======
    List<String> programIndicators =
        params.getItems().stream()
            .filter(QueryItem::isProgramIndicator)
            .map(QueryItem::getItemId)
            .toList();
    for (String column : headersCols) {
      String colToAdd = SqlColumnParser.removeTableAlias(column);
      if (!programIndicators.contains(colToAdd)) {
        sb.addColumnIfNotExist(quote(colToAdd));
      }
>>>>>>> 68ea623b
    }

    // return the name of the columns that are part
    // of the original params, no need to return also
    // the columns that are part of the filters
<<<<<<< HEAD
    rootColumns = sb.getColumnNames();
=======
>>>>>>> 68ea623b
    sb.from(getFromClause(params));
    sb.where(
        Condition.and(
            Condition.raw(getWhereClause(params)), Condition.raw(addFiltersToWhereClause(params))));

    // Extract the columns from the where clause
    List<String> cols = SqlWhereClauseExtractor.extractWhereColumns(sb.build());
    for (String col : cols) {
      sb.addColumnIfNotExist(col);
    }

    // Add the base aggregate CTE along with the original where
    // condition, that have to be propagated in every other CTE for
    // performance reasons
    cteContext.addBaseAggregateCte(
        sb.build(), SqlAliasReplacer.replaceTableAliases(sb.getWhereClause(), cols));
<<<<<<< HEAD

    return rootColumns;
=======
>>>>>>> 68ea623b
  }

  /**
   * Builds and registers a CTE definition for the given {@link QueryItem} (which must have a {@link
   * org.hisp.dhis.program.ProgramStage}). This covers both repeatable and non-repeatable program
   * stages, optionally adding row-context CTEs if needed.
   *
   * @param cteContext the {@link CteContext} to which the new CTE definition(s) will be added
   * @param item the {@link QueryItem} containing program-stage details
   * @param params the {@link EventQueryParams}, used for checking row-context eligibility, offsets,
   *     etc.
   */
  private void buildProgramStageCte(
      CteContext cteContext, QueryItem item, EventQueryParams params) {
    // The event table name, e.g. "analytics_event_XYZ".
    String eventTableName = ANALYTICS_EVENT + item.getProgram().getUid();

    // Quoted column name for the item (e.g. "ax"."my_column").
    String colName = quote(item.getItemName());

    if (params.isAggregatedEnrollments()) {
      handleAggregatedEnrollments(cteContext, item, eventTableName, colName);
      return;
    }

    // Determine if row context is needed (repeatable stage + rowContextAllowed).
    boolean hasRowContext = rowContextAllowedAndNeeded(params, item);

    // Build the main CTE SQL.
    String cteSql = buildMainCteSql(eventTableName, colName, item, hasRowContext);

    // Register this CTE in the context.
    cteContext.addCte(
        item.getProgramStage(),
        item,
        cteSql,
        computeRowNumberOffset(item.getProgramStageOffset()),
        hasRowContext);

    // If row context is needed, we add an extra "exists" CTE for event checks.
    if (hasRowContext) {
      addExistsCte(cteContext, item, eventTableName);
    }
  }

  /**
   * Builds the main CTE SQL.
   *
   * @param eventTableName the event table name
   * @param colName the quoted column name for the item
   * @param item the {@link QueryItem} containing program-stage details
   * @param hasRowContext whether row context is needed
   * @return the main CTE SQL
   */
  private String buildMainCteSql(
      String eventTableName, String colName, QueryItem item, boolean hasRowContext) {
    String template =
        """
        select
            enrollment,
            ${colName} as value,${rowContext}
            row_number() over (
                partition by enrollment
                order by occurreddate desc, created desc
            ) as rn
        from ${eventTableName}
        where eventstatus != 'SCHEDULE'
          and ps = '${programStageUid}'
        """;

    Map<String, String> values = new HashMap<>();
    values.put("colName", colName);
    values.put("rowContext", hasRowContext ? " eventstatus," : "");
    values.put("eventTableName", eventTableName);
    values.put("programStageUid", item.getProgramStage().getUid());

    return new StringSubstitutor(values).replace(template);
  }

  /**
   * Handles the case when aggregated enrollments are enabled.
   *
   * @param cteContext the {@link CteContext} to which the new CTE definition(s) will be added
   * @param item the {@link QueryItem} containing program-stage details
<<<<<<< HEAD
   * @param params the {@link EventQueryParams}, used for checking row-context eligibility, offsets,
   *     etc.
=======
>>>>>>> 68ea623b
   * @param eventTableName the event table name
   * @param colName the quoted column name for the item
   */
  private void handleAggregatedEnrollments(
      CteContext cteContext, QueryItem item, String eventTableName, String colName) {
    CteDefinition baseAggregatedCte = cteContext.getBaseAggregatedCte();
    assert baseAggregatedCte != null;

    String cteSql = buildAggregatedCteSql(eventTableName, colName, item, baseAggregatedCte);

    cteContext.addCte(
        item.getProgramStage(),
        item,
        cteSql,
        computeRowNumberOffset(item.getProgramStageOffset()),
        false);
  }

  /**
   * Builds the aggregated CTE SQL.
   *
   * @param eventTableName the event table name
   * @param colName the quoted column name for the item
   * @param item the {@link QueryItem} containing program-stage details
   * @param baseAggregatedCte the base aggregated CTE
   * @return the aggregated CTE SQL
   */
  private String buildAggregatedCteSql(
      String eventTableName, String colName, QueryItem item, CteDefinition baseAggregatedCte) {
    String template =
        """
        select
            evt.enrollment,
            evt.${colName} as value
        from (
            select
                evt.enrollment,
                evt.${colName},
                row_number() over (
                    partition by evt.enrollment
                    order by occurreddate desc, created desc
                ) as rn
            from ${eventTableName} evt
            join ${enrollmentAggrBase} eb ON eb.enrollment = evt.enrollment
            where evt.eventstatus != 'SCHEDULE'
              and evt.ps = '${programStageUid}' and ${aggregateWhereClause}) evt
        where evt.rn = 1
        """;

    Map<String, String> values = new HashMap<>();
    values.put("colName", colName);
    values.put("eventTableName", eventTableName);
    values.put("enrollmentAggrBase", ENROLLMENT_AGGR_BASE);
    values.put("programStageUid", item.getProgramStage().getUid());
    values.put(
<<<<<<< HEAD
        "aggregateWhereClause", baseAggregatedCte.getAggregateWhereClause().replace("%s", "eb"));
=======
        "aggregateWhereClause",
        baseAggregatedCte
            .getAggregateWhereClause()
            // Replace the "ax." alias (from subqueries) with empty string
            .replace("ax.", "")
            .replace("%s", "eb"));
>>>>>>> 68ea623b

    return new StringSubstitutor(values).replace(template);
  }

  /**
   * Adds an "exists" CTE for event checks.
   *
   * @param cteContext the {@link CteContext} to which the new CTE definition(s) will be added
   * @param item the {@link QueryItem} containing program-stage details
   * @param eventTableName the event table name
   */
  private void addExistsCte(CteContext cteContext, QueryItem item, String eventTableName) {
    String template =
        """
        select distinct
            enrollment
        from
            ${eventTableName}
        where
            eventstatus != 'SCHEDULE'
            and ps = '${programStageUid}'
        """;

    Map<String, String> values = new HashMap<>();
    values.put("eventTableName", eventTableName);
    values.put("programStageUid", item.getProgramStage().getUid());

    String existCte = new StringSubstitutor(values).replace(template);

    cteContext.addExistsCte(item.getProgramStage(), item, existCte);
  }

  private void addCteJoins(SelectBuilder builder, CteContext cteContext) {
    for (String itemUid : cteContext.getCteKeys()) {
      CteDefinition cteDef = cteContext.getDefinitionByItemUid(itemUid);

      // Handle Program Stage CTE (potentially with multiple offsets)
      if (cteDef.isProgramStage()) {
        for (Integer offset : cteDef.getOffsets()) {
          String alias = cteDef.getAlias(offset);
          builder.leftJoin(
              itemUid,
              alias,
              tableAlias ->
                  tableAlias
                      + ".enrollment = ax.enrollment AND "
                      + tableAlias
                      + ".rn = "
                      + (offset + 1));
        }
      }

      // Handle 'Exists' type CTE
      if (cteDef.isExists()) {
        builder.leftJoin(itemUid, "ee", tableAlias -> tableAlias + ".enrollment = ax.enrollment");
      }

      // Handle Program Indicator CTE
      if (cteDef.isProgramIndicator()) {
        String alias = cteDef.getAlias();
        builder.leftJoin(itemUid, alias, tableAlias -> tableAlias + ".enrollment = ax.enrollment");
      }

      // Handle Filter CTE
      if (cteDef.isFilter()) {
        String alias = cteDef.getAlias();
        builder.leftJoin(itemUid, alias, tableAlias -> tableAlias + ".enrollment = ax.enrollment");
      }
    }
  }

  /**
   * Computes a zero-based offset for use with the SQL <em>row_number()</em> function in CTEs that
   * partition and order events by date (e.g., most recent first).
   *
   * <p>In this context, an {@code offset} of 0 typically means “the most recent event” (row_number
   * = 1), a positive offset means “the Nth future event after the most recent” (for example, offset
   * = 1 means row_number = 2), and a negative offset means “the Nth older event before the most
   * recent”.
   *
   * <p>Internally, this method transforms the supplied {@code offset} into a
   * <strong>zero-based</strong> index, suitable for comparing against the row_number output. For
   * instance:
   *
   * <ul>
   *   <li>If {@code offset == 0}, returns {@code 0}.
   *   <li>If {@code offset > 0}, returns {@code offset - 1} (i.e., offset 1 becomes 0-based 0).
   *   <li>If {@code offset < 0}, returns the absolute value ({@code -offset}).
   * </ul>
   *
   * @param offset an integer specifying how many positions away from the most recent event
   *     (row_number = 1) you want to select. A positive offset selects a future row_number, a
   *     negative offset selects a past row_number, and zero selects the most recent.
   * @return an integer representing the zero-based offset to use in a {@code row_number} comparison
   */
  private int computeRowNumberOffset(int offset) {
    if (offset == 0) {
      return 0;
    }

    if (offset < 0) {
      return (-1 * offset);
    } else {
      return (offset - 1);
    }
  }

  private void generateFilterCTEs(EventQueryParams params, CteContext cteContext) {
    // Combine items and item filters
    List<QueryItem> queryItems =
        Stream.concat(params.getItems().stream(), params.getItemFilters().stream())
            .filter(QueryItem::hasFilter)
            .toList();

    // Group query items by repeatable and non-repeatable stages
    Map<Boolean, List<QueryItem>> itemsByRepeatableFlag =
        queryItems.stream()
            .collect(
                groupingBy(
                    queryItem ->
                        queryItem.hasRepeatableStageParams()
                            && params.getEndpointItem()
                                == RequestTypeAware.EndpointItem.ENROLLMENT));

    // Process repeatable stage filters
    itemsByRepeatableFlag.getOrDefault(true, List.of()).stream()
        .collect(groupingBy(CteUtils::getIdentifier))
        .forEach(
            (identifier, items) -> {
              String cteSql = buildFilterCteSql(items, params);
              // TODO is this correct? items.get(0)
              cteContext.addCteFilter(items.get(0), cteSql);
            });

    // Process non-repeatable stage filters
    itemsByRepeatableFlag
        .getOrDefault(false, List.of())
        .forEach(
            queryItem -> {
              if (queryItem.hasProgram() && queryItem.hasProgramStage()) {
                String cteSql = buildFilterCteSql(List.of(queryItem), params);
                cteContext.addCteFilter(queryItem, cteSql);
              }
            });
  }

  private String buildAggregatedEnrollmentQueryWithCte(
      List<GridHeader> headers, EventQueryParams params) {

    CteContext cteContext = new CteContext();

    // add base aggregation CTE
    // and retain the columns from the root query
<<<<<<< HEAD
    List<String> rootQueryColumns = addBaseAggregationCte(cteContext, params, headers);
=======
    addBaseAggregationCte(cteContext, params, headers);
>>>>>>> 68ea623b

    // Add CTE definitions for program indicators, program stages, etc.
    getCteDefinitions(params, cteContext);

    SelectBuilder sb = new SelectBuilder();

    // add the CTE with clause based on the CTE definitions accumulated so far
    addCteClause(sb, cteContext);

<<<<<<< HEAD
    // add select clause
    sb.addColumn("count(eb.enrollment) as value");

    // add the columns from the root CTE query
    // excluding the enrollment column
    // note that the columns are also added to the group by clause
    rootQueryColumns.stream()
        .filter(col -> !col.equals("enrollment"))
        .peek(sb::groupBy)
        .forEach(sb::addColumn);

    // add the columns from the CTE definitions
    cteContext
        .getCteKeys(ENROLLMENT_AGGR_BASE)
        .forEach(
            itemUid -> {
              CteDefinition cteDef = cteContext.getDefinitionByItemUid(itemUid);
              if (cteDef.isProgramStage()) {
                String columnAlias = quote(cteDef.getProgramStageUid() + "." + cteDef.getItemId());
                sb.addColumn(cteDef.getAlias() + ".value", "", columnAlias);
                sb.groupBy(columnAlias);
              }
            });
=======
    // SELECT columns in following order:
    //    1) count(eb.enrollment) as value
    //    2) org unit columns (orgColumns)
    //    3) period columns (periodColumns)
    //    4) header columns (headerColumns)
    sb.addColumn("count(eb.enrollment) as value");
    addOrgUnitAggregateColumns(sb, params);
    addPeriodAggregateColumns(params, sb);
    addHeaderAggregateColumns(headers, cteContext, sb);
>>>>>>> 68ea623b

    // add from
    sb.from(ENROLLMENT_AGGR_BASE, "eb");

    // Add join statements for each CTE definition
<<<<<<< HEAD
    for (String itemUid : cteContext.getCteKeys(ENROLLMENT_AGGR_BASE)) {
=======
    for (String itemUid : cteContext.getCteKeysExcluding(ENROLLMENT_AGGR_BASE)) {
>>>>>>> 68ea623b
      CteDefinition cteDef = cteContext.getDefinitionByItemUid(itemUid);
      sb.leftJoin(
          itemUid, cteDef.getAlias(), tableAlias -> tableAlias + ".enrollment = eb.enrollment");
    }
<<<<<<< HEAD

    return sb.build();
  }

=======
    return sb.build();
  }

  /**
   * Add the columns specified in the headers to the SelectBuilder. The columns are added in the
   * order specified in the headers and are based on existing CTE definitions.
   *
   * @param headers List of GridHeader objects
   * @param cteContext CteContext object containing all CTE definitions
   * @param sb SelectBuilder object to which the columns are added
   */
  private void addHeaderAggregateColumns(
      List<GridHeader> headers, CteContext cteContext, SelectBuilder sb) {
    // Collect all columns from the headers
    Set<String> headerColumns = getHeaderColumns(headers, "");
    // Collect all CTE definitions for program indicators and program stages
    Map<String, CteDefinition> cteDefinitionMap =
        cteContext.getCteKeysExcluding(ENROLLMENT_AGGR_BASE).stream()
            .map(cteContext::getDefinitionByItemUid)
            .filter(def -> def.isProgramStage() || def.isProgramIndicator())
            .collect(
                Collectors.toMap(
                    cteDef ->
                        quote(
                            cteDef.isProgramIndicator()
                                ? cteDef.getProgramIndicatorUid()
                                : cteDef.getProgramStageUid() + "." + cteDef.getItemId()),
                    cteDef -> cteDef));

    // Iterate over headerColumns and add the columns to SelectBuilder based on the order specified
    // in the original GridHeader list
    headerColumns.forEach(
        headerColumn -> {
          boolean foundMatch = false;
          String columnWithoutAlias = SqlColumnParser.removeTableAlias(headerColumn);

          // First, check if there's any match in the CTE definitions
          // If there is a match, the column is added with the alias from the CTE definition
          for (Map.Entry<String, CteDefinition> entry : cteDefinitionMap.entrySet()) {
            if (entry.getKey().contains(columnWithoutAlias)) {
              CteDefinition cteDef = entry.getValue();
              sb.addColumn(cteDef.getAlias() + ".value", "", entry.getKey());
              sb.groupBy(entry.getKey());
              foundMatch = true;
              break;
            }
          }

          if (!foundMatch) {
            // Otherwise, add the column as is
            sb.addColumn(quote(columnWithoutAlias));
            sb.groupBy(quote(columnWithoutAlias));
          }
        });
  }

>>>>>>> 68ea623b
  private String buildEnrollmentQueryWithCte(EventQueryParams params) {

    // 1. Create the CTE context (collect all CTE definitions for program indicators, program
    // stages, etc.)
    CteContext cteContext = getCteDefinitions(params);

    // 2. Generate any additional CTE filters that might be needed
    generateFilterCTEs(params, cteContext);

    // 3. Build up the final SQL using dedicated sub-steps
    SelectBuilder sb = new SelectBuilder();

    // 3.1: Append the WITH clause if needed
    addCteClause(sb, cteContext);

    // 3.2: Append the SELECT clause, including columns from the CTE context
    addSelectClause(sb, params, cteContext);

    // 3.3: Append the FROM clause (the main enrollment analytics table)
    addFromClause(sb, params);

    // 3.4: Append LEFT JOINs for each relevant CTE definition
    addCteJoins(sb, cteContext);

    // 3.5: Collect and append WHERE conditions (including filters from CTE)
    addWhereClause(sb, params, cteContext);

    // 3.6: Append ORDER BY and paging
    addSortingAndPaging(sb, params);

    return sb.build();
  }

  /**
   * Appends the WITH clause using the CTE definitions from cteContext. If there are no CTE
   * definitions, nothing is appended.
   */
  private void addCteClause(SelectBuilder sb, CteContext cteContext) {
    cteContext.getCteDefinitions().forEach(sb::withCTE);
  }

  private boolean columnIsInFormula(String col) {
    return col.contains("(") && col.contains(")");
  }

  /**
   * Appends the SELECT clause, including both the standard enrollment columns (or aggregated
   * columns) and columns derived from the CTE definitions.
   */
  private void addSelectClause(SelectBuilder sb, EventQueryParams params, CteContext cteContext) {

    // Append standard columns or aggregated columns
    if (params.isAggregatedEnrollments()) {
      sb.addColumn("count(eb.enrollment) as value");
    } else {
      getStandardColumns()
          .forEach(
              column -> {
                if (columnIsInFormula(column)) {
                  sb.addColumn(column);
                } else {
                  sb.addColumn(column, "ax");
                }
              });
    }

    // Append columns from CTE definitions
    getSelectColumnsWithCTE(params, cteContext).forEach(sb::addColumn);
  }

  /** Appends the FROM clause, i.e. the main table name and alias. */
  private void addFromClause(SelectBuilder sb, EventQueryParams params) {
    sb.from(params.getTableName(), "ax");
  }

  /**
   * Collects the WHERE conditions from both the base enrollment table and the CTE-based filters,
   * then appends them to the SQL.
   */
  private void addWhereClause(SelectBuilder sb, EventQueryParams params, CteContext cteContext) {
    Condition baseConditions = Condition.raw(getWhereClause(params));
<<<<<<< HEAD
    Condition cteConditions = Condition.raw(addCteFiltersToWhereClause(params, cteContext));
=======
    Condition cteConditions = addCteFiltersToWhereClause(params, cteContext);
>>>>>>> 68ea623b
    sb.where(Condition.and(baseConditions, cteConditions));
  }

  private void addSortingAndPaging(SelectBuilder builder, EventQueryParams params) {
    if (params.isSorting()) {
      // Assuming getSortFields returns List<OrderByClause>
      builder.orderBy(getSortClause(params));
    }

    // Paging with max limit of 5000
    if (params.isPaging()) {
      if (params.isTotalPages()) {
        builder.limitWithMax(params.getPageSizeWithDefault(), 5000).offset(params.getOffset());
      } else {
        builder
            .limitWithMaxPlusOne(params.getPageSizeWithDefault(), 5000)
            .offset(params.getOffset());
      }
    } else {
      builder.limitPlusOne(5000);
    }
  }

  @Override
  protected String getSortClause(EventQueryParams params) {
    if (params.isSorting()) {
      return super.getSortClause(params);
    }
    return "";
  }
<<<<<<< HEAD
=======

  private void addOrgUnitAggregateColumns(SelectBuilder sb, EventQueryParams params) {
    Set<String> orgColumns = getOrgUnitLevelColumns(params);
    if (!orgColumns.isEmpty()) {
      // Add them *exactly in the old order*, then group by them
      for (String orgColumn : orgColumns) {
        sb.addColumn(orgColumn.trim());
        sb.groupBy(orgColumn.trim());
      }
    } else {
      // The old code always ensures we at least include ORGUNIT_DIM_ID if orgColumns is blank
      sb.addColumn(ORGUNIT_DIM_ID);
      sb.groupBy(ORGUNIT_DIM_ID);
    }
  }

  private static void addPeriodAggregateColumns(EventQueryParams params, SelectBuilder sb) {
    Set<String> periodColumns = getPeriodColumns(params);
    if (!periodColumns.isEmpty()) {
      for (String periodColumn : periodColumns) {
        var col = SqlColumnParser.removeTableAlias(periodColumn.trim());
        sb.addColumn(col);
        sb.groupBy(col);
      }
    }
  }
>>>>>>> 68ea623b
}<|MERGE_RESOLUTION|>--- conflicted
+++ resolved
@@ -35,11 +35,8 @@
 import static org.hisp.dhis.analytics.common.CteContext.ENROLLMENT_AGGR_BASE;
 import static org.hisp.dhis.analytics.common.CteUtils.computeKey;
 import static org.hisp.dhis.analytics.event.data.EnrollmentQueryHelper.getHeaderColumns;
-<<<<<<< HEAD
-=======
 import static org.hisp.dhis.analytics.event.data.EnrollmentQueryHelper.getOrgUnitLevelColumns;
 import static org.hisp.dhis.analytics.event.data.EnrollmentQueryHelper.getPeriodColumns;
->>>>>>> 68ea623b
 import static org.hisp.dhis.analytics.event.data.OrgUnitTableJoiner.joinOrgUnitTables;
 import static org.hisp.dhis.analytics.util.AnalyticsUtils.withExceptionHandling;
 import static org.hisp.dhis.common.DataDimensionType.ATTRIBUTE;
@@ -165,19 +162,11 @@
               ? buildAggregatedEnrollmentQueryWithCte(grid.getHeaders(), params)
               : getAggregatedEnrollmentsSql(grid.getHeaders(), params);
     } else {
-<<<<<<< HEAD
-      // getAggregatedEnrollmentsSql
-=======
->>>>>>> 68ea623b
       sql =
           useExperimentalAnalyticsQueryEngine()
               ? buildEnrollmentQueryWithCte(params)
               : getAggregatedEnrollmentsSql(params, maxLimit);
     }
-<<<<<<< HEAD
-
-=======
->>>>>>> 68ea623b
     if (params.analyzeOnly()) {
       withExceptionHandling(
           () -> executionPlanStore.addExecutionPlan(params.getExplainOrderId(), sql));
@@ -530,13 +519,6 @@
     return getQueryItemsAndFiltersWhereClause(params, new SqlHelper());
   }
 
-<<<<<<< HEAD
-  private String addCteFiltersToWhereClause(EventQueryParams params, CteContext cteContext) {
-    StringBuilder cteWhereClause = new StringBuilder();
-    Set<QueryItem> processedItems = new HashSet<>(); // Track processed items
-
-    // Get all filters from the query items and item filters
-=======
   /**
    * Builds a WHERE clause by combining CTE filters and non-CTE filters for event queries.
    *
@@ -583,58 +565,15 @@
 
     List<Condition> conditions = new ArrayList<>();
 
->>>>>>> 68ea623b
     List<QueryItem> filters =
         Stream.concat(params.getItems().stream(), params.getItemFilters().stream())
             .filter(QueryItem::hasFilter)
             .toList();
-<<<<<<< HEAD
-    // Iterate over each filter and apply the correct condition
-=======
-
->>>>>>> 68ea623b
+
     for (QueryItem item : filters) {
       String cteName = CteUtils.computeKey(item);
 
       if (cteContext.containsCte(cteName)) {
-<<<<<<< HEAD
-        processedItems.add(item); // Mark item as processed
-        CteDefinition cteDef = cteContext.getDefinitionByItemUid(cteName);
-        for (QueryFilter filter : item.getFilters()) {
-          if (IN.equals(filter.getOperator())) {
-            InQueryCteFilter inQueryCteFilter =
-                new InQueryCteFilter("value", filter.getFilter(), item.isText(), cteDef);
-            cteWhereClause
-                .append(" and ")
-                .append(
-                    inQueryCteFilter.getSqlFilter(
-                        computeRowNumberOffset(item.getProgramStageOffset())));
-          } else {
-            String value = getSqlFilterValue(filter, item);
-
-            cteWhereClause
-                .append(" and ")
-                .append(cteDef.getAlias())
-                .append(".value ")
-                .append("NULL".equals(value) ? "is" : filter.getSqlOperator())
-                .append(" ")
-                .append(value);
-          }
-        }
-      }
-    }
-    // Add filters for items that are not part of the CTE
-    String nonCteWhereClause =
-        getQueryItemsAndFiltersWhereClause(params, processedItems, new SqlHelper())
-            .replace("where", "");
-    if (nonCteWhereClause.isEmpty()) return cteWhereClause.toString();
-
-    String currentWhereClause = cteWhereClause.toString().toLowerCase().trim();
-    cteWhereClause.append(
-        currentWhereClause.endsWith("and") ? nonCteWhereClause : " and " + nonCteWhereClause);
-
-    return cteWhereClause.toString();
-=======
         processedItems.add(item);
         conditions.addAll(buildItemConditions(item, cteContext.getDefinitionByItemUid(cteName)));
       }
@@ -701,7 +640,6 @@
     String operator = "NULL".equals(value) ? "is" : filter.getSqlOperator();
 
     return Condition.raw(String.format("%s.value %s %s", cteDef.getAlias(), operator, value));
->>>>>>> 68ea623b
   }
 
   private String getSqlFilterValue(QueryFilter filter, QueryItem item) {
@@ -862,14 +800,6 @@
   }
 
   @Override
-<<<<<<< HEAD
-  protected String getColumnWithCte(QueryItem item, String suffix, CteContext cteContext) {
-    List<String> columns = new ArrayList<>();
-
-    CteDefinition cteDef = cteContext.getDefinitionByItemUid(computeKey(item));
-    int programStageOffset = computeRowNumberOffset(item.getProgramStageOffset());
-    String alias = getAlias(item).orElse(null);
-=======
   protected String getColumnWithCte(QueryItem item, CteContext cteContext) {
     List<String> columns = new ArrayList<>();
 
@@ -883,7 +813,6 @@
     // if the item is not a repeatable stage, the alias is the program stage + item name
     String alias =
         getAlias(item).orElse("%s.%s".formatted(item.getProgramStage().getUid(), item.getItemId()));
->>>>>>> 68ea623b
     columns.add("%s.value as %s".formatted(cteDef.getAlias(programStageOffset), quote(alias)));
     if (cteDef.isRowContext()) {
       // Add additional status and exists columns for row context
@@ -1190,18 +1119,10 @@
    * @param headers the {@link GridHeader} list defining the query columns
    * @return a {@link List} of column names included in the `enrollment_aggr_base` CTE
    */
-<<<<<<< HEAD
-  private List<String> addBaseAggregationCte(
-      CteContext cteContext, EventQueryParams params, List<GridHeader> headers) {
-    // create base enrollment context
-    List<String> columns = new ArrayList<>();
-    List<String> rootColumns;
-=======
   private void addBaseAggregationCte(
       CteContext cteContext, EventQueryParams params, List<GridHeader> headers) {
     // create base enrollment context
     List<String> columns = new ArrayList<>();
->>>>>>> 68ea623b
     columns.add("enrollment");
 
     addDimensionSelectColumns(columns, params, true);
@@ -1210,10 +1131,6 @@
     for (String column : Sets.newHashSet(columns)) {
       sb.addColumn(SqlColumnParser.removeTableAlias(column));
     }
-<<<<<<< HEAD
-    for (String column : headersCols) {
-      sb.addColumnIfNotExist(quote(SqlColumnParser.removeTableAlias(column)));
-=======
     List<String> programIndicators =
         params.getItems().stream()
             .filter(QueryItem::isProgramIndicator)
@@ -1224,16 +1141,11 @@
       if (!programIndicators.contains(colToAdd)) {
         sb.addColumnIfNotExist(quote(colToAdd));
       }
->>>>>>> 68ea623b
     }
 
     // return the name of the columns that are part
     // of the original params, no need to return also
     // the columns that are part of the filters
-<<<<<<< HEAD
-    rootColumns = sb.getColumnNames();
-=======
->>>>>>> 68ea623b
     sb.from(getFromClause(params));
     sb.where(
         Condition.and(
@@ -1250,11 +1162,6 @@
     // performance reasons
     cteContext.addBaseAggregateCte(
         sb.build(), SqlAliasReplacer.replaceTableAliases(sb.getWhereClause(), cols));
-<<<<<<< HEAD
-
-    return rootColumns;
-=======
->>>>>>> 68ea623b
   }
 
   /**
@@ -1339,11 +1246,6 @@
    *
    * @param cteContext the {@link CteContext} to which the new CTE definition(s) will be added
    * @param item the {@link QueryItem} containing program-stage details
-<<<<<<< HEAD
-   * @param params the {@link EventQueryParams}, used for checking row-context eligibility, offsets,
-   *     etc.
-=======
->>>>>>> 68ea623b
    * @param eventTableName the event table name
    * @param colName the quoted column name for the item
    */
@@ -1399,16 +1301,12 @@
     values.put("enrollmentAggrBase", ENROLLMENT_AGGR_BASE);
     values.put("programStageUid", item.getProgramStage().getUid());
     values.put(
-<<<<<<< HEAD
-        "aggregateWhereClause", baseAggregatedCte.getAggregateWhereClause().replace("%s", "eb"));
-=======
         "aggregateWhereClause",
         baseAggregatedCte
             .getAggregateWhereClause()
             // Replace the "ax." alias (from subqueries) with empty string
             .replace("ax.", "")
             .replace("%s", "eb"));
->>>>>>> 68ea623b
 
     return new StringSubstitutor(values).replace(template);
   }
@@ -1562,11 +1460,7 @@
 
     // add base aggregation CTE
     // and retain the columns from the root query
-<<<<<<< HEAD
-    List<String> rootQueryColumns = addBaseAggregationCte(cteContext, params, headers);
-=======
     addBaseAggregationCte(cteContext, params, headers);
->>>>>>> 68ea623b
 
     // Add CTE definitions for program indicators, program stages, etc.
     getCteDefinitions(params, cteContext);
@@ -1576,31 +1470,6 @@
     // add the CTE with clause based on the CTE definitions accumulated so far
     addCteClause(sb, cteContext);
 
-<<<<<<< HEAD
-    // add select clause
-    sb.addColumn("count(eb.enrollment) as value");
-
-    // add the columns from the root CTE query
-    // excluding the enrollment column
-    // note that the columns are also added to the group by clause
-    rootQueryColumns.stream()
-        .filter(col -> !col.equals("enrollment"))
-        .peek(sb::groupBy)
-        .forEach(sb::addColumn);
-
-    // add the columns from the CTE definitions
-    cteContext
-        .getCteKeys(ENROLLMENT_AGGR_BASE)
-        .forEach(
-            itemUid -> {
-              CteDefinition cteDef = cteContext.getDefinitionByItemUid(itemUid);
-              if (cteDef.isProgramStage()) {
-                String columnAlias = quote(cteDef.getProgramStageUid() + "." + cteDef.getItemId());
-                sb.addColumn(cteDef.getAlias() + ".value", "", columnAlias);
-                sb.groupBy(columnAlias);
-              }
-            });
-=======
     // SELECT columns in following order:
     //    1) count(eb.enrollment) as value
     //    2) org unit columns (orgColumns)
@@ -1610,27 +1479,16 @@
     addOrgUnitAggregateColumns(sb, params);
     addPeriodAggregateColumns(params, sb);
     addHeaderAggregateColumns(headers, cteContext, sb);
->>>>>>> 68ea623b
 
     // add from
     sb.from(ENROLLMENT_AGGR_BASE, "eb");
 
     // Add join statements for each CTE definition
-<<<<<<< HEAD
-    for (String itemUid : cteContext.getCteKeys(ENROLLMENT_AGGR_BASE)) {
-=======
     for (String itemUid : cteContext.getCteKeysExcluding(ENROLLMENT_AGGR_BASE)) {
->>>>>>> 68ea623b
       CteDefinition cteDef = cteContext.getDefinitionByItemUid(itemUid);
       sb.leftJoin(
           itemUid, cteDef.getAlias(), tableAlias -> tableAlias + ".enrollment = eb.enrollment");
     }
-<<<<<<< HEAD
-
-    return sb.build();
-  }
-
-=======
     return sb.build();
   }
 
@@ -1687,7 +1545,6 @@
         });
   }
 
->>>>>>> 68ea623b
   private String buildEnrollmentQueryWithCte(EventQueryParams params) {
 
     // 1. Create the CTE context (collect all CTE definitions for program indicators, program
@@ -1769,11 +1626,7 @@
    */
   private void addWhereClause(SelectBuilder sb, EventQueryParams params, CteContext cteContext) {
     Condition baseConditions = Condition.raw(getWhereClause(params));
-<<<<<<< HEAD
-    Condition cteConditions = Condition.raw(addCteFiltersToWhereClause(params, cteContext));
-=======
     Condition cteConditions = addCteFiltersToWhereClause(params, cteContext);
->>>>>>> 68ea623b
     sb.where(Condition.and(baseConditions, cteConditions));
   }
 
@@ -1804,8 +1657,6 @@
     }
     return "";
   }
-<<<<<<< HEAD
-=======
 
   private void addOrgUnitAggregateColumns(SelectBuilder sb, EventQueryParams params) {
     Set<String> orgColumns = getOrgUnitLevelColumns(params);
@@ -1832,5 +1683,4 @@
       }
     }
   }
->>>>>>> 68ea623b
 }