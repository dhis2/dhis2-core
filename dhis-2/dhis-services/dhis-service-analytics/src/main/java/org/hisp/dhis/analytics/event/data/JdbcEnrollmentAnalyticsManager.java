--- conflicted
+++ resolved
@@ -103,21 +103,6 @@
                         params.getProgramIndicator() ) + " ";
                 }
             }
-<<<<<<< HEAD
-=======
-            
-            // Filter for evaluating enrollments which have any events in the boundary period
-            
-            if ( params.getProgramIndicator().hasEventBoundary() )
-            {
-                sql += sqlHelper.whereAnd() + "( select count(*) from analytics_event_" + params.getProgramIndicator().getProgram().getUid() + 
-                    " where pi = " + ANALYTICS_TBL_ALIAS + ".pi " + 
-                    ( params.getProgramIndicator().getEndEventBoundary() != null ? ( sqlHelper.whereAnd() + " " + 
-                    params.getProgramIndicator().getEndEventBoundary().getSqlCondition( params.getEarliestStartDate(), params.getLatestEndDate() ) + " " ) : "") + 
-                    ( params.getProgramIndicator().getStartEventBoundary() != null ? ( sqlHelper.whereAnd() + " "  + 
-                    params.getProgramIndicator().getStartEventBoundary().getSqlCondition( params.getEarliestStartDate(), params.getLatestEndDate() ) + " " ) : "") + ") > 0";
-            }
->>>>>>> 97d774f1
         }
         else
         {
