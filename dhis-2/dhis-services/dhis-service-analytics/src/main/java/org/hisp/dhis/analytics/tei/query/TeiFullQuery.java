/*
 * Copyright (c) 2004-2004, University of Oslo
 * All rights reserved.
 *
 * Redistribution and use in source and binary forms, with or without
 * modification, are permitted provided that the following conditions are met:
 * Redistributions of source code must retain the above copyright notice, this
 * list of conditions and the following disclaimer.
 *
 * Redistributions in binary form must reproduce the above copyright notice,
 * this list of conditions and the following disclaimer in the documentation
 * and/or other materials provided with the distribution.
 * Neither the name of the HISP project nor the names of its contributors may
 * be used to endorse or promote products derived from this software without
 * specific prior written permission.
 *
 * THIS SOFTWARE IS PROVIDED BY THE COPYRIGHT HOLDERS AND CONTRIBUTORS "AS IS" AND
 * ANY EXPRESS OR IMPLIED WARRANTIES, INCLUDING, BUT NOT LIMITED TO, THE IMPLIED
 * WARRANTIES OF MERCHANTABILITY AND FITNESS FOR A PARTICULAR PURPOSE ARE
 * DISCLAIMED. IN NO EVENT SHALL THE COPYRIGHT OWNER OR CONTRIBUTORS BE LIABLE FOR
 * ANY DIRECT, INDIRECT, INCIDENTAL, SPECIAL, EXEMPLARY, OR CONSEQUENTIAL DAMAGES
 * (INCLUDING, BUT NOT LIMITED TO, PROCUREMENT OF SUBSTITUTE GOODS OR SERVICES;
 * LOSS OF USE, DATA, OR PROFITS; OR BUSINESS INTERRUPTION) HOWEVER CAUSED AND ON
 * ANY THEORY OF LIABILITY, WHETHER IN CONTRACT, STRICT LIABILITY, OR TORT
 * (INCLUDING NEGLIGENCE OR OTHERWISE) ARISING IN ANY WAY OUT OF THE USE OF THIS
 * SOFTWARE, EVEN IF ADVISED OF THE POSSIBILITY OF SUCH DAMAGE.
 */
package org.hisp.dhis.analytics.tei.query;

import static java.util.function.Function.identity;
import static java.util.stream.Collectors.toList;
import static lombok.AccessLevel.PRIVATE;
import static org.apache.commons.collections4.CollectionUtils.isNotEmpty;
import static org.apache.commons.lang3.StringUtils.EMPTY;
import static org.apache.commons.lang3.StringUtils.SPACE;
import static org.hisp.dhis.analytics.common.dimension.DimensionParamObjectType.*;
import static org.hisp.dhis.analytics.shared.query.QuotingUtils.doubleQuote;

import java.util.List;
import java.util.Map;
import java.util.Objects;
import java.util.stream.Collectors;
import java.util.stream.Stream;

import lombok.AllArgsConstructor;
import lombok.Builder;
import lombok.Getter;
import lombok.Setter;

import org.apache.commons.lang3.tuple.Pair;
import org.hisp.dhis.analytics.common.AnalyticsPagingParams;
import org.hisp.dhis.analytics.common.AnalyticsSortingParams;
import org.hisp.dhis.analytics.common.dimension.DimensionIdentifier;
import org.hisp.dhis.analytics.common.dimension.DimensionParam;
import org.hisp.dhis.analytics.common.dimension.DimensionParamObjectType;
import org.hisp.dhis.analytics.shared.SqlQuery;
<<<<<<< HEAD
import org.hisp.dhis.analytics.shared.query.AndCondition;
import org.hisp.dhis.analytics.shared.query.BaseRenderable;
import org.hisp.dhis.analytics.shared.query.DoubleQuotingRenderable;
import org.hisp.dhis.analytics.shared.query.Field;
import org.hisp.dhis.analytics.shared.query.From;
import org.hisp.dhis.analytics.shared.query.JoinsWithConditions;
import org.hisp.dhis.analytics.shared.query.LimitOffset;
import org.hisp.dhis.analytics.shared.query.OrCondition;
import org.hisp.dhis.analytics.shared.query.Order;
import org.hisp.dhis.analytics.shared.query.Renderable;
import org.hisp.dhis.analytics.shared.query.RenderableUtils;
import org.hisp.dhis.analytics.shared.query.Select;
import org.hisp.dhis.analytics.shared.query.Where;
=======
import org.hisp.dhis.analytics.shared.query.*;
>>>>>>> ca5e7625
import org.hisp.dhis.analytics.tei.TeiQueryParams;
import org.hisp.dhis.common.BaseIdentifiableObject;
import org.hisp.dhis.program.Program;
import org.hisp.dhis.program.ProgramStage;

@Getter
@Setter
@AllArgsConstructor( access = PRIVATE )
@Builder( toBuilder = true )
public class TeiFullQuery extends BaseRenderable
{
    private final QueryContext queryContext;

    private final TeiQueryParams teiQueryParams;

    private final Map<String, Object> paramsPlaceHolders;

    @Override
    public String render()
    {
        return RenderableUtils.join(
            Stream.of( getSelect(), getFrom(), getWhere(), getOrder(), getLimit() )
                .filter( Objects::nonNull )
                .collect( Collectors.toList() ),
            SPACE );
    }

    public TeiFullQuery( final QueryContext queryContext )
    {
        this.queryContext = queryContext;
        this.teiQueryParams = queryContext.getTeiQueryParams();
        this.paramsPlaceHolders = queryContext.getParametersByPlaceHolder();
    }

    public SqlQuery statement()
    {
        return new SqlQuery( render(), paramsPlaceHolders );
    }

    private LimitOffset getLimit()
    {
        AnalyticsPagingParams pagingAndSortingParams = teiQueryParams.getCommonParams()
            .getPagingAndSortingParams();

        return LimitOffset.of(
            pagingAndSortingParams.getPageSize(),
            pagingAndSortingParams.getPageSize() * (pagingAndSortingParams.getPage() - 1) );
    }

    private Order getOrder()
    {
        List<Renderable> collect = teiQueryParams.getCommonParams().getOrderParams().stream()
<<<<<<< HEAD
            .map( p -> (Renderable) () -> isDynamicElement( p )
                ? DoubleQuotingRenderable.of( p.getOrderBy().toString() ) + SPACE + p.getSortDirection().name()
                : p.getOrderBy().toString() + SPACE + p.getSortDirection().name() )
=======
            .map( p -> (Renderable) () -> doubleQuote( p.getOrderBy().toString() ) + p.getSortDirection().name() )
>>>>>>> ca5e7625
            .collect( toList() );

        return Order.builder()
            .orders( collect )
            .build();
    }

    /**
     * Static element is term for the parameter used directly as a database
     * table column name (example: OU, uidlevel1, ..) Dynamic elements are for
     * example columns with uid strings
     *
     * @param p AnalyticsSortingParas
     * @return boolean
     */
    private boolean isDynamicElement( AnalyticsSortingParams p )
    {
        return (p.getOrderBy().hasProgram() || p.getOrderBy().hasProgramStage()) &&
            p.getOrderBy().getDimension().getDimensionParamObjectType() != DimensionParamObjectType.ORGANISATION_UNIT;
    }

    private Select getSelect()
    {
        Stream<Field> staticFields = TeiFields.getStaticFields();
        Stream<Field> dimensionsFields = TeiFields.getDimensionFields( teiQueryParams );
        Stream<Field> orderingFields = TeiFields.getOrderingFields( teiQueryParams );

        if ( isNotEmpty( teiQueryParams.getCommonParams().getHeaders() ) )
        {
            return Select.of(
                Stream.of( staticFields, dimensionsFields, orderingFields )
                    .flatMap( identity() )
                    .filter( f -> teiQueryParams.getCommonParams().getHeaders().contains( f.getFieldAlias() ) )
                    .collect( toList() ) );
        }

        return Select.of(
            Stream.of( staticFields, dimensionsFields, orderingFields )
                .flatMap( identity() )
                .collect( toList() ) );
    }

    private From getFrom()
    {
        return From.of( queryContext.getMainTable(), getJoinTablesAndConditions() );
    }

    private JoinsWithConditions getJoinTablesAndConditions()
    {
        JoinsWithConditions.JoinsWithConditionsBuilder builder = JoinsWithConditions.builder();

        getOrdersForSubQuery( teiQueryParams ).stream()
            .map( this::toOrderSubQueryWithCondition )
            .forEach( builder::tablesWithJoinCondition );

        return builder.build();
    }

    private Pair<Renderable, Renderable> toOrderSubQueryWithCondition( AnalyticsSortingParams analyticsSortingParams )
    {
        return LeftJoinQueryBuilder.of( analyticsSortingParams, queryContext );
    }

    private List<AnalyticsSortingParams> getOrdersForSubQuery( TeiQueryParams teiQueryParams )
    {
        return teiQueryParams.getCommonParams().getOrderParams().stream()
            .filter( this::needsSubQuery )
            .collect( toList() );
    }

    private boolean needsSubQuery( AnalyticsSortingParams analyticsSortingParams )
    {
        DimensionIdentifier<Program, ProgramStage, DimensionParam> orderBy = analyticsSortingParams.getOrderBy();

        return orderBy.hasProgram();
    }

    private Where getWhere()
    {
        // conditions on programs (is enrolled in program)
        Stream<Renderable> programConditions = teiQueryParams
            .getCommonParams()
            .getPrograms()
            .stream()
            .map( BaseIdentifiableObject::getUid )
            .map( EnrolledInProgramCondition::of );

        // conditions on filters/dimensions
        Stream<Renderable> dimensionConditions = teiQueryParams.getCommonParams().getDimensionIdentifiers()
            .stream()
            .map( this::toConditions )
            .map( OrCondition::of );

        return Where.of(
            AndCondition.of(
                Stream.concat(
                    programConditions,
                    dimensionConditions )
                    .collect( toList() ) ) );
    }

    private List<Renderable> toConditions(
        List<DimensionIdentifier<Program, ProgramStage, DimensionParam>> dimensionIdentifiers )
    {
        return dimensionIdentifiers.stream()
            .filter( di -> di.getDimension().hasRestrictions() )
            .collect( Collectors.groupingBy( di -> di.getDimension().getDimensionParamObjectType() ) )
            .entrySet().stream()
            .map( entry -> toCondition( entry.getKey(), entry.getValue() ) )
            .collect( toList() );
    }

    private Renderable toCondition( DimensionParamObjectType type,
        List<DimensionIdentifier<Program, ProgramStage, DimensionParam>> dimensionIdentifiers )
    {
        // TODO: depending on the type, we should build a proper condition
        if ( type == DATA_ELEMENT )
        {
            return AndCondition.of(
                dimensionIdentifiers.stream()
                    .map( dimensionIdentifier -> EventDataValueCondition.of( dimensionIdentifier, queryContext ) )
                    .collect( toList() ) );
        }

        if ( type == PROGRAM_ATTRIBUTE )
        {
            return AndCondition.of(
                dimensionIdentifiers.stream()
                    .map( dimensionIdentifier -> ProgramAttributeCondition.of( dimensionIdentifier, queryContext ) )
                    .collect( toList() ) );
        }

        if ( type == ORGANISATION_UNIT )
        {
            return AndCondition.of(
                dimensionIdentifiers.stream()
                    .map( dimensionIdentifier -> OrganisationUnitCondition.of( dimensionIdentifier, queryContext ) )
                    .collect( toList() ) );
        }

        return () -> EMPTY;
    }
}<|MERGE_RESOLUTION|>--- conflicted
+++ resolved
@@ -54,7 +54,6 @@
 import org.hisp.dhis.analytics.common.dimension.DimensionParam;
 import org.hisp.dhis.analytics.common.dimension.DimensionParamObjectType;
 import org.hisp.dhis.analytics.shared.SqlQuery;
-<<<<<<< HEAD
 import org.hisp.dhis.analytics.shared.query.AndCondition;
 import org.hisp.dhis.analytics.shared.query.BaseRenderable;
 import org.hisp.dhis.analytics.shared.query.DoubleQuotingRenderable;
@@ -68,9 +67,6 @@
 import org.hisp.dhis.analytics.shared.query.RenderableUtils;
 import org.hisp.dhis.analytics.shared.query.Select;
 import org.hisp.dhis.analytics.shared.query.Where;
-=======
-import org.hisp.dhis.analytics.shared.query.*;
->>>>>>> ca5e7625
 import org.hisp.dhis.analytics.tei.TeiQueryParams;
 import org.hisp.dhis.common.BaseIdentifiableObject;
 import org.hisp.dhis.program.Program;
@@ -123,13 +119,9 @@
     private Order getOrder()
     {
         List<Renderable> collect = teiQueryParams.getCommonParams().getOrderParams().stream()
-<<<<<<< HEAD
             .map( p -> (Renderable) () -> isDynamicElement( p )
-                ? DoubleQuotingRenderable.of( p.getOrderBy().toString() ) + SPACE + p.getSortDirection().name()
+                ? doubleQuote( p.getOrderBy().toString() ) + SPACE + p.getSortDirection().name()
                 : p.getOrderBy().toString() + SPACE + p.getSortDirection().name() )
-=======
-            .map( p -> (Renderable) () -> doubleQuote( p.getOrderBy().toString() ) + p.getSortDirection().name() )
->>>>>>> ca5e7625
             .collect( toList() );
 
         return Order.builder()
