/*
 * Copyright (c) 2004-2022, University of Oslo
 * All rights reserved.
 *
 * Redistribution and use in source and binary forms, with or without
 * modification, are permitted provided that the following conditions are met:
 * Redistributions of source code must retain the above copyright notice, this
 * list of conditions and the following disclaimer.
 *
 * Redistributions in binary form must reproduce the above copyright notice,
 * this list of conditions and the following disclaimer in the documentation
 * and/or other materials provided with the distribution.
 * Neither the name of the HISP project nor the names of its contributors may
 * be used to endorse or promote products derived from this software without
 * specific prior written permission.
 *
 * THIS SOFTWARE IS PROVIDED BY THE COPYRIGHT HOLDERS AND CONTRIBUTORS "AS IS" AND
 * ANY EXPRESS OR IMPLIED WARRANTIES, INCLUDING, BUT NOT LIMITED TO, THE IMPLIED
 * WARRANTIES OF MERCHANTABILITY AND FITNESS FOR A PARTICULAR PURPOSE ARE
 * DISCLAIMED. IN NO EVENT SHALL THE COPYRIGHT OWNER OR CONTRIBUTORS BE LIABLE FOR
 * ANY DIRECT, INDIRECT, INCIDENTAL, SPECIAL, EXEMPLARY, OR CONSEQUENTIAL DAMAGES
 * (INCLUDING, BUT NOT LIMITED TO, PROCUREMENT OF SUBSTITUTE GOODS OR SERVICES;
 * LOSS OF USE, DATA, OR PROFITS; OR BUSINESS INTERRUPTION) HOWEVER CAUSED AND ON
 * ANY THEORY OF LIABILITY, WHETHER IN CONTRACT, STRICT LIABILITY, OR TORT
 * (INCLUDING NEGLIGENCE OR OTHERWISE) ARISING IN ANY WAY OUT OF THE USE OF THIS
 * SOFTWARE, EVEN IF ADVISED OF THE POSSIBILITY OF SUCH DAMAGE.
 */
package org.hisp.dhis.analytics.data.handler;

import static com.google.common.collect.ImmutableMap.copyOf;
import static java.util.stream.Collectors.toMap;
import static org.hisp.dhis.analytics.AnalyticsMetaDataKey.DIMENSIONS;
import static org.hisp.dhis.analytics.AnalyticsMetaDataKey.ITEMS;
import static org.hisp.dhis.analytics.AnalyticsMetaDataKey.ORG_UNIT_ANCESTORS;
import static org.hisp.dhis.analytics.AnalyticsMetaDataKey.ORG_UNIT_HIERARCHY;
import static org.hisp.dhis.analytics.AnalyticsMetaDataKey.ORG_UNIT_NAME_HIERARCHY;
import static org.hisp.dhis.analytics.OutputFormat.DATA_VALUE_SET;
import static org.hisp.dhis.analytics.common.processing.MetadataDimensionsHandler.getDistinctPeriodUids;
import static org.hisp.dhis.analytics.util.AnalyticsUtils.getCocNameMap;
import static org.hisp.dhis.analytics.util.AnalyticsUtils.getDimensionMetadataItemMap;
import static org.hisp.dhis.analytics.util.AnalyticsUtils.handleGridForDataValueSet;
import static org.hisp.dhis.common.DimensionalObject.CATEGORYOPTIONCOMBO_DIM_ID;
import static org.hisp.dhis.common.DimensionalObject.ORGUNIT_DIM_ID;
import static org.hisp.dhis.common.DimensionalObject.PERIOD_DIM_ID;
import static org.hisp.dhis.common.DimensionalObjectUtils.asTypedList;
import static org.hisp.dhis.common.DimensionalObjectUtils.getDimensionalItemIds;
import static org.hisp.dhis.organisationunit.OrganisationUnit.getParentGraphMap;
import static org.hisp.dhis.organisationunit.OrganisationUnit.getParentNameGraphMap;

import com.google.common.collect.Sets;
import java.util.HashMap;
import java.util.LinkedHashSet;
import java.util.List;
import java.util.Map;
import lombok.RequiredArgsConstructor;
import org.hisp.dhis.analytics.DataQueryParams;
import org.hisp.dhis.analytics.DataQueryService;
import org.hisp.dhis.analytics.common.scheme.SchemeInfo;
import org.hisp.dhis.analytics.common.scheme.SchemeInfo.Data;
import org.hisp.dhis.analytics.common.scheme.SchemeInfo.Settings;
import org.hisp.dhis.analytics.orgunit.OrgUnitHelper;
import org.hisp.dhis.analytics.util.AnalyticsOrganisationUnitUtils;
import org.hisp.dhis.common.DimensionalObject;
import org.hisp.dhis.common.Grid;
import org.hisp.dhis.organisationunit.OrganisationUnit;
import org.hisp.dhis.user.CurrentUserUtil;
import org.hisp.dhis.user.User;
import org.hisp.dhis.user.UserService;
import org.springframework.stereotype.Component;
import org.springframework.transaction.annotation.Transactional;

/** Component that populates the Grid metadata. */
@Component
@RequiredArgsConstructor
public class MetadataHandler {
  private final DataQueryService dataQueryService;

  private final SchemeIdResponseMapper schemeIdResponseMapper;

  private final UserService userService;

  /**
   * Adds meta data values to the given grid based on the given data query parameters.
   *
   * @param params the {@link DataQueryParams}.
   * @param grid the {@link Grid}.
   */
  @Transactional(readOnly = true)
  public void addMetaData(DataQueryParams params, Grid grid) {
    if (!params.isSkipMeta()) {
      Map<String, Object> metaData = new HashMap<>();
      Map<String, Object> internalMetaData = new HashMap<>();

      // -----------------------------------------------------------------
      // Items / names element
      // -----------------------------------------------------------------

      Map<String, Object> items = new HashMap<>(getDimensionMetadataItemMap(params, grid));

      User currentUser = userService.getUserByUsername(CurrentUserUtil.getCurrentUsername());
      AnalyticsOrganisationUnitUtils.getUserOrganisationUnitItems(
              currentUser, params.getUserOrganisationUnitsCriteria())
          .forEach(items::putAll);

      metaData.put(ITEMS.getKey(), items);

      // -----------------------------------------------------------------
      // Item order elements
      // -----------------------------------------------------------------
      Map<String, String> cocNameMap = getCocNameMap(params);

      Map<String, Object> dimensionItems = new HashMap<>();

      dimensionItems.put(
          PERIOD_DIM_ID, getDistinctPeriodUids(params.getDimensionOrFilterItems(PERIOD_DIM_ID)));
      dimensionItems.put(CATEGORYOPTIONCOMBO_DIM_ID, Sets.newHashSet(cocNameMap.keySet()));

      for (DimensionalObject dim : params.getDimensionsAndFilters()) {
        if (!dimensionItems.containsKey(dim.getDimension())) {
          dimensionItems.put(dim.getDimension(), getDimensionalItemIds(dim.getItems()));
        }
      }

      metaData.put(DIMENSIONS.getKey(), dimensionItems);

      // -----------------------------------------------------------------
      // Organisation unit hierarchy
      // -----------------------------------------------------------------

      List<OrganisationUnit> organisationUnits =
          asTypedList(params.getDimensionOrFilterItems(ORGUNIT_DIM_ID));

      List<OrganisationUnit> roots = dataQueryService.getUserOrgUnits(params, null);

      List<OrganisationUnit> activeOrgUnits =
          OrgUnitHelper.getActiveOrganisationUnits(grid, organisationUnits);

      if (params.isHierarchyMeta()) {
        metaData.put(ORG_UNIT_HIERARCHY.getKey(), getParentGraphMap(activeOrgUnits, roots));
      }

      if (params.isShowHierarchy()) {
        Map<Object, List<?>> ancestorMap =
            (params.isDownload() ? organisationUnits : activeOrgUnits)
                .stream()
                    .collect(
                        toMap(OrganisationUnit::getUid, ou -> ou.getAncestorNames(roots, true)));

        internalMetaData.put(ORG_UNIT_ANCESTORS.getKey(), ancestorMap);
        metaData.put(
            ORG_UNIT_NAME_HIERARCHY.getKey(), getParentNameGraphMap(activeOrgUnits, roots, true));
      }

      grid.setMetaData(copyOf(metaData));
      grid.setInternalMetaData(copyOf(internalMetaData));
    }
  }

  /**
   * Prepares the given grid to be converted to a data value set, given that the output format is of
   * type DATA_VALUE_SET.
   *
   * @param params the {@link DataQueryParams}.
   * @param grid the {@link Grid}.
   */
  void handleDataValueSet(DataQueryParams params, Grid grid) {
    if (params.isOutputFormat(DATA_VALUE_SET) && !params.isSkipHeaders()) {
      handleGridForDataValueSet(params, grid);
    }
  }

  /**
   * Substitutes the metadata of the grid with the identifier scheme meta data property indicated in
   * the query.
   *
   * @param params the {@link DataQueryParams}.
   * @param grid the {@link Grid}.
   */
  void applyIdScheme(DataQueryParams params, Grid grid) {
    if (!params.isSkipMeta() && params.hasCustomIdSchemeSet()) {
<<<<<<< HEAD
      SchemeInfo schemeInfo = new SchemeInfo(schemeSettings(params), schemeData(params));
      grid.substituteMetaData(schemeIdResponseMapper.getSchemeIdResponseMap(schemeInfo));
=======
      grid.substituteMetaData(schemeIdResponseMapper.getSchemeIdResponseMap(params));
>>>>>>> 85d2d493
    }
  }

  private Data schemeData(DataQueryParams params) {
    return Data.builder()
        .dataElements(params.getAllDataElements())
        .dimensionalItemObjects(new LinkedHashSet<>(params.getAllDimensionItems()))
        .dataElementOperands(params.getDataElementOperands())
        .organizationUnits(params.getOrganisationUnits())
        .program(params.getProgram())
        .programStage(params.getProgramStage())
        .indicators(params.getIndicators())
        .programIndicators(params.getProgramIndicators())
        .build();
  }

  private Settings schemeSettings(DataQueryParams params) {
    return Settings.builder()
        .outputDataElementIdScheme(params.getOutputDataElementIdScheme())
        .outputDataItemIdScheme(params.getOutputDataItemIdScheme())
        .outputIdScheme(params.getOutputIdScheme())
        .outputOrgUnitIdScheme(params.getOutputOrgUnitIdScheme())
        .outputFormat(params.getOutputFormat())
        .build();
  }
}<|MERGE_RESOLUTION|>--- conflicted
+++ resolved
@@ -178,12 +178,8 @@
    */
   void applyIdScheme(DataQueryParams params, Grid grid) {
     if (!params.isSkipMeta() && params.hasCustomIdSchemeSet()) {
-<<<<<<< HEAD
       SchemeInfo schemeInfo = new SchemeInfo(schemeSettings(params), schemeData(params));
       grid.substituteMetaData(schemeIdResponseMapper.getSchemeIdResponseMap(schemeInfo));
-=======
-      grid.substituteMetaData(schemeIdResponseMapper.getSchemeIdResponseMap(params));
->>>>>>> 85d2d493
     }
   }
 
