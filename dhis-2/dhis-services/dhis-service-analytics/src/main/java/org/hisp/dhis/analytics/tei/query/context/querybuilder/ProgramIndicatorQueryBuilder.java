--- conflicted
+++ resolved
@@ -241,13 +241,10 @@
       ElementWithOffset<Program> program,
       ProgramIndicatorQueryParts programIndicatorQueryParts,
       boolean needsExpressions) {
-<<<<<<< HEAD
-    int offset = program.getOffsetWithDefault();
-
-=======
     String expression = programIndicatorQueryParts.expression();
     String filter = programIndicatorQueryParts.filter();
->>>>>>> abcd6080
+    int offset = program.getOffsetWithDefault();
+
     return "select innermost_enr.*"
         + " from (select tei as "
         + TEI_UID
