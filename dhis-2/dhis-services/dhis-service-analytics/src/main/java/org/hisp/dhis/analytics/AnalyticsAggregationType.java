--- conflicted
+++ resolved
@@ -107,24 +107,6 @@
         }
     }
     
-<<<<<<< HEAD
-    public static AnalyticsAggregationType sum()
-    {
-        return new AnalyticsAggregationType( AggregationType.SUM, AggregationType.SUM );
-    }
-    
-    public static AnalyticsAggregationType average()
-    {
-        return new AnalyticsAggregationType( AggregationType.AVERAGE, AggregationType.AVERAGE );
-    }
-
-    public static AnalyticsAggregationType count()
-    {
-        return new AnalyticsAggregationType( AggregationType.COUNT, AggregationType.COUNT );
-    }
-    
-=======
->>>>>>> be8c2bed
     public boolean isAggregationType( AggregationType type )
     {
         return this.aggregationType == type;
