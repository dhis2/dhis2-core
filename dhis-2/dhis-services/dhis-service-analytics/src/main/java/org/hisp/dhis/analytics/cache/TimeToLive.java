--- conflicted
+++ resolved
@@ -31,10 +31,6 @@
 import static java.time.LocalDateTime.now;
 import static java.time.LocalDateTime.ofInstant;
 import static java.time.ZoneId.systemDefault;
-<<<<<<< HEAD
-import static java.time.ZoneOffset.UTC;
-=======
->>>>>>> 9eae0169
 import static java.time.temporal.ChronoUnit.DAYS;
 import static org.springframework.util.Assert.isTrue;
 import static org.springframework.util.Assert.notNull;
@@ -62,6 +58,7 @@
     {
         notNull( dateBeforeToday, "Param dateBeforeToday must not be null" );
         isTrue( ttlFactor > 0, "Param ttlFactor must be greater than zero" );
+
         this.dateBeforeToday = dateBeforeToday;
         this.ttlFactor = ttlFactor;
     }
@@ -102,11 +99,7 @@
      */
     private long daysBetweenDateBeforeTodayAndNow( final Instant dateBeforeToday )
     {
-<<<<<<< HEAD
         final long diff = DAYS.between( ofInstant( dateBeforeToday, systemDefault() ), now() );
-=======
-        final long diff = DAYS.between( ofInstant( date, systemDefault() ), now() );
->>>>>>> 9eae0169
         return diff >= 0 ? diff : 0;
     }
 }