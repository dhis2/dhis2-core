/*
 * Copyright (c) 2004-2022, University of Oslo
 * All rights reserved.
 *
 * Redistribution and use in source and binary forms, with or without
 * modification, are permitted provided that the following conditions are met:
 * Redistributions of source code must retain the above copyright notice, this
 * list of conditions and the following disclaimer.
 *
 * Redistributions in binary form must reproduce the above copyright notice,
 * this list of conditions and the following disclaimer in the documentation
 * and/or other materials provided with the distribution.
 * Neither the name of the HISP project nor the names of its contributors may
 * be used to endorse or promote products derived from this software without
 * specific prior written permission.
 *
 * THIS SOFTWARE IS PROVIDED BY THE COPYRIGHT HOLDERS AND CONTRIBUTORS "AS IS" AND
 * ANY EXPRESS OR IMPLIED WARRANTIES, INCLUDING, BUT NOT LIMITED TO, THE IMPLIED
 * WARRANTIES OF MERCHANTABILITY AND FITNESS FOR A PARTICULAR PURPOSE ARE
 * DISCLAIMED. IN NO EVENT SHALL THE COPYRIGHT OWNER OR CONTRIBUTORS BE LIABLE FOR
 * ANY DIRECT, INDIRECT, INCIDENTAL, SPECIAL, EXEMPLARY, OR CONSEQUENTIAL DAMAGES
 * (INCLUDING, BUT NOT LIMITED TO, PROCUREMENT OF SUBSTITUTE GOODS OR SERVICES;
 * LOSS OF USE, DATA, OR PROFITS; OR BUSINESS INTERRUPTION) HOWEVER CAUSED AND ON
 * ANY THEORY OF LIABILITY, WHETHER IN CONTRACT, STRICT LIABILITY, OR TORT
 * (INCLUDING NEGLIGENCE OR OTHERWISE) ARISING IN ANY WAY OUT OF THE USE OF THIS
 * SOFTWARE, EVEN IF ADVISED OF THE POSSIBILITY OF SUCH DAMAGE.
 */
package org.hisp.dhis.analytics.event.data;

import static java.util.Collections.emptyList;
import static java.util.stream.Collectors.toList;
import static org.apache.commons.collections4.CollectionUtils.isNotEmpty;
import static org.apache.commons.lang3.StringUtils.joinWith;
import static org.hisp.dhis.analytics.AnalyticsMetaDataKey.DIMENSIONS;
import static org.hisp.dhis.analytics.AnalyticsMetaDataKey.ITEMS;
import static org.hisp.dhis.analytics.AnalyticsMetaDataKey.ORG_UNIT_HIERARCHY;
import static org.hisp.dhis.analytics.AnalyticsMetaDataKey.ORG_UNIT_NAME_HIERARCHY;
import static org.hisp.dhis.analytics.AnalyticsMetaDataKey.PAGER;
import static org.hisp.dhis.analytics.event.data.QueryItemHelper.getItemOptions;
import static org.hisp.dhis.analytics.event.data.QueryItemHelper.getItemOptionsAsFilter;
import static org.hisp.dhis.common.DimensionalObject.ORGUNIT_DIM_ID;
import static org.hisp.dhis.common.DimensionalObject.PERIOD_DIM_ID;
import static org.hisp.dhis.common.DimensionalObjectUtils.asTypedList;
import static org.hisp.dhis.common.DimensionalObjectUtils.getDimensionalItemIds;
import static org.hisp.dhis.common.IdScheme.NAME;
import static org.hisp.dhis.common.IdentifiableObjectUtils.getLocalPeriodIdentifiers;
import static org.hisp.dhis.common.IdentifiableObjectUtils.getUids;
import static org.hisp.dhis.common.ValueType.COORDINATE;
import static org.hisp.dhis.organisationunit.OrganisationUnit.getParentGraphMap;
import static org.hisp.dhis.organisationunit.OrganisationUnit.getParentNameGraphMap;

import java.util.ArrayList;
import java.util.Collection;
import java.util.HashMap;
import java.util.LinkedHashSet;
import java.util.List;
import java.util.Map;
import java.util.Objects;
import java.util.Set;

import lombok.RequiredArgsConstructor;

import org.hisp.dhis.analytics.AnalyticsSecurityManager;
<<<<<<< HEAD
import org.hisp.dhis.analytics.data.handler.MetadataSchemeMapper;
import org.hisp.dhis.analytics.data.handler.SchemaIdResponseMapper;
=======
import org.hisp.dhis.analytics.data.handler.SchemeIdResponseMapper;
>>>>>>> 3caf24d4
import org.hisp.dhis.analytics.event.EventQueryParams;
import org.hisp.dhis.analytics.event.EventQueryValidator;
import org.hisp.dhis.analytics.orgunit.OrgUnitHelper;
import org.hisp.dhis.analytics.util.AnalyticsUtils;
import org.hisp.dhis.calendar.Calendar;
import org.hisp.dhis.common.DimensionItemKeywords;
import org.hisp.dhis.common.DimensionItemKeywords.Keyword;
import org.hisp.dhis.common.DimensionalItemObject;
import org.hisp.dhis.common.DimensionalObject;
import org.hisp.dhis.common.DisplayProperty;
import org.hisp.dhis.common.Grid;
import org.hisp.dhis.common.GridHeader;
import org.hisp.dhis.common.IdentifiableObjectUtils;
import org.hisp.dhis.common.MetadataItem;
import org.hisp.dhis.common.Pager;
import org.hisp.dhis.common.QueryItem;
import org.hisp.dhis.common.RepeatableStageParams;
import org.hisp.dhis.common.SlimPager;
import org.hisp.dhis.common.ValueType;
import org.hisp.dhis.option.Option;
import org.hisp.dhis.organisationunit.OrganisationUnit;
import org.hisp.dhis.period.PeriodType;
import org.hisp.dhis.user.User;

/**
 * @author Luciano Fiandesio
 */
@RequiredArgsConstructor
public abstract class AbstractAnalyticsService
{
    protected final AnalyticsSecurityManager securityManager;

    protected final EventQueryValidator queryValidator;

    protected final SchemeIdResponseMapper schemeIdResponseMapper;

    protected final MetadataSchemeMapper metadataSchemeMapper;

    /**
     * Returns a grid based on the given query.
     *
     * @param params the {@link EventQueryParams}.
     * @return a {@link Grid}.
     */
    protected Grid getGrid( EventQueryParams params )
    {
        // ---------------------------------------------------------------------
        // Decide access, add constraints and validate
        // ---------------------------------------------------------------------

        securityManager.decideAccessEventQuery( params );

        params = securityManager.withUserConstraints( params );

        queryValidator.validate( params );

        // Keywords and periods are removed in the next step

        List<DimensionItemKeywords.Keyword> periodKeywords = params.getDimensions().stream()
            .map( DimensionalObject::getDimensionItemKeywords )
            .filter( dimensionItemKeywords -> dimensionItemKeywords != null && !dimensionItemKeywords.isEmpty() )
            .flatMap( dk -> dk.getKeywords().stream() ).collect( toList() );

        params = new EventQueryParams.Builder( params )
            .withStartEndDatesForPeriods()
            .build();

        // ---------------------------------------------------------------------
        // Headers
        // ---------------------------------------------------------------------

        Grid grid = createGridWithHeaders( params );

        for ( DimensionalObject dimension : params.getDimensions() )
        {
            grid.addHeader( new GridHeader( dimension.getDimension(), dimension.getDimensionDisplayName(),
                ValueType.TEXT, false, true ) );
        }

        for ( QueryItem item : params.getItems() )
        {
            /**
             * If the request contains an item of value type ORGANISATION_UNIT
             * and the item UID is linked to coordinates (coordinateField), then
             * create header of value type COORDINATE and type Point.
             */
            if ( item.getValueType() == ValueType.ORGANISATION_UNIT
                && params.getCoordinateFields().stream().anyMatch( f -> f.equals( item.getItem().getUid() ) ) )
            {
                grid.addHeader( new GridHeader( item.getItem().getUid(),
                    item.getItem().getDisplayProperty( params.getDisplayProperty() ), COORDINATE,
                    false, true, item.getOptionSet(), item.getLegendSet() ) );
            }
            else if ( item.hasNonDefaultRepeatableProgramStageOffset() )
            {
                String column = item.getItem().getDisplayProperty( params.getDisplayProperty() );

                RepeatableStageParams repeatableStageParams = item.getRepeatableStageParams();

                String name = repeatableStageParams.getDimension();

                grid.addHeader( new GridHeader( name, column,
                    repeatableStageParams.simpleStageValueExpected() ? item.getValueType() : ValueType.REFERENCE,
                    false, true, item.getOptionSet(), item.getLegendSet(),
                    item.getProgramStage().getUid(), item.getRepeatableStageParams() ) );
            }
            else
            {
                String uid = getItemUid( item );

                String column = item.getItem().getDisplayProperty( params.getDisplayProperty() );

                grid.addHeader( new GridHeader( uid, column, item.getValueType(),
                    false, true, item.getOptionSet(), item.getLegendSet() ) );
            }
        }

        // ---------------------------------------------------------------------
        // Data
        // ---------------------------------------------------------------------

        long count = 0;

        if ( !params.isSkipData() || params.analyzeOnly() )
        {
            count = addEventData( grid, params );
        }

        // ---------------------------------------------------------------------
        // Metadata
        // ---------------------------------------------------------------------

        addMetadata( params, periodKeywords, grid );

        // ---------------------------------------------------------------------
        // ID scheme
        // ---------------------------------------------------------------------

        if ( params.hasDataIdScheme() )
        {
            metadataSchemeMapper.substituteData( grid, NAME );
        }

        schemeIdResponseMapper.applyIdScheme( params, grid );

        // ---------------------------------------------------------------------
        // Paging
        // ---------------------------------------------------------------------

        addPaging( params, count, grid );

        // ---------------------------------------------------------------------
        // Headers
        // ---------------------------------------------------------------------

        addHeaders( params, grid );

        return grid;
    }

    /**
     * Applies paging to the given grid if the given query specifies paging.
     *
     * @param params the {@link EventQueryParams}.
     * @param totalCount the total count.
     * @param grid the {@link Grid}.
     */
    private void addPaging( EventQueryParams params, long totalCount, Grid grid )
    {
        if ( params.isPaging() )
        {
            Pager pager = params.isTotalPages()
                ? new Pager( params.getPageWithDefault(), totalCount, params.getPageSizeWithDefault() )
                : new SlimPager( params.getPageWithDefault(), params.getPageSizeWithDefault(), grid.hasLastDataRow() );

            grid.getMetaData().put( PAGER.getKey(), pager );
        }
    }

    /**
     * Based on the given item this method returns the correct UID based on
     * internal rules.
     *
     * @param item the current QueryItem.
     * @return the correct UID based on the item type.
     */
    private String getItemUid( QueryItem item )
    {
        String uid = item.getItem().getUid();

        if ( item.hasProgramStage() )
        {
            uid = joinWith( ".", item.getProgramStage().getUid(), uid );
        }

        return uid;
    }

    protected abstract Grid createGridWithHeaders( EventQueryParams params );

    protected abstract long addEventData( Grid grid, EventQueryParams params );

    /**
     * Applies headers to the given if the given query specifies headers.
     *
     * @param params the {@link EventQueryParams}.
     * @param grid the {@link Grid}.
     */
    private void addHeaders( EventQueryParams params, Grid grid )
    {
        if ( params.hasHeaders() )
        {
            grid.retainColumns( params.getHeaders() );
        }
    }

    /**
     * Adds meta data values to the given grid based on the given data query
     * parameters.
     *
     * @param params the {@link EventQueryParams}.
     * @param grid the {@link Grid}.
     */
    protected void addMetadata( EventQueryParams params, Grid grid )
    {
        addMetadata( params, null, grid );
    }

    /**
     * Adds meta data values to the given grid based on the given data query
     * parameters.
     *
     * @param params the {@link EventQueryParams}.
     * @param periodKeywords the list of period keywords.
     * @param grid the {@link Grid}.
     */
    protected void addMetadata( EventQueryParams params, List<DimensionItemKeywords.Keyword> periodKeywords, Grid grid )
    {
        if ( !params.isSkipMeta() )
        {
            Map<String, Object> metadata = new HashMap<>();
            Map<String, List<Option>> optionsPresentInGrid = getItemOptions( grid, params.getItems() );
            Set<Option> optionItems = new LinkedHashSet<>();
            boolean hasResults = isNotEmpty( grid.getRows() );

            if ( hasResults )
            {
                optionItems.addAll( optionsPresentInGrid.values().stream()
                    .flatMap( Collection::stream ).distinct().collect( toList() ) );
            }
            else
            {
                optionItems.addAll( getItemOptionsAsFilter( params.getItemOptions(), params.getItems() ) );
            }

            metadata.put( ITEMS.getKey(), getMetadataItems( params, periodKeywords, optionItems, grid ) );
            metadata.put( DIMENSIONS.getKey(), getDimensionItems( params, optionsPresentInGrid ) );
            maybeAddOrgUnitHierarchyInfo( params, metadata, grid );

            grid.setMetaData( metadata );
        }
    }

    /**
     * Depending on the params "hierarchy" metadata boolean flags, this method
     * may append (or not) Org. Unit data into the given metadata map.
     *
     * @param params the {@link EventQueryParams}.
     * @param metadata the metadata map.
     */
    private void maybeAddOrgUnitHierarchyInfo( EventQueryParams params, Map<String, Object> metadata, Grid grid )
    {
        if ( params.isHierarchyMeta() || params.isShowHierarchy() )
        {
            User user = securityManager.getCurrentUser( params );

            List<OrganisationUnit> organisationUnits = asTypedList(
                params.getDimensionOrFilterItems( ORGUNIT_DIM_ID ) );

            Collection<OrganisationUnit> roots = user != null ? user.getOrganisationUnits() : null;

            List<OrganisationUnit> activeOrgUnits = OrgUnitHelper.getActiveOrganisationUnits( grid, organisationUnits );

            if ( params.isHierarchyMeta() )
            {
                metadata.put( ORG_UNIT_HIERARCHY.getKey(), getParentGraphMap( activeOrgUnits, roots ) );
            }

            if ( params.isShowHierarchy() )
            {
                metadata.put( ORG_UNIT_NAME_HIERARCHY.getKey(),
                    getParentNameGraphMap( activeOrgUnits, roots, true ) );
            }
        }
    }

    /**
     * Returns a map of metadata item identifiers and {@link MetadataItem}.
     *
     * @param params the {@link EventQueryParams}.
     * @param periodKeywords the period keywords.
     * @param itemOptions the set of item {@link Option}.
     * @param grid the grid instance {@link Grid}.
     * @return a map.
     */
    private Map<String, MetadataItem> getMetadataItems( EventQueryParams params,
        List<DimensionItemKeywords.Keyword> periodKeywords, Set<Option> itemOptions, Grid grid )
    {
        Map<String, MetadataItem> metadataItemMap = AnalyticsUtils.getDimensionMetadataItemMap( params, grid );

        boolean includeDetails = params.isIncludeMetadataDetails();

        if ( params.hasValueDimension() )
        {
            DimensionalItemObject value = params.getValue();
            metadataItemMap.put( value.getUid(),
                new MetadataItem( value.getDisplayProperty( params.getDisplayProperty() ),
                    includeDetails ? value.getUid() : null, value.getCode() ) );
        }

        params.getItemLegends().stream()
            .filter( Objects::nonNull )
            .forEach( legend -> metadataItemMap.put( legend.getUid(),
                new MetadataItem( legend.getDisplayName(), includeDetails ? legend.getUid() : null,
                    legend.getCode() ) ) );

        addMetadataItems( metadataItemMap, params, itemOptions );

        params.getItemsAndItemFilters().stream()
            .filter( Objects::nonNull )
            .forEach( item -> addItemToMetadata(
                metadataItemMap, item, includeDetails, params.getDisplayProperty() ) );

        if ( hasPeriodKeywords( periodKeywords ) )
        {
            for ( DimensionItemKeywords.Keyword keyword : periodKeywords )
            {
                if ( keyword.getMetadataItem() != null )
                {
                    metadataItemMap.put( keyword.getKey(), new MetadataItem( keyword.getMetadataItem().getName() ) );
                }
            }
        }

        return metadataItemMap;
    }

    /**
     * Adds the given item to the given metadata item map.
     *
     * @param metadataItemMap the metadata item map.
     * @param item the {@link QueryItem}.
     * @param includeDetails whether to include metadata details.
     * @param displayProperty the {@link DisplayProperty}.
     */
    private void addItemToMetadata( Map<String, MetadataItem> metadataItemMap, QueryItem item,
        boolean includeDetails, DisplayProperty displayProperty )
    {
        MetadataItem metadataItem = new MetadataItem( item.getItem().getDisplayProperty( displayProperty ),
            includeDetails ? item.getItem() : null );

        metadataItemMap.put( getItemIdWithProgramStageIdPrefix( item ), metadataItem );

        // Done for backwards compatibility

        metadataItemMap.put( item.getItemId(), metadataItem );
    }

    /**
     * Returns the query item identifier, may have a program stage prefix.
     *
     * @param item {@link QueryItem}.
     */
    private String getItemIdWithProgramStageIdPrefix( QueryItem item )
    {
        if ( item.hasProgramStage() )
        {
            return item.getProgramStage().getUid() + "." + item.getItemId();
        }

        return item.getItemId();
    }

    /**
     * Indicates whether any keywords exist.
     *
     * @param keywords the list of {@link Keyword}.
     */
    private boolean hasPeriodKeywords( List<DimensionItemKeywords.Keyword> keywords )
    {
        return keywords != null && !keywords.isEmpty();
    }

    /**
     * Adds the given metadata items.
     *
     * @param metadataItemMap the metadata item map.
     * @param params the {@link EventQueryParams}.
     * @param itemOptions the list of {@link Option}.
     */
    private void addMetadataItems( Map<String, MetadataItem> metadataItemMap,
        EventQueryParams params, Set<Option> itemOptions )
    {
        boolean includeDetails = params.isIncludeMetadataDetails();

        itemOptions.forEach( option -> metadataItemMap.put( option.getUid(),
            new MetadataItem(
                option.getDisplayProperty( params.getDisplayProperty() ),
                includeDetails ? option.getUid() : null,
                option.getCode() ) ) );
    }

    /**
     * Returns a map between dimension identifiers and lists of dimension item
     * identifiers.
     *
     * @param params the {@link EventQueryParams}.
     * @param itemOptions the data query parameters.
     * @return a map.
     */
    private Map<String, List<String>> getDimensionItems( EventQueryParams params,
        Map<String, List<Option>> itemOptions )
    {
        Calendar calendar = PeriodType.getCalendar();

        List<String> periodUids = calendar.isIso8601() ? getUids( params.getDimensionOrFilterItems( PERIOD_DIM_ID ) )
            : getLocalPeriodIdentifiers( params.getDimensionOrFilterItems( PERIOD_DIM_ID ), calendar );

        Map<String, List<String>> dimensionItems = new HashMap<>();

        dimensionItems.put( PERIOD_DIM_ID, periodUids );

        for ( DimensionalObject dim : params.getDimensionsAndFilters() )
        {
            dimensionItems.put( dim.getDimension(), getDimensionalItemIds( dim.getItems() ) );
        }

        for ( QueryItem item : params.getItems() )
        {
            String itemUid = getItemUid( item );

            if ( item.hasOptionSet() )
            {
                // The call itemOptions.get( itemUid ) can return null.
                // The query item can't have both legends and options.
                dimensionItems.put( itemUid,
                    getDimensionItemUidsFrom( itemOptions.get( itemUid ), item.getOptionSetFilterItemsOrAll() ) );
            }
            else if ( item.hasLegendSet() )
            {
                dimensionItems.put( itemUid, item.getLegendSetFilterItemsOrAll() );
            }
            else
            {
                dimensionItems.put( itemUid, List.of() );
            }
        }

        for ( QueryItem item : params.getItemFilters() )
        {
            if ( item.hasOptionSet() )
            {
                dimensionItems.put( item.getItemId(), item.getOptionSetFilterItemsOrAll() );
            }
            else if ( item.hasLegendSet() )
            {
                dimensionItems.put( item.getItemId(), item.getLegendSetFilterItemsOrAll() );
            }
            else
            {
                dimensionItems.put( item.getItemId(),
                    item.getFiltersAsString() != null
                        ? List.of( item.getFiltersAsString() )
                        : emptyList() );
            }
        }

        return dimensionItems;
    }

    /**
     * Based on the given arguments, this method will extract a list of UIDs of
     * {@link Option}. If itemOptions is null, it returns the default list of
     * UIDs (defaultOptionUids). Otherwise, it will return the list of UIDs from
     * itemOptions.
     *
     * @param itemOptions a list of {@link Option} objects
     * @param defaultOptionUids a list of default {@link Option} UIDs.
     * @return a list of UIDs.
     */
    private List<String> getDimensionItemUidsFrom( List<Option> itemOptions, List<String> defaultOptionUids )
    {
        List<String> dimensionUids = new ArrayList<>();

        if ( itemOptions == null )
        {
            dimensionUids.addAll( defaultOptionUids );
        }
        else
        {
            dimensionUids.addAll( IdentifiableObjectUtils.getUids( itemOptions ) );
        }

        return dimensionUids;
    }
}<|MERGE_RESOLUTION|>--- conflicted
+++ resolved
@@ -61,12 +61,7 @@
 import lombok.RequiredArgsConstructor;
 
 import org.hisp.dhis.analytics.AnalyticsSecurityManager;
-<<<<<<< HEAD
-import org.hisp.dhis.analytics.data.handler.MetadataSchemeMapper;
-import org.hisp.dhis.analytics.data.handler.SchemaIdResponseMapper;
-=======
 import org.hisp.dhis.analytics.data.handler.SchemeIdResponseMapper;
->>>>>>> 3caf24d4
 import org.hisp.dhis.analytics.event.EventQueryParams;
 import org.hisp.dhis.analytics.event.EventQueryValidator;
 import org.hisp.dhis.analytics.orgunit.OrgUnitHelper;
@@ -103,8 +98,6 @@
 
     protected final SchemeIdResponseMapper schemeIdResponseMapper;
 
-    protected final MetadataSchemeMapper metadataSchemeMapper;
-
     /**
      * Returns a grid based on the given query.
      *
@@ -207,10 +200,10 @@
 
         if ( params.hasDataIdScheme() )
         {
-            metadataSchemeMapper.substituteData( grid, NAME );
-        }
-
-        schemeIdResponseMapper.applyIdScheme( params, grid );
+            schemeIdResponseMapper.applyOptionAndLegendSetMapping( grid, NAME );
+        }
+
+        schemeIdResponseMapper.applyCustomIdScheme( params, grid );
 
         // ---------------------------------------------------------------------
         // Paging
