/*
 * Copyright (c) 2004-2022, University of Oslo
 * All rights reserved.
 *
 * Redistribution and use in source and binary forms, with or without
 * modification, are permitted provided that the following conditions are met:
 * Redistributions of source code must retain the above copyright notice, this
 * list of conditions and the following disclaimer.
 *
 * Redistributions in binary form must reproduce the above copyright notice,
 * this list of conditions and the following disclaimer in the documentation
 * and/or other materials provided with the distribution.
 * Neither the name of the HISP project nor the names of its contributors may
 * be used to endorse or promote products derived from this software without
 * specific prior written permission.
 *
 * THIS SOFTWARE IS PROVIDED BY THE COPYRIGHT HOLDERS AND CONTRIBUTORS "AS IS" AND
 * ANY EXPRESS OR IMPLIED WARRANTIES, INCLUDING, BUT NOT LIMITED TO, THE IMPLIED
 * WARRANTIES OF MERCHANTABILITY AND FITNESS FOR A PARTICULAR PURPOSE ARE
 * DISCLAIMED. IN NO EVENT SHALL THE COPYRIGHT OWNER OR CONTRIBUTORS BE LIABLE FOR
 * ANY DIRECT, INDIRECT, INCIDENTAL, SPECIAL, EXEMPLARY, OR CONSEQUENTIAL DAMAGES
 * (INCLUDING, BUT NOT LIMITED TO, PROCUREMENT OF SUBSTITUTE GOODS OR SERVICES;
 * LOSS OF USE, DATA, OR PROFITS; OR BUSINESS INTERRUPTION) HOWEVER CAUSED AND ON
 * ANY THEORY OF LIABILITY, WHETHER IN CONTRACT, STRICT LIABILITY, OR TORT
 * (INCLUDING NEGLIGENCE OR OTHERWISE) ARISING IN ANY WAY OUT OF THE USE OF THIS
 * SOFTWARE, EVEN IF ADVISED OF THE POSSIBILITY OF SUCH DAMAGE.
 */
package org.hisp.dhis.resourcetable.table;

import static org.hisp.dhis.db.model.Table.toStaging;
import static org.hisp.dhis.system.util.SqlUtils.appendRandom;

import com.google.common.collect.Lists;
import java.util.ArrayList;
import java.util.Date;
import java.util.List;
import java.util.Optional;
import java.util.Set;
import java.util.stream.Collectors;
import org.hisp.dhis.category.CategoryCombo;
import org.hisp.dhis.category.CategoryOption;
import org.hisp.dhis.category.CategoryOptionCombo;
import org.hisp.dhis.dataset.DataSet;
import org.hisp.dhis.db.model.Column;
import org.hisp.dhis.db.model.DataType;
import org.hisp.dhis.db.model.Index;
import org.hisp.dhis.db.model.Logged;
import org.hisp.dhis.db.model.Table;
import org.hisp.dhis.db.model.constraint.Nullable;
import org.hisp.dhis.db.model.constraint.Unique;
import org.hisp.dhis.db.sql.SqlBuilder;
import org.hisp.dhis.organisationunit.OrganisationUnit;
import org.hisp.dhis.resourcetable.ResourceTableType;
import org.hisp.dhis.util.DateUtils;

/**
 * @author Lars Helge Overland
 */
<<<<<<< HEAD
public class DataSetOrganisationUnitCategoryResourceTable extends AbstractResourceTable {
  private static final String TABLE_NAME = "_datasetorganisationunitcategory";
=======
@RequiredArgsConstructor
public class DataSetOrganisationUnitCategoryResourceTable implements ResourceTable {
  public static final String TABLE_NAME = "analytics_rs_datasetorganisationunitcategory";
>>>>>>> 7b45170f

  private final List<DataSet> dataSets;

  private final CategoryOptionCombo defaultOptionCombo;

  public DataSetOrganisationUnitCategoryResourceTable(
      SqlBuilder sqlBuilder,
      Logged logged,
      List<DataSet> dataSets,
      CategoryOptionCombo defaultOptionCombo) {
    super(sqlBuilder, logged);
    this.dataSets = dataSets;
    this.defaultOptionCombo = defaultOptionCombo;
  }

  @Override
  public Table getTable() {
    return new Table(toStaging(TABLE_NAME), getColumns(), List.of(), logged);
  }

  private List<Column> getColumns() {
    return List.of(
        new Column("datasetid", DataType.BIGINT, Nullable.NOT_NULL),
        new Column("organisationunitid", DataType.BIGINT, Nullable.NOT_NULL),
        new Column("attributeoptioncomboid", DataType.BIGINT, Nullable.NOT_NULL),
        new Column("costartdate", DataType.DATE),
        new Column("coenddate", DataType.DATE));
  }

  @Override
  public List<Index> getIndexes() {
    return List.of(
        new Index(
            appendRandom("in_datasetorganisationunitcategory"),
            toStaging(TABLE_NAME),
            Unique.UNIQUE,
            List.of("datasetid", "organisationunitid", "attributeoptioncomboid")));
  }

  @Override
  public ResourceTableType getTableType() {
    return ResourceTableType.DATA_SET_ORG_UNIT_CATEGORY;
  }

  @Override
  public Optional<String> getPopulateTempTableStatement() {
    return Optional.empty();
  }

  /**
   * Iterate over data sets and associated organisation units. If data set has a category
   * combination and the organisation unit has category options, find the intersection of the
   * category option combinations linked to the organisation unit through its category options, and
   * the category option combinations linked to the data set through its category combination. If
   * not, use the default category option combo.
   */
  @Override
  public Optional<List<Object[]>> getPopulateTempTableContent() {
    List<Object[]> batchArgs = new ArrayList<>();

    for (DataSet dataSet : dataSets) {
      CategoryCombo categoryCombo = dataSet.getCategoryCombo();

      for (OrganisationUnit orgUnit : dataSet.getSources()) {
        if (!categoryCombo.isDefault()) {
          if (orgUnit.hasCategoryOptions()) {
            Set<CategoryOption> orgUnitOptions = orgUnit.getCategoryOptions();

            for (CategoryOptionCombo optionCombo : categoryCombo.getOptionCombos()) {
              Set<CategoryOption> optionComboOptions = optionCombo.getCategoryOptions();

              if (orgUnitOptions.containsAll(optionComboOptions)) {
                Date startDate =
                    DateUtils.min(
                        optionComboOptions.stream()
                            .map(co -> co.getStartDate())
                            .collect(Collectors.toSet()));
                Date endDate =
                    DateUtils.max(
                        optionComboOptions.stream()
                            .map(co -> co.getAdjustedEndDate(dataSet))
                            .collect(Collectors.toSet()));

                List<Object> values =
                    Lists.newArrayList(
                        dataSet.getId(), orgUnit.getId(), optionCombo.getId(), startDate, endDate);

                batchArgs.add(values.toArray());
              }
            }
          }
        } else {
          List<Object> values =
              Lists.newArrayList(
                  dataSet.getId(), orgUnit.getId(), defaultOptionCombo.getId(), null, null);

          batchArgs.add(values.toArray());
        }
      }
    }

    return Optional.of(batchArgs);
  }
}<|MERGE_RESOLUTION|>--- conflicted
+++ resolved
@@ -56,14 +56,9 @@
 /**
  * @author Lars Helge Overland
  */
-<<<<<<< HEAD
-public class DataSetOrganisationUnitCategoryResourceTable extends AbstractResourceTable {
-  private static final String TABLE_NAME = "_datasetorganisationunitcategory";
-=======
 @RequiredArgsConstructor
 public class DataSetOrganisationUnitCategoryResourceTable implements ResourceTable {
   public static final String TABLE_NAME = "analytics_rs_datasetorganisationunitcategory";
->>>>>>> 7b45170f
 
   private final List<DataSet> dataSets;
 
