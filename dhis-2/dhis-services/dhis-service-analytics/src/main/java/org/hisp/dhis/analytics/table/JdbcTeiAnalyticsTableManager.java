/*
 * Copyright (c) 2004-2022, University of Oslo
 * All rights reserved.
 *
 * Redistribution and use in source and binary forms, with or without
 * modification, are permitted provided that the following conditions are met:
 * Redistributions of source code must retain the above copyright notice, this
 * list of conditions and the following disclaimer.
 *
 * Redistributions in binary form must reproduce the above copyright notice,
 * this list of conditions and the following disclaimer in the documentation
 * and/or other materials provided with the distribution.
 * Neither the name of the HISP project nor the names of its contributors may
 * be used to endorse or promote products derived from this software without
 * specific prior written permission.
 *
 * THIS SOFTWARE IS PROVIDED BY THE COPYRIGHT HOLDERS AND CONTRIBUTORS "AS IS" AND
 * ANY EXPRESS OR IMPLIED WARRANTIES, INCLUDING, BUT NOT LIMITED TO, THE IMPLIED
 * WARRANTIES OF MERCHANTABILITY AND FITNESS FOR A PARTICULAR PURPOSE ARE
 * DISCLAIMED. IN NO EVENT SHALL THE COPYRIGHT OWNER OR CONTRIBUTORS BE LIABLE FOR
 * ANY DIRECT, INDIRECT, INCIDENTAL, SPECIAL, EXEMPLARY, OR CONSEQUENTIAL DAMAGES
 * (INCLUDING, BUT NOT LIMITED TO, PROCUREMENT OF SUBSTITUTE GOODS OR SERVICES;
 * LOSS OF USE, DATA, OR PROFITS; OR BUSINESS INTERRUPTION) HOWEVER CAUSED AND ON
 * ANY THEORY OF LIABILITY, WHETHER IN CONTRACT, STRICT LIABILITY, OR TORT
 * (INCLUDING NEGLIGENCE OR OTHERWISE) ARISING IN ANY WAY OUT OF THE USE OF THIS
 * SOFTWARE, EVEN IF ADVISED OF THE POSSIBILITY OF SUCH DAMAGE.
 */
package org.hisp.dhis.analytics.table;

import static java.lang.String.join;
import static java.util.Collections.emptyList;
import static java.util.stream.Collectors.groupingBy;
import static org.hisp.dhis.analytics.AnalyticsTableType.TRACKED_ENTITY_INSTANCE;
import static org.hisp.dhis.analytics.table.JdbcEventAnalyticsTableManager.EXPORTABLE_EVENT_STATUSES;
import static org.hisp.dhis.analytics.util.AnalyticsSqlUtils.quote;
import static org.hisp.dhis.analytics.util.AnalyticsUtils.getColumnType;
import static org.hisp.dhis.analytics.util.DisplayNameUtils.getDisplayName;
import static org.hisp.dhis.commons.util.TextUtils.removeLastComma;
import static org.hisp.dhis.db.model.DataType.BOOLEAN;
import static org.hisp.dhis.db.model.DataType.CHARACTER_11;
import static org.hisp.dhis.db.model.DataType.DOUBLE;
import static org.hisp.dhis.db.model.DataType.GEOMETRY;
import static org.hisp.dhis.db.model.DataType.INTEGER;
import static org.hisp.dhis.db.model.DataType.TEXT;
import static org.hisp.dhis.db.model.DataType.TIMESTAMP;
import static org.hisp.dhis.db.model.DataType.VARCHAR_255;
import static org.hisp.dhis.db.model.DataType.VARCHAR_50;
import static org.hisp.dhis.db.model.constraint.Nullable.NOT_NULL;
import static org.hisp.dhis.db.model.constraint.Nullable.NULL;
import static org.hisp.dhis.util.DateUtils.getLongDateString;

import java.util.ArrayList;
import java.util.Date;
import java.util.List;
import java.util.Map;
import java.util.Objects;
import java.util.stream.Stream;
import org.apache.commons.collections4.CollectionUtils;
import org.hisp.dhis.analytics.AnalyticsTableHookService;
import org.hisp.dhis.analytics.AnalyticsTableType;
import org.hisp.dhis.analytics.AnalyticsTableUpdateParams;
import org.hisp.dhis.analytics.partition.PartitionManager;
import org.hisp.dhis.analytics.table.model.AnalyticsTable;
import org.hisp.dhis.analytics.table.model.AnalyticsTableColumn;
import org.hisp.dhis.analytics.table.model.AnalyticsTablePartition;
import org.hisp.dhis.analytics.table.setting.AnalyticsTableExportSettings;
import org.hisp.dhis.category.CategoryService;
import org.hisp.dhis.common.IdentifiableObjectManager;
import org.hisp.dhis.common.ValueType;
import org.hisp.dhis.dataapproval.DataApprovalLevelService;
import org.hisp.dhis.db.model.IndexType;
import org.hisp.dhis.db.model.Logged;
import org.hisp.dhis.organisationunit.OrganisationUnitService;
import org.hisp.dhis.period.PeriodDataProvider;
import org.hisp.dhis.program.Program;
import org.hisp.dhis.resourcetable.ResourceTableService;
import org.hisp.dhis.setting.SystemSettingManager;
import org.hisp.dhis.system.database.DatabaseInfoProvider;
import org.hisp.dhis.trackedentity.TrackedEntityAttribute;
import org.hisp.dhis.trackedentity.TrackedEntityAttributeService;
import org.hisp.dhis.trackedentity.TrackedEntityType;
import org.hisp.dhis.trackedentity.TrackedEntityTypeService;
import org.springframework.beans.factory.annotation.Qualifier;
import org.springframework.jdbc.core.JdbcTemplate;
import org.springframework.stereotype.Component;
import org.springframework.transaction.annotation.Transactional;

@Component("org.hisp.dhis.analytics.TeiAnalyticsTableManager")
public class JdbcTeiAnalyticsTableManager extends AbstractJdbcTableManager {
  private static final String PROGRAMS_BY_TET_KEY = "programsByTetUid";

  private static final String ALL_TET_ATTRIBUTES = "allTetAttributes";

  private final TrackedEntityTypeService trackedEntityTypeService;

  private final TrackedEntityAttributeService trackedEntityAttributeService;

  private static final List<AnalyticsTableColumn> FIXED_GROUP_BY_COLS =
      List.of(
          new AnalyticsTableColumn(
              quote("trackedentityid"), INTEGER, NOT_NULL, "tei.trackedentityid"),
          new AnalyticsTableColumn(
              quote("trackedentityinstanceuid"), CHARACTER_11, NOT_NULL, "tei.uid"),
          new AnalyticsTableColumn(quote("created"), TIMESTAMP, "tei.created"),
          new AnalyticsTableColumn(quote("lastupdated"), TIMESTAMP, "tei.lastupdated"),
          new AnalyticsTableColumn(quote("inactive"), BOOLEAN, "tei.inactive"),
          new AnalyticsTableColumn(quote("createdatclient"), TIMESTAMP, "tei.createdatclient"),
          new AnalyticsTableColumn(
              quote("lastupdatedatclient"), TIMESTAMP, "tei.lastupdatedatclient"),
          new AnalyticsTableColumn(quote("lastsynchronized"), TIMESTAMP, "tei.lastsynchronized"),
          new AnalyticsTableColumn(quote("geometry"), GEOMETRY, "tei.geometry", IndexType.GIST),
          new AnalyticsTableColumn(
              quote("longitude"),
              DOUBLE,
              "case when 'POINT' = GeometryType(tei.geometry) then ST_X(tei.geometry) else null end"),
          new AnalyticsTableColumn(
              quote("latitude"),
              DOUBLE,
              "case when 'POINT' = GeometryType(tei.geometry) then ST_Y(tei.geometry) else null end"),
          new AnalyticsTableColumn(quote("featuretype"), VARCHAR_255, NULL, "tei.featuretype"),
          new AnalyticsTableColumn(quote("coordinates"), TEXT, NULL, "tei.coordinates"),
          new AnalyticsTableColumn(quote("storedby"), VARCHAR_255, "tei.storedby"),
          new AnalyticsTableColumn(
              quote("potentialduplicate"), BOOLEAN, NULL, "tei.potentialduplicate"),
          new AnalyticsTableColumn(quote("uidlevel1"), CHARACTER_11, NULL, "ous.uidlevel1"),
          new AnalyticsTableColumn(quote("uidlevel2"), CHARACTER_11, NULL, "ous.uidlevel2"),
          new AnalyticsTableColumn(quote("uidlevel3"), CHARACTER_11, NULL, "ous.uidlevel3"),
          new AnalyticsTableColumn(quote("uidlevel4"), CHARACTER_11, NULL, "ous.uidlevel4"),
          new AnalyticsTableColumn(quote("ou"), CHARACTER_11, NULL, "ou.uid"),
          new AnalyticsTableColumn(quote("ouname"), VARCHAR_255, NULL, "ou.name"),
          new AnalyticsTableColumn(quote("oucode"), VARCHAR_50, NULL, "ou.code"),
          new AnalyticsTableColumn(quote("oulevel"), INTEGER, NULL, "ous.level"));

  private static final List<AnalyticsTableColumn> FIXED_NON_GROUP_BY_COLS =
      List.of(
          new AnalyticsTableColumn(
              quote("createdbyusername"),
              VARCHAR_255,
              "tei.createdbyuserinfo ->> 'username' as createdbyusername"),
          new AnalyticsTableColumn(
              quote("createdbyname"),
              VARCHAR_255,
              "tei.createdbyuserinfo ->> 'firstName' as createdbyname"),
          new AnalyticsTableColumn(
              quote("createdbylastname"),
              VARCHAR_255,
              "tei.createdbyuserinfo ->> 'surname' as createdbylastname"),
          new AnalyticsTableColumn(
              quote("createdbydisplayname"),
              VARCHAR_255,
              getDisplayName("createdbyuserinfo", "tei", "createdbydisplayname")),
          new AnalyticsTableColumn(
              quote("lastupdatedbyusername"),
              VARCHAR_255,
              "tei.lastupdatedbyuserinfo ->> 'username' as lastupdatedbyusername"),
          new AnalyticsTableColumn(
              quote("lastupdatedbyname"),
              VARCHAR_255,
              "tei.lastupdatedbyuserinfo ->> 'firstName' as lastupdatedbyname"),
          new AnalyticsTableColumn(
              quote("lastupdatedbylastname"),
              VARCHAR_255,
              "tei.lastupdatedbyuserinfo ->> 'surname' as lastupdatedbylastname"),
          new AnalyticsTableColumn(
              quote("lastupdatedbydisplayname"),
              VARCHAR_255,
              getDisplayName("lastupdatedbyuserinfo", "tei", "lastupdatedbydisplayname")));

  public JdbcTeiAnalyticsTableManager(
      IdentifiableObjectManager idObjectManager,
      OrganisationUnitService organisationUnitService,
      CategoryService categoryService,
      SystemSettingManager systemSettingManager,
      DataApprovalLevelService dataApprovalLevelService,
      ResourceTableService resourceTableService,
      AnalyticsTableHookService tableHookService,
      PartitionManager partitionManager,
      DatabaseInfoProvider databaseInfoProvider,
      @Qualifier("analyticsJdbcTemplate") JdbcTemplate jdbcTemplate,
      TrackedEntityTypeService trackedEntityTypeService,
      TrackedEntityAttributeService trackedEntityAttributeService,
      AnalyticsTableExportSettings settings,
      PeriodDataProvider periodDataProvider) {
    super(
        idObjectManager,
        organisationUnitService,
        categoryService,
        systemSettingManager,
        dataApprovalLevelService,
        resourceTableService,
        tableHookService,
        partitionManager,
        databaseInfoProvider,
        jdbcTemplate,
        settings,
        periodDataProvider);
    this.trackedEntityAttributeService = trackedEntityAttributeService;
    this.trackedEntityTypeService = trackedEntityTypeService;
  }

  /**
   * Returns the {@link AnalyticsTableType} of analytics table which this manager handles.
   *
   * @return type of analytics table.
   */
  @Override
  public AnalyticsTableType getAnalyticsTableType() {
    return TRACKED_ENTITY_INSTANCE;
  }

  /**
   * Returns a {@link AnalyticsTable} with a list of yearly {@link AnalyticsTablePartition}.
   *
   * @param params the {@link AnalyticsTableUpdateParams}.
   * @return the analytics table with partitions.
   */
  @Override
  @Transactional
  public List<AnalyticsTable> getAnalyticsTables(AnalyticsTableUpdateParams params) {
    Map<String, List<Program>> programsByTetUid = getProgramsByTetUid(params);

    params.addExtraParam("", PROGRAMS_BY_TET_KEY, programsByTetUid);

    Logged logged = analyticsExportSettings.getTableLogged();

    return trackedEntityTypeService.getAllTrackedEntityType().stream()
        .map(
            tet ->
                new AnalyticsTable(getAnalyticsTableType(), getColumns(params, tet), logged, tet))
        .toList();
  }

  private Map<String, List<Program>> getProgramsByTetUid(AnalyticsTableUpdateParams params) {
    List<Program> programs =
        params.isSkipPrograms()
            ? idObjectManager.getAllNoAcl(Program.class).stream()
                .filter(p -> !params.getSkipPrograms().contains(p.getUid()))
                .toList()
            : idObjectManager.getAllNoAcl(Program.class);

    return programs.stream()
        .filter(program -> Objects.nonNull(program.getTrackedEntityType()))
        .collect(groupingBy(o -> o.getTrackedEntityType().getUid()));
  }

  @SuppressWarnings("unchecked")
  private List<AnalyticsTableColumn> getColumns(
      AnalyticsTableUpdateParams params, TrackedEntityType tet) {
    Map<String, List<Program>> programsByTetUid =
        (Map<String, List<Program>>) params.getExtraParam("", PROGRAMS_BY_TET_KEY);

    List<AnalyticsTableColumn> columns = new ArrayList<>(getFixedColumns());

    // Review this logic, it could result in many columns
    CollectionUtils.emptyIfNull(programsByTetUid.get(tet.getUid()))
        .forEach(
            program ->
                columns.add(
                    new AnalyticsTableColumn(
                        quote(program.getUid()),
                        BOOLEAN,
                        " exists(select 1 from enrollment pi_0"
                            + " where pi_0.trackedentityid = tei.trackedentityid"
                            + " and pi_0.programid = "
                            + program.getId()
                            + ")")));

    List<TrackedEntityAttribute> trackedEntityAttributes =
        programsByTetUid.containsKey(tet.getUid())
            ?
            // programs defined for TET -> get attr from program and TET
            getAllTrackedEntityAttributes(tet, programsByTetUid.get(tet.getUid()))
            :
            // no programs defined for TET -> get only attributes from TET
            getAllTrackedEntityAttributes(tet).toList();

    params.addExtraParam(tet.getUid(), ALL_TET_ATTRIBUTES, trackedEntityAttributes);

    columns.addAll(
        trackedEntityAttributes.stream()
            .map(
                tea ->
                    new AnalyticsTableColumn(
                        quote(tea.getUid()),
                        getColumnType(tea.getValueType(), isSpatialSupport()),
                        castBasedOnType(tea.getValueType(), "\"" + tea.getUid() + "\".value")))
            .toList());

    return columns;
  }

  /**
   * Returns the select clause, potentially with a cast statement, based on the given value type.
   * (this method is an adapted version of {@link
   * JdbcEventAnalyticsTableManager#getSelectClause(ValueType, String)})
   *
   * @param valueType the value type to represent as database column type.
   */
  private String castBasedOnType(ValueType valueType, String columnName) {
    if (valueType.isDecimal()) {
      return "cast(" + columnName + " as double precision)";
    }
    if (valueType.isInteger()) {
      return "cast(" + columnName + " as bigint)";
    }
    if (valueType.isBoolean()) {
      return "case when "
          + columnName
          + " = 'true' then 1 when "
          + columnName
          + " = 'false' then 0 end";
    }
    if (valueType.isDate()) {
      return "cast(" + columnName + " as timestamp)";
    }
    if (valueType.isGeo() && isSpatialSupport()) {
      return "ST_GeomFromGeoJSON('{\"type\":\"Point\", \"coordinates\":' || ("
          + columnName
          + ") || ', \"crs\":{\"type\":\"name\", \"properties\":{\"name\":\"EPSG:4326\"}}}')";
    }
    return columnName;
  }

  private List<TrackedEntityAttribute> getAllTrackedEntityAttributes(
      TrackedEntityType trackedEntityType, List<Program> programs) {
    return Stream.concat(
            /* all attributes of programs */
            trackedEntityAttributeService.getProgramTrackedEntityAttributes(programs).stream(),
            /* all attributes of the trackedEntityType */
            getAllTrackedEntityAttributes(trackedEntityType))
        .distinct()
        .toList();
  }

  private Stream<TrackedEntityAttribute> getAllTrackedEntityAttributes(
      TrackedEntityType trackedEntityType) {
    return CollectionUtils.emptyIfNull(trackedEntityType.getTrackedEntityAttributes()).stream();
  }

  /**
   * Checks if the database content is in valid state for analytics table generation.
   *
   * @return null if valid, a descriptive string if invalid.
   */
  @Override
  public String validState() {
    return null;
  }

  /**
   * Returns a list of non-dynamic {@link AnalyticsTableColumn}.
   *
   * @return a List of {@link AnalyticsTableColumn}.
   */
  private List<AnalyticsTableColumn> getFixedColumns() {
    List<AnalyticsTableColumn> allFixedColumns = new ArrayList<>(FIXED_GROUP_BY_COLS);
    allFixedColumns.add(getOrganisationUnitNameHierarchyColumn());
    allFixedColumns.addAll(FIXED_NON_GROUP_BY_COLS);

    return allFixedColumns;
  }

  /**
   * Returns a list of table checks (constraints) for the given analytics table partition.
   *
   * @param partition the {@link AnalyticsTablePartition}.
   */
  @Override
  protected List<String> getPartitionChecks(AnalyticsTablePartition partition) {
    return emptyList();
  }

  /**
   * Populates the given analytics table.
   *
   * @param params the {@link AnalyticsTableUpdateParams}.
   * @param partition the {@link AnalyticsTablePartition} to populate.
   */
  @Override
  @SuppressWarnings("unchecked")
  protected void populateTable(
      AnalyticsTableUpdateParams params, AnalyticsTablePartition partition) {
<<<<<<< HEAD
    String tableName = partition.getName();
=======
    String tableName = partition.getTempName();
>>>>>>> 4b37e4a7
    List<AnalyticsTableColumn> columns = partition.getMasterTable().getAnalyticsTableColumns();

    StringBuilder sql = new StringBuilder("insert into " + tableName + " (");

    for (AnalyticsTableColumn col : columns) {
      sql.append(col.getName() + ",");
    }

    removeLastComma(sql).append(") select ");

    for (AnalyticsTableColumn col : columns) {
      sql.append(col.getSelectExpression() + ",");
    }

    TrackedEntityType trackedEntityType = partition.getMasterTable().getTrackedEntityType();

    removeLastComma(sql)
        .append(" from trackedentity tei")
        .append(" left join organisationunit ou on tei.organisationunitid = ou.organisationunitid")
        .append(
            " left join _orgunitstructure ous on ous.organisationunitid = ou.organisationunitid");

    ((List<TrackedEntityAttribute>)
            params.getExtraParam(trackedEntityType.getUid(), ALL_TET_ATTRIBUTES))
        .forEach(
            tea ->
                sql.append(
                    " left join trackedentityattributevalue \""
                        + tea.getUid()
                        + "\""
                        + " on \""
                        + tea.getUid()
                        + "\".trackedentityid = tei.trackedentityid"
                        + " and \""
                        + tea.getUid()
                        + "\".trackedentityattributeid = "
                        + tea.getId()));

    sql.append(" where tei.trackedentitytypeid = " + trackedEntityType.getId())
        .append(" and tei.lastupdated < '" + getLongDateString(params.getStartTime()) + "'")
        .append(
            " and exists ( select 1 from enrollment pi"
                + " where pi.trackedentityid = tei.trackedentityid"
                + " and exists ( select 1 from event psi"
                + " where psi.enrollmentid = pi.enrollmentid"
                + " and psi.status in ("
                + join(",", EXPORTABLE_EVENT_STATUSES)
                + ")"
                + " and psi.deleted is false  ) )")
        .append(" and tei.created is not null ")
        .append(" and tei.deleted is false");

    invokeTimeAndLog(sql.toString(), tableName);
  }

  /**
   * Indicates whether data was created or updated for the given time range since last successful
   * "latest" table partition update.
   *
   * @param startDate the start date.
   * @param endDate the end date.
   * @return true if updated data exists.
   */
  @Override
  protected boolean hasUpdatedLatestData(Date startDate, Date endDate) {
    return false;
  }
}<|MERGE_RESOLUTION|>--- conflicted
+++ resolved
@@ -380,11 +380,8 @@
   @SuppressWarnings("unchecked")
   protected void populateTable(
       AnalyticsTableUpdateParams params, AnalyticsTablePartition partition) {
-<<<<<<< HEAD
     String tableName = partition.getName();
-=======
-    String tableName = partition.getTempName();
->>>>>>> 4b37e4a7
+
     List<AnalyticsTableColumn> columns = partition.getMasterTable().getAnalyticsTableColumns();
 
     StringBuilder sql = new StringBuilder("insert into " + tableName + " (");
