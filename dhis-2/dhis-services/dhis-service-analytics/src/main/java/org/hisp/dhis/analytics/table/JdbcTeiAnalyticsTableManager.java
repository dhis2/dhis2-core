/*
 * Copyright (c) 2004-2022, University of Oslo
 * All rights reserved.
 *
 * Redistribution and use in source and binary forms, with or without
 * modification, are permitted provided that the following conditions are met:
 * Redistributions of source code must retain the above copyright notice, this
 * list of conditions and the following disclaimer.
 *
 * Redistributions in binary form must reproduce the above copyright notice,
 * this list of conditions and the following disclaimer in the documentation
 * and/or other materials provided with the distribution.
 * Neither the name of the HISP project nor the names of its contributors may
 * be used to endorse or promote products derived from this software without
 * specific prior written permission.
 *
 * THIS SOFTWARE IS PROVIDED BY THE COPYRIGHT HOLDERS AND CONTRIBUTORS "AS IS" AND
 * ANY EXPRESS OR IMPLIED WARRANTIES, INCLUDING, BUT NOT LIMITED TO, THE IMPLIED
 * WARRANTIES OF MERCHANTABILITY AND FITNESS FOR A PARTICULAR PURPOSE ARE
 * DISCLAIMED. IN NO EVENT SHALL THE COPYRIGHT OWNER OR CONTRIBUTORS BE LIABLE FOR
 * ANY DIRECT, INDIRECT, INCIDENTAL, SPECIAL, EXEMPLARY, OR CONSEQUENTIAL DAMAGES
 * (INCLUDING, BUT NOT LIMITED TO, PROCUREMENT OF SUBSTITUTE GOODS OR SERVICES;
 * LOSS OF USE, DATA, OR PROFITS; OR BUSINESS INTERRUPTION) HOWEVER CAUSED AND ON
 * ANY THEORY OF LIABILITY, WHETHER IN CONTRACT, STRICT LIABILITY, OR TORT
 * (INCLUDING NEGLIGENCE OR OTHERWISE) ARISING IN ANY WAY OUT OF THE USE OF THIS
 * SOFTWARE, EVEN IF ADVISED OF THE POSSIBILITY OF SUCH DAMAGE.
 */
package org.hisp.dhis.analytics.table;

import static java.lang.String.join;
import static java.util.stream.Collectors.groupingBy;
import static org.hisp.dhis.analytics.AnalyticsTableType.TRACKED_ENTITY_INSTANCE;
import static org.hisp.dhis.analytics.table.JdbcEventAnalyticsTableManager.EXPORTABLE_EVENT_STATUSES;
import static org.hisp.dhis.analytics.util.AnalyticsUtils.getColumnType;
import static org.hisp.dhis.analytics.util.DisplayNameUtils.getDisplayName;
import static org.hisp.dhis.commons.util.TextUtils.SPACE;
import static org.hisp.dhis.commons.util.TextUtils.removeLastComma;
import static org.hisp.dhis.commons.util.TextUtils.replace;
import static org.hisp.dhis.db.model.DataType.BOOLEAN;
import static org.hisp.dhis.db.model.DataType.CHARACTER_11;
import static org.hisp.dhis.db.model.DataType.DOUBLE;
import static org.hisp.dhis.db.model.DataType.GEOMETRY;
import static org.hisp.dhis.db.model.DataType.INTEGER;
import static org.hisp.dhis.db.model.DataType.TEXT;
import static org.hisp.dhis.db.model.DataType.TIMESTAMP;
import static org.hisp.dhis.db.model.DataType.VARCHAR_255;
import static org.hisp.dhis.db.model.DataType.VARCHAR_50;
import static org.hisp.dhis.db.model.constraint.Nullable.NOT_NULL;
import static org.hisp.dhis.db.model.constraint.Nullable.NULL;
import static org.hisp.dhis.util.DateUtils.toLongDate;

import java.util.ArrayList;
import java.util.Date;
import java.util.List;
import java.util.Map;
import java.util.Objects;
import java.util.stream.Stream;
import org.apache.commons.collections4.CollectionUtils;
import org.hisp.dhis.analytics.AnalyticsTableHookService;
import org.hisp.dhis.analytics.AnalyticsTableType;
import org.hisp.dhis.analytics.AnalyticsTableUpdateParams;
import org.hisp.dhis.analytics.partition.PartitionManager;
import org.hisp.dhis.analytics.table.model.AnalyticsTable;
import org.hisp.dhis.analytics.table.model.AnalyticsTableColumn;
import org.hisp.dhis.analytics.table.model.AnalyticsTablePartition;
import org.hisp.dhis.analytics.table.setting.AnalyticsTableSettings;
import org.hisp.dhis.category.CategoryService;
import org.hisp.dhis.common.IdentifiableObjectManager;
import org.hisp.dhis.common.ValueType;
import org.hisp.dhis.dataapproval.DataApprovalLevelService;
import org.hisp.dhis.db.model.IndexType;
import org.hisp.dhis.db.model.Logged;
import org.hisp.dhis.db.sql.SqlBuilder;
import org.hisp.dhis.organisationunit.OrganisationUnitService;
import org.hisp.dhis.period.PeriodDataProvider;
import org.hisp.dhis.program.Program;
import org.hisp.dhis.resourcetable.ResourceTableService;
import org.hisp.dhis.setting.SystemSettingManager;
import org.hisp.dhis.system.database.DatabaseInfoProvider;
import org.hisp.dhis.trackedentity.TrackedEntityAttribute;
import org.hisp.dhis.trackedentity.TrackedEntityAttributeService;
import org.hisp.dhis.trackedentity.TrackedEntityType;
import org.hisp.dhis.trackedentity.TrackedEntityTypeService;
import org.springframework.beans.factory.annotation.Qualifier;
import org.springframework.jdbc.core.JdbcTemplate;
import org.springframework.stereotype.Component;
import org.springframework.transaction.annotation.Transactional;

@Component("org.hisp.dhis.analytics.TeiAnalyticsTableManager")
public class JdbcTeiAnalyticsTableManager extends AbstractJdbcTableManager {
  private static final String PROGRAMS_BY_TET_KEY = "programsByTetUid";

  private static final String ALL_TET_ATTRIBUTES = "allTetAttributes";

  private final TrackedEntityTypeService trackedEntityTypeService;

  private final TrackedEntityAttributeService trackedEntityAttributeService;

  private static final List<AnalyticsTableColumn> FIXED_GROUP_BY_COLS =
      List.of(
          new AnalyticsTableColumn("trackedentityinstanceuid", CHARACTER_11, NOT_NULL, "tei.uid"),
          new AnalyticsTableColumn("trackedentityid", INTEGER, NOT_NULL, "tei.trackedentityid"),
          new AnalyticsTableColumn("created", TIMESTAMP, "tei.created"),
          new AnalyticsTableColumn("lastupdated", TIMESTAMP, "tei.lastupdated"),
          new AnalyticsTableColumn("inactive", BOOLEAN, "tei.inactive"),
          new AnalyticsTableColumn("createdatclient", TIMESTAMP, "tei.createdatclient"),
          new AnalyticsTableColumn("lastupdatedatclient", TIMESTAMP, "tei.lastupdatedatclient"),
          new AnalyticsTableColumn("lastsynchronized", TIMESTAMP, "tei.lastsynchronized"),
          new AnalyticsTableColumn("geometry", GEOMETRY, "tei.geometry", IndexType.GIST),
          new AnalyticsTableColumn(
              "longitude",
              DOUBLE,
              "case when 'POINT' = GeometryType(tei.geometry) then ST_X(tei.geometry) else null end"),
          new AnalyticsTableColumn(
              "latitude",
              DOUBLE,
              "case when 'POINT' = GeometryType(tei.geometry) then ST_Y(tei.geometry) else null end"),
          new AnalyticsTableColumn("featuretype", VARCHAR_255, NULL, "tei.featuretype"),
          new AnalyticsTableColumn("coordinates", TEXT, NULL, "tei.coordinates"),
          new AnalyticsTableColumn("storedby", VARCHAR_255, "tei.storedby"),
          new AnalyticsTableColumn("potentialduplicate", BOOLEAN, NULL, "tei.potentialduplicate"),
          new AnalyticsTableColumn("uidlevel1", CHARACTER_11, NULL, "ous.uidlevel1"),
          new AnalyticsTableColumn("uidlevel2", CHARACTER_11, NULL, "ous.uidlevel2"),
          new AnalyticsTableColumn("uidlevel3", CHARACTER_11, NULL, "ous.uidlevel3"),
          new AnalyticsTableColumn("uidlevel4", CHARACTER_11, NULL, "ous.uidlevel4"),
          new AnalyticsTableColumn("ou", CHARACTER_11, NULL, "ou.uid"),
          new AnalyticsTableColumn("ouname", VARCHAR_255, NULL, "ou.name"),
          new AnalyticsTableColumn("oucode", VARCHAR_50, NULL, "ou.code"),
          new AnalyticsTableColumn("oulevel", INTEGER, NULL, "ous.level"));

  private static final List<AnalyticsTableColumn> FIXED_NON_GROUP_BY_COLS =
      List.of(
          new AnalyticsTableColumn(
              "createdbyusername",
              VARCHAR_255,
              "tei.createdbyuserinfo ->> 'username' as createdbyusername"),
          new AnalyticsTableColumn(
              "createdbyname",
              VARCHAR_255,
              "tei.createdbyuserinfo ->> 'firstName' as createdbyname"),
          new AnalyticsTableColumn(
              "createdbylastname",
              VARCHAR_255,
              "tei.createdbyuserinfo ->> 'surname' as createdbylastname"),
          new AnalyticsTableColumn(
              "createdbydisplayname",
              VARCHAR_255,
              getDisplayName("createdbyuserinfo", "tei", "createdbydisplayname")),
          new AnalyticsTableColumn(
              "lastupdatedbyusername",
              VARCHAR_255,
              "tei.lastupdatedbyuserinfo ->> 'username' as lastupdatedbyusername"),
          new AnalyticsTableColumn(
              "lastupdatedbyname",
              VARCHAR_255,
              "tei.lastupdatedbyuserinfo ->> 'firstName' as lastupdatedbyname"),
          new AnalyticsTableColumn(
              "lastupdatedbylastname",
              VARCHAR_255,
              "tei.lastupdatedbyuserinfo ->> 'surname' as lastupdatedbylastname"),
          new AnalyticsTableColumn(
              "lastupdatedbydisplayname",
              VARCHAR_255,
              getDisplayName("lastupdatedbyuserinfo", "tei", "lastupdatedbydisplayname")));

  public JdbcTeiAnalyticsTableManager(
      IdentifiableObjectManager idObjectManager,
      OrganisationUnitService organisationUnitService,
      CategoryService categoryService,
      SystemSettingManager systemSettingManager,
      DataApprovalLevelService dataApprovalLevelService,
      ResourceTableService resourceTableService,
      AnalyticsTableHookService tableHookService,
      PartitionManager partitionManager,
      DatabaseInfoProvider databaseInfoProvider,
      @Qualifier("analyticsJdbcTemplate") JdbcTemplate jdbcTemplate,
      TrackedEntityTypeService trackedEntityTypeService,
      TrackedEntityAttributeService trackedEntityAttributeService,
      AnalyticsTableSettings analyticsTableSettings,
      PeriodDataProvider periodDataProvider,
      SqlBuilder sqlBuilder) {
    super(
        idObjectManager,
        organisationUnitService,
        categoryService,
        systemSettingManager,
        dataApprovalLevelService,
        resourceTableService,
        tableHookService,
        partitionManager,
        databaseInfoProvider,
        jdbcTemplate,
        analyticsTableSettings,
        periodDataProvider,
        sqlBuilder);
    this.trackedEntityAttributeService = trackedEntityAttributeService;
    this.trackedEntityTypeService = trackedEntityTypeService;
  }

  /**
   * Returns the {@link AnalyticsTableType} of analytics table which this manager handles.
   *
   * @return type of analytics table.
   */
  @Override
  public AnalyticsTableType getAnalyticsTableType() {
    return TRACKED_ENTITY_INSTANCE;
  }

  /**
   * Returns a {@link AnalyticsTable} with a list of yearly {@link AnalyticsTablePartition}.
   *
   * @param params the {@link AnalyticsTableUpdateParams}.
   * @return the analytics table with partitions.
   */
  @Override
  @Transactional
  public List<AnalyticsTable> getAnalyticsTables(AnalyticsTableUpdateParams params) {
    Map<String, List<Program>> programsByTetUid = getProgramsByTetUid(params);

    params.addExtraParam("", PROGRAMS_BY_TET_KEY, programsByTetUid);

    Logged logged = analyticsTableSettings.getTableLogged();

    return trackedEntityTypeService.getAllTrackedEntityType().stream()
        .map(
            tet ->
                new AnalyticsTable(getAnalyticsTableType(), getColumns(params, tet), logged, tet))
        .toList();
  }

  private Map<String, List<Program>> getProgramsByTetUid(AnalyticsTableUpdateParams params) {
    List<Program> programs =
        params.isSkipPrograms()
            ? idObjectManager.getAllNoAcl(Program.class).stream()
                .filter(p -> !params.getSkipPrograms().contains(p.getUid()))
                .toList()
            : idObjectManager.getAllNoAcl(Program.class);

    return programs.stream()
        .filter(program -> Objects.nonNull(program.getTrackedEntityType()))
        .collect(groupingBy(o -> o.getTrackedEntityType().getUid()));
  }

  @SuppressWarnings("unchecked")
  private List<AnalyticsTableColumn> getColumns(
      AnalyticsTableUpdateParams params, TrackedEntityType tet) {
    Map<String, List<Program>> programsByTetUid =
        (Map<String, List<Program>>) params.getExtraParam("", PROGRAMS_BY_TET_KEY);

    List<AnalyticsTableColumn> columns = new ArrayList<>(getFixedColumns());

    String selectExpression =
        """
        \s exists(select 1 from enrollment pi_0 \
        where pi_0.trackedentityid = tei.trackedentityid \
        and pi_0.programid = ${programId})""";

    // Review this logic, it could result in many columns
    CollectionUtils.emptyIfNull(programsByTetUid.get(tet.getUid()))
        .forEach(
            program ->
                columns.add(
                    new AnalyticsTableColumn(
                        program.getUid(),
                        BOOLEAN,
                        replace(
                            selectExpression,
                            Map.of("programId", String.valueOf(program.getId()))))));

    List<TrackedEntityAttribute> trackedEntityAttributes =
        programsByTetUid.containsKey(tet.getUid())
            ?
            // programs defined for TET -> get attr from program and TET
            getAllTrackedEntityAttributes(tet, programsByTetUid.get(tet.getUid()))
            :
            // no programs defined for TET -> get only attributes from TET
            getAllTrackedEntityAttributes(tet).toList();

    params.addExtraParam(tet.getUid(), ALL_TET_ATTRIBUTES, trackedEntityAttributes);

    columns.addAll(
        trackedEntityAttributes.stream()
            .map(
                tea ->
                    new AnalyticsTableColumn(
                        tea.getUid(),
                        getColumnType(tea.getValueType(), isSpatialSupport()),
                        castBasedOnType(tea.getValueType(), "\"" + tea.getUid() + "\".value")))
            .toList());

    columns.addAll(getOrganisationUnitGroupSetColumns());

    return columns;
  }

  /**
   * Returns the select clause, potentially with a cast statement, based on the given value type.
   * (this method is an adapted version of {@link
   * JdbcEventAnalyticsTableManager#getSelectClause(ValueType, String)})
   *
   * @param valueType the value type to represent as database column type.
   */
  private String castBasedOnType(ValueType valueType, String columnName) {
    if (valueType.isDecimal()) {
      return replace(" cast(${columnName} as double precision)", Map.of("columnName", columnName));
    }
    if (valueType.isInteger()) {
      return replace(" cast(${columnName} as bigint)", Map.of("columnName", columnName));
    }
    if (valueType.isBoolean()) {
      return replace(
          " case when ${columnName} = 'true' then 1 when ${columnName} = 'false' then 0 end ",
          Map.of("columnName", columnName));
    }
    if (valueType.isDate()) {
      return replace(" cast(${columnName} as timestamp)", Map.of("columnName", columnName));
    }
    if (valueType.isGeo() && isSpatialSupport()) {
      return replace(
          """
          \s ST_GeomFromGeoJSON('{"type":"Point", "coordinates":' || (${columnName}) || ',
          "crs":{"type":"name", "properties":{"name":"EPSG:4326"}}}')""",
          Map.of("columnName", columnName));
    }
    return columnName;
  }

  private List<TrackedEntityAttribute> getAllTrackedEntityAttributes(
      TrackedEntityType trackedEntityType, List<Program> programs) {
    return Stream.concat(
            /* all attributes of programs */
            trackedEntityAttributeService.getProgramTrackedEntityAttributes(programs).stream(),
            /* all attributes of the trackedEntityType */
            getAllTrackedEntityAttributes(trackedEntityType))
        .distinct()
        .toList();
  }

  private Stream<TrackedEntityAttribute> getAllTrackedEntityAttributes(
      TrackedEntityType trackedEntityType) {
    return CollectionUtils.emptyIfNull(trackedEntityType.getTrackedEntityAttributes()).stream();
  }

  /**
   * Returns a list of non-dynamic {@link AnalyticsTableColumn}.
   *
   * @return a List of {@link AnalyticsTableColumn}.
   */
  private List<AnalyticsTableColumn> getFixedColumns() {
    List<AnalyticsTableColumn> columns = new ArrayList<>();
    columns.addAll(FIXED_GROUP_BY_COLS);
    columns.add(getOrganisationUnitNameHierarchyColumn());
    columns.addAll(FIXED_NON_GROUP_BY_COLS);

    return columns;
  }

  @Override
  protected List<String> getPartitionChecks(Integer year, Date endDate) {
    return List.of();
  }

  /**
   * Populates the given analytics table.
   *
   * @param params the {@link AnalyticsTableUpdateParams}.
   * @param partition the {@link AnalyticsTablePartition} to populate.
   */
  @Override
  @SuppressWarnings("unchecked")
  public void populateTable(AnalyticsTableUpdateParams params, AnalyticsTablePartition partition) {
    String tableName = partition.getName();

    List<AnalyticsTableColumn> columns = partition.getAnalyticsTableColumns();

    StringBuilder sql = new StringBuilder("insert into " + tableName + " (");

    for (AnalyticsTableColumn col : columns) {
      sql.append(quote(col.getName()) + ",");
    }

    removeLastComma(sql).append(") select ");

    for (AnalyticsTableColumn col : columns) {
      sql.append(col.getSelectExpression() + ",");
    }

    TrackedEntityType trackedEntityType = partition.getTrackedEntityType();

    removeLastComma(sql)
        .append(SPACE)
        .append(
<<<<<<< HEAD
            replaceQualify(
                """
      from ${trackedentity} tei \
      left join ${organisationunit} ou on tei.organisationunitid = ou.organisationunitid \
      left join analytics_rs_orgunitstructure ous on ous.organisationunitid = ou.organisationunitid \
      left join analytics_rs_organisationunitgroupsetstructure ougs on tei.organisationunitid = ougs.organisationunitid \
      and (cast(${teiCreatedMonth} as date) = ougs.startdate \
      or ougs.startdate is null)\s""",
                List.of("trackedentity", "organisationunit"),
=======
            replace(
                """
                \s from trackedentity tei \
                left join organisationunit ou on tei.organisationunitid = ou.organisationunitid \
                left join analytics_rs_orgunitstructure ous on ous.organisationunitid = ou.organisationunitid \
                left join analytics_rs_organisationunitgroupsetstructure ougs on tei.organisationunitid = ougs.organisationunitid \
                and (cast(${teiCreatedMonth} as date) = ougs.startdate \
                or ougs.startdate is null)""",
>>>>>>> 0b620ed7
                Map.of("teiCreatedMonth", sqlBuilder.dateTrunc("month", "tei.created"))));

    ((List<TrackedEntityAttribute>)
            params.getExtraParam(trackedEntityType.getUid(), ALL_TET_ATTRIBUTES))
        .forEach(
            tea ->
                sql.append(
                    replaceQualify(
                        """
                    left join ${trackedentityattributevalue} "${teaUid}" on "${teaUid}".trackedentityid = tei.trackedentityid \
                    and "${teaUid}".trackedentityattributeid = ${teaId}\s""",
                        List.of("trackedentityattributevalue"),
                        Map.of(
                            "teaUid", tea.getUid(),
                            "teaId", String.valueOf(tea.getId())))));
    sql.append(SPACE);
    sql.append(
        replace(
            """
<<<<<<< HEAD
        where tei.trackedentitytypeid = ${tetId} \
        and tei.lastupdated < '${startTime}' \
        and exists (select 1 from enrollment pi \
        where pi.trackedentityid = tei.trackedentityid \
        and exists (select 1 from event psi \
        where psi.enrollmentid = pi.enrollmentid \
        and psi.status in (${statuses}) \
        and psi.deleted = false)) \
        and tei.created is not null \
        and tei.deleted = false""",
=======
            \s where tei.trackedentitytypeid = ${tetId} \
            and tei.lastupdated < '${startTime}' \
            and exists (select 1 from enrollment pi \
            where pi.trackedentityid = tei.trackedentityid \
            and exists (select 1 from event psi \
            where psi.enrollmentid = pi.enrollmentid \
            and psi.status in (${statuses}) \
            and psi.deleted = false)) \
            and tei.created is not null \
            and tei.deleted = false""",
>>>>>>> 0b620ed7
            Map.of(
                "tetId", String.valueOf(trackedEntityType.getId()),
                "startTime", toLongDate(params.getStartTime()),
                "statuses", join(",", EXPORTABLE_EVENT_STATUSES))));

    invokeTimeAndLog(sql.toString(), "Populating table: '{}'", tableName);
  }
}<|MERGE_RESOLUTION|>--- conflicted
+++ resolved
@@ -391,26 +391,15 @@
     removeLastComma(sql)
         .append(SPACE)
         .append(
-<<<<<<< HEAD
             replaceQualify(
                 """
-      from ${trackedentity} tei \
-      left join ${organisationunit} ou on tei.organisationunitid = ou.organisationunitid \
-      left join analytics_rs_orgunitstructure ous on ous.organisationunitid = ou.organisationunitid \
-      left join analytics_rs_organisationunitgroupsetstructure ougs on tei.organisationunitid = ougs.organisationunitid \
-      and (cast(${teiCreatedMonth} as date) = ougs.startdate \
-      or ougs.startdate is null)\s""",
-                List.of("trackedentity", "organisationunit"),
-=======
-            replace(
-                """
-                \s from trackedentity tei \
-                left join organisationunit ou on tei.organisationunitid = ou.organisationunitid \
+                from ${trackedentity} tei \
+                left join ${organisationunit} ou on tei.organisationunitid = ou.organisationunitid \
                 left join analytics_rs_orgunitstructure ous on ous.organisationunitid = ou.organisationunitid \
                 left join analytics_rs_organisationunitgroupsetstructure ougs on tei.organisationunitid = ougs.organisationunitid \
                 and (cast(${teiCreatedMonth} as date) = ougs.startdate \
-                or ougs.startdate is null)""",
->>>>>>> 0b620ed7
+                or ougs.startdate is null)\s""",
+                List.of("trackedentity", "organisationunit"),
                 Map.of("teiCreatedMonth", sqlBuilder.dateTrunc("month", "tei.created"))));
 
     ((List<TrackedEntityAttribute>)
@@ -430,19 +419,7 @@
     sql.append(
         replace(
             """
-<<<<<<< HEAD
-        where tei.trackedentitytypeid = ${tetId} \
-        and tei.lastupdated < '${startTime}' \
-        and exists (select 1 from enrollment pi \
-        where pi.trackedentityid = tei.trackedentityid \
-        and exists (select 1 from event psi \
-        where psi.enrollmentid = pi.enrollmentid \
-        and psi.status in (${statuses}) \
-        and psi.deleted = false)) \
-        and tei.created is not null \
-        and tei.deleted = false""",
-=======
-            \s where tei.trackedentitytypeid = ${tetId} \
+            where tei.trackedentitytypeid = ${tetId} \
             and tei.lastupdated < '${startTime}' \
             and exists (select 1 from enrollment pi \
             where pi.trackedentityid = tei.trackedentityid \
@@ -452,7 +429,6 @@
             and psi.deleted = false)) \
             and tei.created is not null \
             and tei.deleted = false""",
->>>>>>> 0b620ed7
             Map.of(
                 "tetId", String.valueOf(trackedEntityType.getId()),
                 "startTime", toLongDate(params.getStartTime()),
