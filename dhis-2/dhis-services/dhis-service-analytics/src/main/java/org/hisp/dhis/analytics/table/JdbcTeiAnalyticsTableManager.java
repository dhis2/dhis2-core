/*
 * Copyright (c) 2004-2022, University of Oslo
 * All rights reserved.
 *
 * Redistribution and use in source and binary forms, with or without
 * modification, are permitted provided that the following conditions are met:
 * Redistributions of source code must retain the above copyright notice, this
 * list of conditions and the following disclaimer.
 *
 * Redistributions in binary form must reproduce the above copyright notice,
 * this list of conditions and the following disclaimer in the documentation
 * and/or other materials provided with the distribution.
 * Neither the name of the HISP project nor the names of its contributors may
 * be used to endorse or promote products derived from this software without
 * specific prior written permission.
 *
 * THIS SOFTWARE IS PROVIDED BY THE COPYRIGHT HOLDERS AND CONTRIBUTORS "AS IS" AND
 * ANY EXPRESS OR IMPLIED WARRANTIES, INCLUDING, BUT NOT LIMITED TO, THE IMPLIED
 * WARRANTIES OF MERCHANTABILITY AND FITNESS FOR A PARTICULAR PURPOSE ARE
 * DISCLAIMED. IN NO EVENT SHALL THE COPYRIGHT OWNER OR CONTRIBUTORS BE LIABLE FOR
 * ANY DIRECT, INDIRECT, INCIDENTAL, SPECIAL, EXEMPLARY, OR CONSEQUENTIAL DAMAGES
 * (INCLUDING, BUT NOT LIMITED TO, PROCUREMENT OF SUBSTITUTE GOODS OR SERVICES;
 * LOSS OF USE, DATA, OR PROFITS; OR BUSINESS INTERRUPTION) HOWEVER CAUSED AND ON
 * ANY THEORY OF LIABILITY, WHETHER IN CONTRACT, STRICT LIABILITY, OR TORT
 * (INCLUDING NEGLIGENCE OR OTHERWISE) ARISING IN ANY WAY OUT OF THE USE OF THIS
 * SOFTWARE, EVEN IF ADVISED OF THE POSSIBILITY OF SUCH DAMAGE.
 */
package org.hisp.dhis.analytics.table;

import static java.lang.String.join;
import static java.util.Collections.emptyList;
import static java.util.stream.Collectors.groupingBy;
import static java.util.stream.Collectors.toList;
import static org.hisp.dhis.analytics.AnalyticsTableType.TRACKED_ENTITY_INSTANCE;
import static org.hisp.dhis.analytics.ColumnDataType.BOOLEAN;
import static org.hisp.dhis.analytics.ColumnDataType.CHARACTER_11;
import static org.hisp.dhis.analytics.ColumnDataType.DOUBLE;
import static org.hisp.dhis.analytics.ColumnDataType.GEOMETRY;
import static org.hisp.dhis.analytics.ColumnDataType.INTEGER;
import static org.hisp.dhis.analytics.ColumnDataType.TEXT;
import static org.hisp.dhis.analytics.ColumnDataType.TIMESTAMP;
import static org.hisp.dhis.analytics.ColumnDataType.VARCHAR_1200;
import static org.hisp.dhis.analytics.ColumnDataType.VARCHAR_255;
import static org.hisp.dhis.analytics.ColumnDataType.VARCHAR_50;
import static org.hisp.dhis.analytics.ColumnNotNullConstraint.NOT_NULL;
import static org.hisp.dhis.analytics.ColumnNotNullConstraint.NULL;
import static org.hisp.dhis.analytics.IndexType.GIST;
import static org.hisp.dhis.analytics.table.JdbcEventAnalyticsTableManager.EXPORTABLE_EVENT_STATUSES;
import static org.hisp.dhis.analytics.util.AnalyticsSqlUtils.quote;
import static org.hisp.dhis.analytics.util.DisplayNameUtils.getDisplayName;
import static org.hisp.dhis.commons.util.TextUtils.removeLastComma;
import static org.hisp.dhis.util.DateUtils.getLongDateString;
import static org.springframework.util.Assert.notNull;

import java.util.ArrayList;
import java.util.Date;
import java.util.List;
import java.util.Map;
import java.util.Objects;
import java.util.stream.Stream;
import org.apache.commons.collections4.CollectionUtils;
import org.hisp.dhis.analytics.AnalyticsExportSettings;
import org.hisp.dhis.analytics.AnalyticsTable;
import org.hisp.dhis.analytics.AnalyticsTableColumn;
import org.hisp.dhis.analytics.AnalyticsTableHookService;
import org.hisp.dhis.analytics.AnalyticsTablePartition;
import org.hisp.dhis.analytics.AnalyticsTableType;
import org.hisp.dhis.analytics.AnalyticsTableUpdateParams;
import org.hisp.dhis.analytics.partition.PartitionManager;
import org.hisp.dhis.category.CategoryService;
import org.hisp.dhis.common.IdentifiableObjectManager;
import org.hisp.dhis.commons.collection.ListUtils;
import org.hisp.dhis.dataapproval.DataApprovalLevelService;
import org.hisp.dhis.jdbc.StatementBuilder;
import org.hisp.dhis.organisationunit.OrganisationUnitService;
import org.hisp.dhis.period.PeriodDataProvider;
import org.hisp.dhis.program.Program;
import org.hisp.dhis.resourcetable.ResourceTableService;
import org.hisp.dhis.setting.SystemSettingManager;
import org.hisp.dhis.system.database.DatabaseInfo;
import org.hisp.dhis.trackedentity.TrackedEntityAttribute;
import org.hisp.dhis.trackedentity.TrackedEntityAttributeService;
import org.hisp.dhis.trackedentity.TrackedEntityType;
import org.hisp.dhis.trackedentity.TrackedEntityTypeService;
import org.springframework.jdbc.core.JdbcTemplate;
import org.springframework.stereotype.Component;
import org.springframework.transaction.annotation.Transactional;

@Component("org.hisp.dhis.analytics.TeiAnalyticsTableManager")
public class JdbcTeiAnalyticsTableManager extends AbstractJdbcTableManager {
  private static final String PROGRAMS_BY_TET_KEY = "programsByTetUid";

  private static final String ALL_TET_ATTRIBUTES = "allTetAttributes";

  private final TrackedEntityTypeService trackedEntityTypeService;

  private final TrackedEntityAttributeService trackedEntityAttributeService;

  public JdbcTeiAnalyticsTableManager(
      IdentifiableObjectManager idObjectManager,
      OrganisationUnitService organisationUnitService,
      CategoryService categoryService,
      SystemSettingManager systemSettingManager,
      DataApprovalLevelService dataApprovalLevelService,
      ResourceTableService resourceTableService,
      AnalyticsTableHookService tableHookService,
      StatementBuilder statementBuilder,
      PartitionManager partitionManager,
      DatabaseInfo databaseInfo,
      JdbcTemplate jdbcTemplate,
      TrackedEntityTypeService trackedEntityTypeService,
      TrackedEntityAttributeService trackedEntityAttributeService,
      AnalyticsExportSettings settings,
      PeriodDataProvider periodDataProvider) {
    super(
        idObjectManager,
        organisationUnitService,
        categoryService,
        systemSettingManager,
        dataApprovalLevelService,
        resourceTableService,
        tableHookService,
        statementBuilder,
        partitionManager,
        databaseInfo,
        jdbcTemplate,
        settings,
        periodDataProvider);

    notNull(trackedEntityAttributeService, "trackedEntityAttributeService cannot be null");
    this.trackedEntityAttributeService = trackedEntityAttributeService;

    notNull(trackedEntityTypeService, "trackedEntityTypeService cannot be null");
    this.trackedEntityTypeService = trackedEntityTypeService;
  }

  private static final List<AnalyticsTableColumn> GROUP_BY_COLS =
      List.of(
          new AnalyticsTableColumn(
              quote("trackedentityinstanceid"), INTEGER, NOT_NULL, "tei.trackedentityinstanceid"),
          new AnalyticsTableColumn(
              quote("trackedentityinstanceuid"), CHARACTER_11, NOT_NULL, "tei.uid"),
          new AnalyticsTableColumn(quote("created"), TIMESTAMP, "tei.created"),
          new AnalyticsTableColumn(quote("lastupdated"), TIMESTAMP, "tei.lastupdated"),
          new AnalyticsTableColumn(quote("inactive"), BOOLEAN, "tei.inactive"),
          new AnalyticsTableColumn(quote("createdatclient"), TIMESTAMP, "tei.createdatclient"),
          new AnalyticsTableColumn(
              quote("lastupdatedatclient"), TIMESTAMP, "tei.lastupdatedatclient"),
          new AnalyticsTableColumn(quote("lastsynchronized"), TIMESTAMP, "tei.lastsynchronized"),
          new AnalyticsTableColumn(quote("geometry"), GEOMETRY, "tei.geometry").withIndexType(GIST),
          new AnalyticsTableColumn(
              quote("longitude"),
              DOUBLE,
              "case when 'POINT' = GeometryType(tei.geometry) then ST_X(tei.geometry) else null end"),
          new AnalyticsTableColumn(
              quote("latitude"),
              DOUBLE,
              "case when 'POINT' = GeometryType(tei.geometry) then ST_Y(tei.geometry) else null end"),
          new AnalyticsTableColumn(quote("featuretype"), VARCHAR_255, NULL, "tei.featuretype"),
          new AnalyticsTableColumn(quote("coordinates"), TEXT, NULL, "tei.coordinates"),
          new AnalyticsTableColumn(quote("storedby"), VARCHAR_255, "tei.storedby"),
          new AnalyticsTableColumn(
              quote("potentialduplicate"), BOOLEAN, NULL, "tei.potentialduplicate"),
          new AnalyticsTableColumn(quote("uidlevel1"), CHARACTER_11, NULL, "ous.uidlevel1"),
          new AnalyticsTableColumn(quote("uidlevel2"), CHARACTER_11, NULL, "ous.uidlevel2"),
          new AnalyticsTableColumn(quote("uidlevel3"), CHARACTER_11, NULL, "ous.uidlevel3"),
          new AnalyticsTableColumn(quote("uidlevel4"), CHARACTER_11, NULL, "ous.uidlevel4"),
          new AnalyticsTableColumn(quote("ou"), CHARACTER_11, NULL, "ou.uid"),
          new AnalyticsTableColumn(quote("ouname"), VARCHAR_255, NULL, "ou.name"),
          new AnalyticsTableColumn(quote("oucode"), VARCHAR_50, NULL, "ou.code"),
          new AnalyticsTableColumn(quote("oulevel"), INTEGER, NULL, "ous.level"));

  private static final List<AnalyticsTableColumn> NON_GROUP_BY_COLS =
      List.of(
          new AnalyticsTableColumn(
              quote("createdbyusername"),
              VARCHAR_255,
              "tei.createdbyuserinfo ->> 'username' as createdbyusername"),
          new AnalyticsTableColumn(
              quote("createdbyname"),
              VARCHAR_255,
              "tei.createdbyuserinfo ->> 'firstName' as createdbyname"),
          new AnalyticsTableColumn(
              quote("createdbylastname"),
              VARCHAR_255,
              "tei.createdbyuserinfo ->> 'surname' as createdbylastname"),
          new AnalyticsTableColumn(
              quote("createdbydisplayname"),
              VARCHAR_255,
              getDisplayName("createdbyuserinfo", "tei", "createdbydisplayname")),
          new AnalyticsTableColumn(
              quote("lastupdatedbyusername"),
              VARCHAR_255,
              "tei.lastupdatedbyuserinfo ->> 'username' as lastupdatedbyusername"),
          new AnalyticsTableColumn(
              quote("lastupdatedbyname"),
              VARCHAR_255,
              "tei.lastupdatedbyuserinfo ->> 'firstName' as lastupdatedbyname"),
          new AnalyticsTableColumn(
              quote("lastupdatedbylastname"),
              VARCHAR_255,
              "tei.lastupdatedbyuserinfo ->> 'surname' as lastupdatedbylastname"),
          new AnalyticsTableColumn(
              quote("lastupdatedbydisplayname"),
              VARCHAR_255,
              getDisplayName("lastupdatedbyuserinfo", "tei", "lastupdatedbydisplayname")));

  /**
   * Returns the {@link AnalyticsTableType} of analytics table which this manager handles.
   *
   * @return type of analytics table.
   */
  @Override
  public AnalyticsTableType getAnalyticsTableType() {
    return TRACKED_ENTITY_INSTANCE;
  }

  /**
   * Returns a {@link AnalyticsTable} with a list of yearly {@link AnalyticsTablePartition}.
   *
   * @param params the {@link AnalyticsTableUpdateParams}.
   * @return the analytics table with partitions.
   */
  @Override
  @Transactional
  public List<AnalyticsTable> getAnalyticsTables(AnalyticsTableUpdateParams params) {
    Map<String, List<Program>> programsByTetUid = getProgramsByTetUid(params);

    params.addExtraParam("", PROGRAMS_BY_TET_KEY, programsByTetUid);

    return trackedEntityTypeService.getAllTrackedEntityType().stream()
        .map(
            tet ->
                new AnalyticsTable(
                    getAnalyticsTableType(), getTableColumns(params, tet), emptyList(), tet))
        .collect(toList());
  }

  private Map<String, List<Program>> getProgramsByTetUid(AnalyticsTableUpdateParams params) {
    List<Program> programs =
        params.isSkipPrograms()
            ? idObjectManager.getAllNoAcl(Program.class).stream()
                .filter(p -> !params.getSkipPrograms().contains(p.getUid()))
                .collect(toList())
            : idObjectManager.getAllNoAcl(Program.class);

    return programs.stream()
        .filter(program -> Objects.nonNull(program.getTrackedEntityType()))
        .collect(groupingBy(o -> o.getTrackedEntityType().getUid()));
  }

  @SuppressWarnings("unchecked")
  private List<AnalyticsTableColumn> getTableColumns(
      AnalyticsTableUpdateParams params, TrackedEntityType tet) {
    Map<String, List<Program>> programsByTetUid =
        (Map<String, List<Program>>) params.getExtraParam("", PROGRAMS_BY_TET_KEY);

    List<AnalyticsTableColumn> columns = new ArrayList<>(getFixedColumns());

    // Review this logic, it could result in many columns
    CollectionUtils.emptyIfNull(programsByTetUid.get(tet.getUid()))
        .forEach(
            program ->
                columns.add(
                    new AnalyticsTableColumn(
                        quote(program.getUid()),
                        BOOLEAN,
<<<<<<< HEAD
                        " exists(select 1 from programinstance pi_0"
                            + " where pi_0.trackedentityinstanceid = tei.trackedentityid"
=======
                        " exists(select 1 from enrollment pi_0"
                            + " where pi_0.trackedentityinstanceid = tei.trackedentityinstanceid"
>>>>>>> 2988953b
                            + " and pi_0.programid = "
                            + program.getId()
                            + ")")));

    List<TrackedEntityAttribute> trackedEntityAttributes = new ArrayList<>();

    if (programsByTetUid.containsKey(tet.getUid())) {
      trackedEntityAttributes =
          getAllTrackedEntityAttributes(tet, programsByTetUid.get(tet.getUid()));
    }

    params.addExtraParam(tet.getUid(), ALL_TET_ATTRIBUTES, trackedEntityAttributes);

    columns.addAll(
        trackedEntityAttributes.stream()
            .map(
                tea ->
                    new AnalyticsTableColumn(
                        quote(tea.getUid()), VARCHAR_1200, "\"" + tea.getUid() + "\".value"))
            .collect(toList()));

    return columns;
  }

  private List<TrackedEntityAttribute> getAllTrackedEntityAttributes(
      TrackedEntityType trackedEntityType, List<Program> programs) {
    return Stream.concat(
            /* all attributes of programs */
            trackedEntityAttributeService.getProgramTrackedEntityAttributes(programs).stream(),
            /* all attributes of the trackedEntityType */
            CollectionUtils.emptyIfNull(trackedEntityType.getTrackedEntityAttributes()).stream())
        .distinct()
        .collect(toList());
  }

  /**
   * Checks if the database content is in valid state for analytics table generation.
   *
   * @return null if valid, a descriptive string if invalid.
   */
  @Override
  public String validState() {
    return null;
  }

  /**
   * Returns a list of non-dynamic {@link AnalyticsTableColumn}.
   *
   * @return a List of {@link AnalyticsTableColumn}.
   */
  @Override
  public List<AnalyticsTableColumn> getFixedColumns() {
    List<AnalyticsTableColumn> allFixedColumns = new ArrayList<>(GROUP_BY_COLS);
    allFixedColumns.add(getOrganisationUnitNameHierarchyColumn());
    allFixedColumns.addAll(NON_GROUP_BY_COLS);

    return allFixedColumns;
  }

  /**
   * Returns a list of table checks (constraints) for the given analytics table partition.
   *
   * @param partition the {@link AnalyticsTablePartition}.
   */
  @Override
  protected List<String> getPartitionChecks(AnalyticsTablePartition partition) {
    return emptyList();
  }

  /**
   * Populates the given analytics table.
   *
   * @param params the {@link AnalyticsTableUpdateParams}.
   * @param partition the {@link AnalyticsTablePartition} to populate.
   */
  @Override
  @SuppressWarnings("unchecked")
  protected void populateTable(
      AnalyticsTableUpdateParams params, AnalyticsTablePartition partition) {
    List<AnalyticsTableColumn> columns = partition.getMasterTable().getDimensionColumns();
    List<AnalyticsTableColumn> values = partition.getMasterTable().getValueColumns();

    validateDimensionColumns(columns);

    StringBuilder sql = new StringBuilder("insert into " + partition.getTempTableName() + " (");

    for (AnalyticsTableColumn col : ListUtils.union(columns, values)) {
      if (col.isVirtual()) {
        continue;
      }

      sql.append(col.getName() + ",");
    }

    removeLastComma(sql).append(") select ");

    for (AnalyticsTableColumn col : columns) {
      if (col.isVirtual()) {
        continue;
      }

      sql.append(col.getAlias() + ",");
    }

    TrackedEntityType trackedEntityType = partition.getMasterTable().getTrackedEntityType();

    removeLastComma(sql)
        .append(" from trackedentity tei")
        .append(" left join organisationunit ou on tei.organisationunitid = ou.organisationunitid")
        .append(
            " left join _orgunitstructure ous on ous.organisationunitid = ou.organisationunitid");

    ((List<TrackedEntityAttribute>)
            params.getExtraParam(trackedEntityType.getUid(), ALL_TET_ATTRIBUTES))
        .forEach(
            tea ->
                sql.append(
                    " left join trackedentityattributevalue \""
                        + tea.getUid()
                        + "\""
                        + " on \""
                        + tea.getUid()
                        + "\".trackedentityinstanceid = tei.trackedentityid"
                        + " and \""
                        + tea.getUid()
                        + "\".trackedentityattributeid = "
                        + tea.getId()));

    sql.append(" where tei.trackedentitytypeid = " + trackedEntityType.getId())
        .append(" and tei.lastupdated < '" + getLongDateString(params.getStartTime()) + "'")
        .append(
<<<<<<< HEAD
            " and exists ( select 1 from programinstance pi"
                + " where pi.trackedentityinstanceid = tei.trackedentityid"
=======
            " and exists ( select 1 from enrollment pi"
                + " where pi.trackedentityinstanceid = tei.trackedentityinstanceid"
>>>>>>> 2988953b
                + " and exists ( select 1 from event psi"
                + " where psi.enrollmentid = pi.enrollmentid"
                + " and psi.status in ("
                + join(",", EXPORTABLE_EVENT_STATUSES)
                + ")"
                + " and psi.deleted is false  ) )")
        .append(" and tei.created is not null ")
        .append(" and tei.deleted is false");

    invokeTimeAndLog(sql.toString(), partition.getTempTableName());
  }

  /**
   * Indicates whether data was created or updated for the given time range since last successful
   * "latest" table partition update.
   *
   * @param startDate the start date.
   * @param endDate the end date.
   * @return true if updated data exists.
   */
  @Override
  protected boolean hasUpdatedLatestData(Date startDate, Date endDate) {
    return false;
  }
}<|MERGE_RESOLUTION|>--- conflicted
+++ resolved
@@ -265,13 +265,8 @@
                     new AnalyticsTableColumn(
                         quote(program.getUid()),
                         BOOLEAN,
-<<<<<<< HEAD
-                        " exists(select 1 from programinstance pi_0"
+                        " exists(select 1 from enrollment pi_0"
                             + " where pi_0.trackedentityinstanceid = tei.trackedentityid"
-=======
-                        " exists(select 1 from enrollment pi_0"
-                            + " where pi_0.trackedentityinstanceid = tei.trackedentityinstanceid"
->>>>>>> 2988953b
                             + " and pi_0.programid = "
                             + program.getId()
                             + ")")));
@@ -403,13 +398,8 @@
     sql.append(" where tei.trackedentitytypeid = " + trackedEntityType.getId())
         .append(" and tei.lastupdated < '" + getLongDateString(params.getStartTime()) + "'")
         .append(
-<<<<<<< HEAD
-            " and exists ( select 1 from programinstance pi"
+            " and exists ( select 1 from enrollment pi"
                 + " where pi.trackedentityinstanceid = tei.trackedentityid"
-=======
-            " and exists ( select 1 from enrollment pi"
-                + " where pi.trackedentityinstanceid = tei.trackedentityinstanceid"
->>>>>>> 2988953b
                 + " and exists ( select 1 from event psi"
                 + " where psi.enrollmentid = pi.enrollmentid"
                 + " and psi.status in ("
