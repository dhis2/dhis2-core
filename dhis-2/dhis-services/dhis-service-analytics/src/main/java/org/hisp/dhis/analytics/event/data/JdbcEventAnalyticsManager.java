--- conflicted
+++ resolved
@@ -317,13 +317,8 @@
         String clusterField = statementBuilder.columnQuote( params.getCoordinateField() );
         
         List<String> columns = Lists.newArrayList( "count(psi) as count", 
-<<<<<<< HEAD
-            "ST_AsText(ST_Centroid(ST_Collect(geom))) as center", "ST_Extent(geom) as extent" );
- 
-=======
             "ST_AsText(ST_Centroid(ST_Collect(" + clusterField + "))) as center", "ST_Extent(" + clusterField + ") as extent" );
 
->>>>>>> b383e1b1
         columns.add( params.isIncludeClusterPoints() ?
             "array_to_string(array_agg(psi), ',') as points" :
             "case when count(psi) = 1 then array_to_string(array_agg(psi), ',') end as points" );
