--- conflicted
+++ resolved
@@ -396,37 +396,8 @@
         // Periods
         // ---------------------------------------------------------------------
 
-<<<<<<< HEAD
         sql += hlp.whereAnd() + " "
             + timeFieldSqlRenderer.renderTimeFieldSql( params, singleton( TimeField.LAST_UPDATED ) );
-=======
-        if ( params.hasNonDefaultBoundaries() )
-        {
-            for ( AnalyticsPeriodBoundary boundary : params.getProgramIndicator().getAnalyticsPeriodBoundaries() )
-            {
-                sql += hlp.whereAnd() + " "
-                    + statementBuilder.getBoundaryCondition( boundary, params.getProgramIndicator(),
-                        params.getEarliestStartDate(), params.getLatestEndDate() )
-                    + " ";
-            }
-        }
-        else if ( params.hasStartEndDate() )
-        {
-            String timeCol = params.getOutputType() == EventOutputType.ENROLLMENT
-                ? quoteAlias( TimeField.ENROLLMENT_DATE.getField() )
-                : quoteAlias( TimeField.EVENT_DATE.getField() );
-
-            sql += hlp.whereAnd() + " " + timeCol + " >= '" + getMediumDateString( params.getStartDate() ) + "' ";
-            sql += hlp.whereAnd() + " " + timeCol + " <= '" + getMediumDateString( params.getEndDate() ) + "' ";
-        }
-        else // Periods
-        {
-            String alias = getPeriodAlias( params );
-
-            sql += hlp.whereAnd() + " " + quote( alias, params.getPeriodType().toLowerCase() ) + OPEN_IN
-                + getQuotedCommaDelimitedString( getUids( params.getDimensionOrFilterItems( PERIOD_DIM_ID ) ) ) + ") ";
-        }
->>>>>>> ca2cabb9
 
         // ---------------------------------------------------------------------
         // Organisation units
