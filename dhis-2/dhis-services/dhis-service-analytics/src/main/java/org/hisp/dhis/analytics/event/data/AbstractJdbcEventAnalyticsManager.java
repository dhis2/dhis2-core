/*
 * Copyright (c) 2004-2022, University of Oslo
 * All rights reserved.
 *
 * Redistribution and use in source and binary forms, with or without
 * modification, are permitted provided that the following conditions are met:
 * Redistributions of source code must retain the above copyright notice, this
 * list of conditions and the following disclaimer.
 *
 * Redistributions in binary form must reproduce the above copyright notice,
 * this list of conditions and the following disclaimer in the documentation
 * and/or other materials provided with the distribution.
 * Neither the name of the HISP project nor the names of its contributors may
 * be used to endorse or promote products derived from this software without
 * specific prior written permission.
 *
 * THIS SOFTWARE IS PROVIDED BY THE COPYRIGHT HOLDERS AND CONTRIBUTORS "AS IS" AND
 * ANY EXPRESS OR IMPLIED WARRANTIES, INCLUDING, BUT NOT LIMITED TO, THE IMPLIED
 * WARRANTIES OF MERCHANTABILITY AND FITNESS FOR A PARTICULAR PURPOSE ARE
 * DISCLAIMED. IN NO EVENT SHALL THE COPYRIGHT OWNER OR CONTRIBUTORS BE LIABLE FOR
 * ANY DIRECT, INDIRECT, INCIDENTAL, SPECIAL, EXEMPLARY, OR CONSEQUENTIAL DAMAGES
 * (INCLUDING, BUT NOT LIMITED TO, PROCUREMENT OF SUBSTITUTE GOODS OR SERVICES;
 * LOSS OF USE, DATA, OR PROFITS; OR BUSINESS INTERRUPTION) HOWEVER CAUSED AND ON
 * ANY THEORY OF LIABILITY, WHETHER IN CONTRACT, STRICT LIABILITY, OR TORT
 * (INCLUDING NEGLIGENCE OR OTHERWISE) ARISING IN ANY WAY OUT OF THE USE OF THIS
 * SOFTWARE, EVEN IF ADVISED OF THE POSSIBILITY OF SUCH DAMAGE.
 */
package org.hisp.dhis.analytics.event.data;

import static com.google.common.base.Preconditions.checkNotNull;
import static java.util.stream.Collectors.groupingBy;
import static java.util.stream.Collectors.joining;
import static java.util.stream.Collectors.mapping;
import static java.util.stream.Collectors.toList;
import static org.apache.commons.collections4.CollectionUtils.emptyIfNull;
import static org.apache.commons.lang3.ObjectUtils.defaultIfNull;
import static org.apache.commons.lang3.StringUtils.SPACE;
import static org.hisp.dhis.analytics.DataQueryParams.NUMERATOR_DENOMINATOR_PROPERTIES_COUNT;
import static org.hisp.dhis.analytics.DataType.NUMERIC;
import static org.hisp.dhis.analytics.QueryKey.NV;
import static org.hisp.dhis.analytics.SortOrder.ASC;
import static org.hisp.dhis.analytics.SortOrder.DESC;
import static org.hisp.dhis.analytics.table.JdbcEventAnalyticsTableManager.OU_GEOMETRY_COL_SUFFIX;
import static org.hisp.dhis.analytics.table.JdbcEventAnalyticsTableManager.OU_NAME_COL_SUFFIX;
import static org.hisp.dhis.analytics.util.AnalyticsSqlUtils.ANALYTICS_TBL_ALIAS;
import static org.hisp.dhis.analytics.util.AnalyticsSqlUtils.DATE_PERIOD_STRUCT_ALIAS;
import static org.hisp.dhis.analytics.util.AnalyticsSqlUtils.encode;
import static org.hisp.dhis.analytics.util.AnalyticsSqlUtils.quote;
import static org.hisp.dhis.analytics.util.AnalyticsSqlUtils.quoteAlias;
import static org.hisp.dhis.analytics.util.AnalyticsUtils.throwIllegalQueryEx;
import static org.hisp.dhis.common.DimensionItemType.DATA_ELEMENT;
import static org.hisp.dhis.common.DimensionItemType.PROGRAM_INDICATOR;
import static org.hisp.dhis.common.DimensionalObjectUtils.COMPOSITE_DIM_OBJECT_PLAIN_SEP;
import static org.hisp.dhis.common.QueryOperator.IN;
import static org.hisp.dhis.common.RequestTypeAware.EndpointItem.ENROLLMENT;
import static org.hisp.dhis.system.util.MathUtils.getRounded;

import java.text.ParseException;
import java.util.Collection;
import java.util.Date;
import java.util.List;
import java.util.Map;
import java.util.Optional;
import java.util.UUID;
import java.util.stream.Collector;
import java.util.stream.Collectors;
import java.util.stream.Stream;

import lombok.Builder;
import lombok.Getter;
import lombok.extern.slf4j.Slf4j;

import org.apache.commons.lang3.StringUtils;
import org.apache.commons.lang3.time.DateFormatUtils;
import org.apache.commons.lang3.time.DateUtils;
import org.hisp.dhis.analytics.AggregationType;
import org.hisp.dhis.analytics.EventOutputType;
import org.hisp.dhis.analytics.SortOrder;
import org.hisp.dhis.analytics.analyze.ExecutionPlanStore;
import org.hisp.dhis.analytics.event.EventQueryParams;
import org.hisp.dhis.analytics.event.ProgramIndicatorSubqueryBuilder;
import org.hisp.dhis.analytics.util.AnalyticsUtils;
import org.hisp.dhis.common.BaseIdentifiableObject;
import org.hisp.dhis.common.DimensionType;
import org.hisp.dhis.common.DimensionalItemObject;
import org.hisp.dhis.common.DimensionalObject;
import org.hisp.dhis.common.DisplayProperty;
import org.hisp.dhis.common.Grid;
import org.hisp.dhis.common.GridHeader;
import org.hisp.dhis.common.IdScheme;
import org.hisp.dhis.common.InQueryFilter;
import org.hisp.dhis.common.QueryFilter;
import org.hisp.dhis.common.QueryItem;
import org.hisp.dhis.common.QueryRuntimeException;
import org.hisp.dhis.common.Reference;
import org.hisp.dhis.common.RepeatableStageParams;
import org.hisp.dhis.common.ValueType;
import org.hisp.dhis.commons.util.SqlHelper;
import org.hisp.dhis.commons.util.TextUtils;
import org.hisp.dhis.feedback.ErrorCode;
import org.hisp.dhis.jdbc.StatementBuilder;
import org.hisp.dhis.period.Period;
import org.hisp.dhis.program.AnalyticsType;
import org.hisp.dhis.program.ProgramIndicator;
import org.hisp.dhis.program.ProgramIndicatorService;
import org.hisp.dhis.system.util.MathUtils;
import org.springframework.beans.factory.annotation.Qualifier;
import org.springframework.dao.DataAccessResourceFailureException;
import org.springframework.jdbc.BadSqlGrammarException;
import org.springframework.jdbc.core.JdbcTemplate;
import org.springframework.jdbc.support.rowset.SqlRowSet;
import org.springframework.util.Assert;

import com.fasterxml.jackson.databind.JsonNode;
import com.fasterxml.jackson.databind.ObjectMapper;
import com.google.common.collect.Lists;

/**
 * @author Markus Bekken
 */
@Slf4j
public abstract class AbstractJdbcEventAnalyticsManager
{
    private static final String LIMIT = "limit";

    protected static final String COL_COUNT = "count";

    protected static final String COL_EXTENT = "extent";

    protected static final int COORD_DEC = 6;

    protected static final int LAST_VALUE_YEARS_OFFSET = -10;

    private static final String _AND_ = " and ";

    private static final String _OR_ = " or ";

    private static final Collector<CharSequence, ?, String> OR_JOINER = joining( _OR_, "(", ")" );

    private static final Collector<CharSequence, ?, String> AND_JOINER = joining( _AND_ );

    protected final JdbcTemplate jdbcTemplate;

    protected final StatementBuilder statementBuilder;

    protected final ProgramIndicatorService programIndicatorService;

    protected final ProgramIndicatorSubqueryBuilder programIndicatorSubqueryBuilder;

    protected final ExecutionPlanStore executionPlanStore;

    public AbstractJdbcEventAnalyticsManager( @Qualifier( "readOnlyJdbcTemplate" ) JdbcTemplate jdbcTemplate,
        StatementBuilder statementBuilder, ProgramIndicatorService programIndicatorService,
        ProgramIndicatorSubqueryBuilder programIndicatorSubqueryBuilder, ExecutionPlanStore executionPlanStore )
    {
        checkNotNull( jdbcTemplate );
        checkNotNull( statementBuilder );
        checkNotNull( programIndicatorService );
        checkNotNull( programIndicatorSubqueryBuilder );
        checkNotNull( executionPlanStore );

        this.jdbcTemplate = jdbcTemplate;
        this.statementBuilder = statementBuilder;
        this.programIndicatorService = programIndicatorService;
        this.programIndicatorSubqueryBuilder = programIndicatorSubqueryBuilder;
        this.executionPlanStore = executionPlanStore;
    }

    /**
     * Returns a SQL paging clause.
     *
     * @param params the {@link EventQueryParams}.
     * @param maxLimit the configurable max limit of records.
     */
    private String getPagingClause( EventQueryParams params, int maxLimit )
    {
        String sql = "";

        if ( params.isPaging() )
        {
            int limit = params.isTotalPages() ? params.getPageSizeWithDefault()
                : params.getPageSizeWithDefault() + 1;
            sql += LIMIT + " " + limit + " offset " + params.getOffset();
        }
        else if ( maxLimit > 0 )
        {
            sql += LIMIT + " " + (maxLimit + 1);
        }

        return sql;
    }

    /**
     * Returns a SQL sort clause.
     *
     * @param params the {@link EventQueryParams}.
     */
    private String getSortClause( EventQueryParams params )
    {
        String sql = "";

        if ( params.isSorting() )
        {
            sql += "order by " + getSortColumns( params, ASC ) + getSortColumns( params, DESC );

            sql = TextUtils.removeLastComma( sql ) + " ";
        }

        return sql;
    }

    private String getSortColumns( EventQueryParams params, SortOrder order )
    {
        String sql = "";

        for ( QueryItem item : order == ASC ? params.getAsc() : params.getDesc() )
        {
            if ( item.getItem().getDimensionItemType() == PROGRAM_INDICATOR )
            {
                sql += quote( item.getItem().getUid() );
            }
            else if ( item.getItem().getDimensionItemType() == DATA_ELEMENT )
            {
                if ( item.hasRepeatableStageParams() )
                {
                    sql += quote( item.getRepeatableStageParams().getDimension() );
                }
                else if ( item.getProgramStage() != null )
                {
                    sql += quote( item.getProgramStage().getUid() + "." + item.getItem().getUid() );
                }
                else
                {
                    sql += quote( item.getItem().getUid() );
                }
            }
            else
            {
                /*
                 * Query returns UIDs but we want sorting on name or shortName
                 * (depending on DisplayProperty) for OUGS/COGS
                 */
                sql += Optional.ofNullable( extract( params.getDimensions(), item.getItem() ) )
                    .filter( this::isSupported )
                    .filter( this::hasItems )
                    .map( dim -> toCase( dim, quoteAlias( item.getItem().getUid() ), params.getDisplayProperty() ) )
                    .orElse( quoteAlias( item.getItem().getUid() ) );
            }

            sql += order == ASC ? " asc," : " desc,";
        }

        return sql;
    }

    /**
     * builds a CASE statement to use in sorting, mapping each OUGS/COGS uid
     * into its name/shortName
     */
    private String toCase( DimensionalObject dimension, String quotedAlias, DisplayProperty displayProperty )
    {
        return dimension.getItems().stream()
            .map( dio -> toWhenEntry( dio, quotedAlias, displayProperty ) )
            .collect( Collectors.joining( " ", "(CASE ", " ELSE '' END)" ) );
    }

    /**
     * given an DimensionalItemObject, builds a WHEN statement
     */
    private String toWhenEntry( DimensionalItemObject dio, String quotedAlias, DisplayProperty dp )
    {
        return "WHEN " +
            quotedAlias + "=" + encode( dio.getUid(), true ) +
            " THEN " + (dp == DisplayProperty.NAME
                ? encode( dio.getName(), true )
                : encode( dio.getShortName(), true ));
    }

    private boolean hasItems( DimensionalObject dimensionalObject )
    {
        return !dimensionalObject.getItems().isEmpty();
    }

    private boolean isSupported( DimensionalObject dimension )
    {
        return dimension.getDimensionType() == DimensionType.ORGANISATION_UNIT_GROUP_SET
            || dimension.getDimensionType() == DimensionType.CATEGORY_OPTION_GROUP_SET;
    }

    private DimensionalObject extract( List<DimensionalObject> dimensions, DimensionalItemObject item )
    {
        return dimensions.stream()
            .filter( dimensionalObject -> dimensionalObject.getUid().equals( item.getUid() ) )
            .findFirst()
            .orElse( null );
    }

    /**
     * Returns the dynamic select column names to use in a group by clause.
     * Dimensions come first and query items second. Program indicator
     * expressions are converted to SQL expressions. When grouping with
     * non-default analytics period boundaries, all periods are skipped in the
     * group clause, as non default boundaries is defining their own period
     * groups within their where clause.
     */
    private List<String> getGroupByColumnNames( EventQueryParams params, boolean isAggregated )
    {
        return getSelectColumns( params, true, isAggregated );
    }

    /**
     * Returns the dynamic select columns. Dimensions come first and query items
     * second. Program indicator expressions are converted to SQL expressions.
     * In the case of non-default boundaries
     * {@link EventQueryParams#hasNonDefaultBoundaries}, the period is
     * hard-coded into the select statement with "(isoPeriod) as (periodType)".
     */
    protected List<String> getSelectColumns( EventQueryParams params, boolean isAggregated )
    {
        return getSelectColumns( params, false, isAggregated );
    }

    /**
     * Returns the dynamic select columns. Dimensions come first and query items
     * second. Program indicator expressions are converted to SQL expressions.
     * In the case of non-default boundaries
     * {@link EventQueryParams#hasNonDefaultBoundaries}, the period is
     * hard-coded into the select statement with "(isoPeriod) as (periodType)".
     *
     * @param isGroupByClause used to avoid grouping by period when using
<<<<<<< HEAD
     *        non-default boundaries where the column content would be hard
     *        coded. Also used so that a column alias will not be added to the
     *        column name. Used by the group-by calls.
=======
     *        non-default boundaries where the column content would be
     *        hard-coded. Used by the group-by calls.
>>>>>>> b724affb
     */
    private List<String> getSelectColumns( EventQueryParams params, boolean isGroupByClause, boolean isAggregated )
    {
        List<String> columns = Lists.newArrayList();

        for ( DimensionalObject dimension : params.getDimensions() )
        {
            if ( isGroupByClause && dimension.getDimensionType() == DimensionType.PERIOD
                && params.hasNonDefaultBoundaries() )
            {
                continue;
            }

            if ( !params.hasNonDefaultBoundaries() || dimension.getDimensionType() != DimensionType.PERIOD )
            {
                columns.add( getTableAndColumn( params, dimension, isGroupByClause ) );
            }
            else if ( params.hasSinglePeriod() )
            {
                Period period = (Period) params.getPeriods().get( 0 );
                columns.add( statementBuilder.encode( period.getIsoDate() ) + " as " +
                    period.getPeriodType().getName() );
            }
            else if ( !params.hasPeriods() && params.hasFilterPeriods() )
            {
                // Assuming same period type for all period filters, as the
                // query planner splits into one query per period type

                Period period = (Period) params.getFilterPeriods().get( 0 );
                columns.add( statementBuilder.encode( period.getIsoDate() ) + " as " +
                    period.getPeriodType().getName() );
            }
            else
            {
                throw new IllegalStateException( "Program indicator non-default boundary query must have " +
                    "exactly one period, or no periods and a period filter" );
            }
        }

        for ( QueryItem queryItem : params.getItems() )
        {
            columns.add( getColumnAndAlias( queryItem, params, isGroupByClause, isAggregated ).asSql() );
        }

        return columns;
    }

    private ColumnAndAlias getColumnAndAlias( QueryItem queryItem, EventQueryParams params, boolean isGroupByClause,
        boolean isAggregated )
    {
        if ( queryItem.isProgramIndicator() )
        {
            ProgramIndicator in = (ProgramIndicator) queryItem.getItem();

            String asClause = in.getUid();
            String programIndicatorSubquery;

            if ( queryItem.hasRelationshipType() )
            {
                programIndicatorSubquery = programIndicatorSubqueryBuilder.getAggregateClauseForProgramIndicator( in,
                    queryItem.getRelationshipType(), getAnalyticsType(), params.getEarliestStartDate(),
                    params.getLatestEndDate() );
            }
            else
            {
                programIndicatorSubquery = programIndicatorSubqueryBuilder.getAggregateClauseForProgramIndicator( in,
                    getAnalyticsType(), params.getEarliestStartDate(), params.getLatestEndDate() );
            }

            if ( queryItem.getValueType() == ValueType.NUMBER )
            {
                return ColumnAndAlias.ofColumnAndAlias(
                    coalesceAsDoubleNan( programIndicatorSubquery ),
                    asClause );
            }
            else
            {
                return ColumnAndAlias.ofColumnAndAlias( programIndicatorSubquery, asClause );
            }

        }
        else if ( ValueType.COORDINATE == queryItem.getValueType() )
        {
            return getCoordinateColumn( queryItem );
        }
        else if ( ValueType.ORGANISATION_UNIT == queryItem.getValueType() )
        {
            if ( queryItem.getItem().getUid().equals( params.getCoordinateField() ) )
            {
                return getCoordinateColumn( queryItem, OU_GEOMETRY_COL_SUFFIX );
            }
            else
            {
                return ColumnAndAlias.ofColumn( getColumn( queryItem, OU_NAME_COL_SUFFIX ) );
            }
        }
        else if ( queryItem.getValueType() == ValueType.NUMBER && !isGroupByClause )
        {
            ColumnAndAlias columnAndAlias = getColumnAndAlias( queryItem, isAggregated, queryItem.getItemName() );

            return ColumnAndAlias.ofColumnAndAlias(
                coalesceAsDoubleNan( columnAndAlias.getColumn() ),
                defaultIfNull( columnAndAlias.getAlias(), queryItem.getItemName() ) );
        }
        else
        {
            return getColumnAndAlias( queryItem, isGroupByClause, "" );
        }
    }

    protected String coalesceAsDoubleNan( String column )
    {
        return "coalesce(" + column + ", double precision 'NaN')";
    }

    private ColumnAndAlias getColumnAndAlias( QueryItem queryItem, boolean isGroupByClause, String aliasIfMissing )
    {
        String column = getColumn( queryItem );
        if ( !isGroupByClause )
        {
            return ColumnAndAlias.ofColumnAndAlias(
                column,
                getAlias( queryItem )
                    .orElse( aliasIfMissing ) );
        }
        return ColumnAndAlias.ofColumn( column );
    }

    protected Optional<String> getAlias( QueryItem queryItem )
    {
        return Optional.of( queryItem )
            .filter( QueryItem::hasProgramStage )
            .filter( QueryItem::hasRepeatableStageParams )
            .map( QueryItem::getRepeatableStageParams )
            .map( RepeatableStageParams::getDimension );
    }

    public Grid getAggregatedEventData( EventQueryParams params, Grid grid, int maxLimit )
    {
        String countClause = getAggregateClause( params );

        String sql = TextUtils.removeLastComma( "select " + countClause + " as value," +
            StringUtils.join( getSelectColumns( params, true ), "," ) + " " );

        // ---------------------------------------------------------------------
        // Criteria
        // ---------------------------------------------------------------------

        sql += getFromClause( params );

        sql += getWhereClause( params );

        // ---------------------------------------------------------------------
        // Group by
        // ---------------------------------------------------------------------

        List<String> selectColumnNames = getGroupByColumnNames( params, true );

        if ( selectColumnNames.size() > 0 )
        {
            sql += "group by " + StringUtils.join( selectColumnNames, "," ) + " ";
        }

        // ---------------------------------------------------------------------
        // Sort order
        // ---------------------------------------------------------------------

        if ( params.hasSortOrder() )
        {
            sql += "order by value " + params.getSortOrder().toString().toLowerCase() + " ";
        }

        // ---------------------------------------------------------------------
        // Limit, add one to max to enable later check against max limit
        // ---------------------------------------------------------------------

        if ( params.hasLimit() )
        {
            sql += LIMIT + " " + params.getLimit();
        }
        else if ( maxLimit > 0 )
        {
            sql += LIMIT + " " + (maxLimit + 1);
        }

        // ---------------------------------------------------------------------
        // Grid
        // ---------------------------------------------------------------------

        try
        {
            if ( params.analyzeOnly() )
            {
                executionPlanStore.addExecutionPlan( params.getExplainOrderId(), sql );
            }
            else
            {
                getAggregatedEventData( grid, params, sql );
            }
        }
        catch ( BadSqlGrammarException ex )
        {
            log.info( AnalyticsUtils.ERR_MSG_TABLE_NOT_EXISTING, ex );
        }
        catch ( DataAccessResourceFailureException ex )
        {
            log.warn( ErrorCode.E7131.getMessage(), ex );
            throw new QueryRuntimeException( ErrorCode.E7131 );
        }

        return grid;
    }

    private void getAggregatedEventData( Grid grid, EventQueryParams params, String sql )
    {
        log.debug( "Event analytics aggregate SQL: " + sql );

        SqlRowSet rowSet = jdbcTemplate.queryForRowSet( sql );

        while ( rowSet.next() )
        {
            grid.addRow();

            if ( params.isAggregateData() )
            {
                if ( params.hasValueDimension() )
                {
                    String itemId = params.getProgram().getUid() + COMPOSITE_DIM_OBJECT_PLAIN_SEP
                        + params.getValue().getUid();
                    grid.addValue( itemId );
                }
                else if ( params.hasProgramIndicatorDimension() )
                {
                    grid.addValue( params.getProgramIndicator().getUid() );
                }
            }
            else
            {
                for ( QueryItem queryItem : params.getItems() )
                {

                    ColumnAndAlias columnAndAlias = getColumnAndAlias( queryItem, params, false, true );
                    String alias = columnAndAlias.getAlias();
                    if ( StringUtils.isEmpty( alias ) )
                    {
                        alias = queryItem.getItemName();
                    }
                    String itemName = rowSet.getString( alias );
                    String itemValue = params.isCollapseDataDimensions()
                        ? QueryItemHelper.getCollapsedDataItemValue( queryItem, itemName )
                        : itemName;

                    if ( params.getOutputIdScheme() == null || params.getOutputIdScheme() == IdScheme.NAME )
                    {
                        grid.addValue( itemValue );
                    }
                    else
                    {
                        String value = null;

                        String itemOptionValue = QueryItemHelper.getItemOptionValue( itemValue, params );

                        if ( itemOptionValue != null && !itemOptionValue.trim().isEmpty() )
                        {
                            value = itemOptionValue;
                        }
                        else
                        {
                            String legendItemValue = QueryItemHelper.getItemLegendValue( itemValue, params );

                            if ( legendItemValue != null && !legendItemValue.trim().isEmpty() )
                            {
                                value = legendItemValue;
                            }
                        }

                        grid.addValue( value == null ? itemValue : value );
                    }
                }
            }

            for ( DimensionalObject dimension : params.getDimensions() )
            {
                String dimensionValue = rowSet.getString( dimension.getDimensionName() );
                grid.addValue( dimensionValue );
            }

            if ( params.hasValueDimension() )
            {
                double value = rowSet.getDouble( "value" );
                grid.addValue( params.isSkipRounding() ? value : getRounded( value ) );
            }
            else if ( params.hasProgramIndicatorDimension() )
            {
                double value = rowSet.getDouble( "value" );
                ProgramIndicator indicator = params.getProgramIndicator();
                grid.addValue( AnalyticsUtils.getRoundedValue( params, indicator.getDecimals(), value ) );
            }
            else
            {
                int value = rowSet.getInt( "value" );
                grid.addValue( value );
            }

            if ( params.isIncludeNumDen() )
            {
                grid.addNullValues( NUMERATOR_DENOMINATOR_PROPERTIES_COUNT );
            }
        }
    }

    /**
     * Returns the count clause based on value dimension and output type.
     *
     * @param params the {@link EventQueryParams}.
     */
    protected String getAggregateClause( EventQueryParams params )
    {
        // TODO include output type if aggregation type is count

        EventOutputType outputType = params.getOutputType();

        if ( params.hasValueDimension() ) // TODO && isNumeric
        {
            Assert.isTrue( params.getAggregationTypeFallback().getAggregationType().isAggregatable(),
                "Event query aggregation type must be aggregatable" );

            String function = params.getAggregationTypeFallback().getAggregationType().getValue();

            String expression = quoteAlias( params.getValue().getUid() );

            return function + "(" + expression + ")";
        }
        else if ( params.hasProgramIndicatorDimension() )
        {
            String function = params.getProgramIndicator().getAggregationTypeFallback().getValue();

            function = TextUtils.emptyIfEqual( function, AggregationType.CUSTOM.getValue() );

            String expression = programIndicatorService.getAnalyticsSql( params.getProgramIndicator().getExpression(),
                NUMERIC, params.getProgramIndicator(), params.getEarliestStartDate(), params.getLatestEndDate() );

            return function + "(" + expression + ")";
        }
        else
        {
            if ( params.hasEnrollmentProgramIndicatorDimension() )
            {
                if ( EventOutputType.TRACKED_ENTITY_INSTANCE.equals( outputType ) && params.isProgramRegistration() )
                {
                    return "count(distinct tei)";
                }
                else // EVENT
                {
                    return "count(pi)";
                }
            }
            else
            {
                if ( EventOutputType.TRACKED_ENTITY_INSTANCE.equals( outputType ) && params.isProgramRegistration() )
                {
                    return "count(distinct " + quoteAlias( "tei" ) + ")";
                }
                else if ( EventOutputType.ENROLLMENT.equals( outputType ) )
                {
                    if ( params.hasEnrollmentProgramIndicatorDimension() )
                    {
                        return "count(" + quoteAlias( "pi" ) + ")";
                    }
                    return "count(distinct " + quoteAlias( "pi" ) + ")";
                }
                else // EVENT
                {
                    return "count(" + quoteAlias( "psi" ) + ")";
                }
            }
        }
    }

    /**
     * Creates a coordinate base column "selector" for the given item name. The
     * item is expected to be of type Coordinate.
     *
     * @param item the {@link QueryItem}
     * @return the column select statement for the given item
     */
    protected ColumnAndAlias getCoordinateColumn( final QueryItem item )
    {
        final String colName = item.getItemName();

        return ColumnAndAlias
            .ofColumnAndAlias(
                "'[' || round(ST_X(" + quote( colName ) + ")::numeric, 6) || ',' || round(ST_Y(" + quote( colName )
                    + ")::numeric, 6) || ']'",
                getAlias( item ).orElse( colName ) );
    }

    /**
     * Creates a coordinate base column "selector" for the given item name. The
     * item is expected to be of type Coordinate.
     *
     * @param item the {@link QueryItem}
     * @param suffix the suffix to append to the item id
     * @return the column select statement for the given item
     */
    protected ColumnAndAlias getCoordinateColumn( final QueryItem item, final String suffix )
    {
        final String colName = item.getItemId() + suffix;

        String stCentroidFunction = "";

        if ( ValueType.ORGANISATION_UNIT == item.getValueType() )
        {
            stCentroidFunction = "ST_Centroid";
        }

        return ColumnAndAlias.ofColumnAndAlias(
            "'[' || round(ST_X(" + stCentroidFunction + "(" + quote( colName ) + "))::numeric, 6) || ',' || round(ST_Y("
                + stCentroidFunction + "(" + quote( colName ) + "))::numeric, 6) || ']'",
            colName );
    }

    /**
     * Creates a column selector for the given item name. The suffix will be
     * appended as part of the item name.
     *
     * @param item the {@link QueryItem}.
     * @param suffix the suffix.
     * @return the the column select statement for the given item
     */
    protected String getColumn( QueryItem item, String suffix )
    {
        return quote( item.getItemName() + suffix );
    }

    /**
     * Returns an encoded column name.
     *
     * @param item the {@link QueryItem}.
     */
    protected String getColumn( QueryItem item )
    {
        return quoteAlias( item.getItemName() );
    }

    /**
     * Returns a SQL statement to select the expression or column of the item.
     * If the item is a program indicator, the program indicator expression is
     * returned; if the item is a data element, the item column name is
     * returned.
     *
     * @param filter the {@link QueryFilter}.
     * @param item the {@link QueryItem}.
     * @param startDate the start date.
     * @param endDate the end date.
     */
    protected String getSelectSql( QueryFilter filter, QueryItem item, Date startDate, Date endDate )
    {
        if ( item.isProgramIndicator() )
        {
            ProgramIndicator programIndicator = (ProgramIndicator) item.getItem();
            return programIndicatorService.getAnalyticsSql( programIndicator.getExpression(), NUMERIC, programIndicator,
                startDate, endDate );
        }
        else
        {
            return filter.getSqlFilterColumn( getColumn( item ), item.getValueType() );
        }
    }

    /**
     * Returns a filter string.
     *
     * @param filter the filter string.
     * @param item the {@link QueryItem}.
     * @return a filter string.
     */
    private String getFilter( String filter, QueryItem item )
    {
        try
        {
            if ( !NV.equals( filter ) && item.getValueType() == ValueType.DATETIME )
            {
                return DateFormatUtils.format(
                    DateUtils.parseDate( filter,
                        // known formats
                        "yyyy-MM-dd'T'HH.mm",
                        "yyyy-MM-dd'T'HH.mm.ss" ),
                    // postgres format
                    "yyyy-MM-dd HH:mm:ss" );
            }
        }
        catch ( ParseException pe )
        {
            throwIllegalQueryEx( ErrorCode.E7135, filter );
        }
        return filter;
    }

    /**
     * Returns the queryFilter value for the given query item.
     *
     * @param queryFilter the {@link QueryFilter}.
     * @param item the {@link QueryItem}.
     */
    protected String getSqlFilter( QueryFilter queryFilter, QueryItem item )
    {
        String filter = getFilter( queryFilter.getFilter(), item );
        String encodedFilter = statementBuilder.encode( filter, false );

        return item.getSqlFilter( queryFilter, encodedFilter );
    }

    /**
     * Returns the analytics table alias and column.
     *
<<<<<<< HEAD
     * @param params the event query parameters.
     * @param dimension the {@see DimensionalObject}
     * @param isGroupByClause don't add a column alias if present
=======
     * @param params the {@link EventQueryParams}.
>>>>>>> b724affb
     */
    private String getTableAndColumn( EventQueryParams params, DimensionalObject dimension, boolean isGroupByClause )
    {
        String col = dimension.getDimensionName();

<<<<<<< HEAD
        if ( params.hasTimeField() && DimensionType.PERIOD == dimension.getDimensionType() )
        {
            return quote( DATE_PERIOD_STRUCT_ALIAS, col );
        }
        else if ( DimensionType.ORGANISATION_UNIT == dimension.getDimensionType() )
=======
    /**
     * Returns the analytics table alias.
     *
     * @param params the {@link EventQueryParams}.
     * @param dimensionType the {@link DimensionType}.
     */
    private String getAlias( EventQueryParams params, DimensionType dimensionType )
    {
        if ( params.hasTimeField() && DimensionType.PERIOD == dimensionType )
>>>>>>> b724affb
        {
            return params.getOrgUnitField().getOrgUnitStructCol( col, getAnalyticsType(), isGroupByClause );
        }
        else if ( DimensionType.ORGANISATION_UNIT_GROUP_SET == dimension.getDimensionType() )
        {
            return params.getOrgUnitField().getOrgUnitGroupSetCol( col, getAnalyticsType(), isGroupByClause );
        }
        else
        {
            return quote( ANALYTICS_TBL_ALIAS, col );
        }
    }

    /**
     * Template method that generates a SQL query for retrieving Events or
     * Enrollments
     *
     * @param params the {@link EventQueryParams} to drive the query generation.
     * @param maxLimit max number of records to return.
     * @return a SQL query.
     */
    protected String getEventsOrEnrollmentsSql( EventQueryParams params, int maxLimit )
    {

        String sql = getSelectClause( params );

        sql += getFromClause( params );

        sql += getWhereClause( params );

        sql += getSortClause( params );

        sql += getPagingClause( params, maxLimit );

        return sql;
    }

    /**
     * Wraps the provided interface around a common exception handling strategy.
     *
     * @param runnable a {@link Runnable} containing the code block to execute
     *        and wrap around the exception handling.
     */
    protected void withExceptionHandling( Runnable runnable )
    {
        try
        {
            runnable.run();
        }
        catch ( BadSqlGrammarException ex )
        {
            log.info( AnalyticsUtils.ERR_MSG_TABLE_NOT_EXISTING, ex );
        }
        catch ( DataAccessResourceFailureException ex )
        {
            log.warn( ErrorCode.E7131.getMessage(), ex );
            throw new QueryRuntimeException( ErrorCode.E7131 );
        }
    }

    protected void addGridValue( Grid grid, GridHeader header, int index, SqlRowSet sqlRowSet, EventQueryParams params )
    {
        if ( Double.class.getName().equals( header.getType() ) && !header.hasLegendSet() )
        {
            double val = sqlRowSet.getDouble( index );

            if ( Double.isNaN( val ) )
            {
                grid.addValue( "" );
            }
            else
            {
                grid.addValue( params.isSkipRounding() ? val : MathUtils.getRounded( val ) );
            }
        }
        else if ( header.getValueType() == ValueType.REFERENCE )
        {
            String json = sqlRowSet.getString( index );

            ObjectMapper mapper = new ObjectMapper();

            try
            {
                JsonNode jsonNode = mapper.readTree( json );

                String uid = UUID.randomUUID().toString();

                Reference referenceNode = new Reference( uid, jsonNode );

                grid.addValue( uid );

                grid.addReference( referenceNode );
            }
            catch ( Exception e )
            {
                grid.addValue( json );
            }
        }
        else
        {
            grid.addValue( StringUtils.trimToNull( sqlRowSet.getString( index ) ) );
        }
    }

    /**
     * Returns SQL string based on both query items and filters
     *
     * @param params a {@link EventQueryParams}.
     * @param helper a {@link SqlHelper}.
     */
    protected String getStatementForDimensionsAndFilters( EventQueryParams params, SqlHelper helper )
    {
        if ( params.isEnhancedCondition() )
        {
            return getItemsSqlForEnhancedConditions( params, helper );
        }

        // Creates a map grouping queryItems referring to repeatable stages and
        // those referring to non-repeatable stages
        // Only for enrollments, for events all query items are treated as
        // non-repeatable
        Map<Boolean, List<QueryItem>> itemsByRepeatableFlag = Stream.concat(
            params.getItems().stream(), params.getItemFilters().stream() )
            .filter( QueryItem::hasFilter )
            .collect( groupingBy(
                queryItem -> queryItem.hasRepeatableStageParams() && params.getEndpointItem() == ENROLLMENT ) );

        // groups repeatable conditions based on PSI.DEID
        Map<String, List<String>> repeatableConditionsByIdentifier = asSqlCollection( itemsByRepeatableFlag.get( true ),
            params )
                .collect( groupingBy(
                    IdentifiableSql::getIdentifier,
                    mapping( IdentifiableSql::getSql, toList() ) ) );

        // joins each group with OR
        Collection<String> orConditions = repeatableConditionsByIdentifier.values()
            .stream()
            .map( sameGroup -> joinSql( sameGroup, OR_JOINER ) )
            .collect( toList() );

        // non repeatable conditions
        Collection<String> andConditions = asSqlCollection( itemsByRepeatableFlag.get( false ), params )
            .map( IdentifiableSql::getSql )
            .collect( toList() );

        if ( orConditions.isEmpty() && andConditions.isEmpty() )
        {
            return "";
        }

        return helper.whereAnd() + " " + joinSql( Stream.concat(
            orConditions.stream(),
            andConditions.stream() ), AND_JOINER );

    }

    /**
     * joins a stream of conditions using given join function, returns empty
     * string if collection is empty
     */
    private String joinSql( Stream<String> conditions, Collector<CharSequence, ?, String> joiner )
    {
        return joinSql( conditions.collect( toList() ), joiner );
    }

    private String getItemsSqlForEnhancedConditions( EventQueryParams params, SqlHelper hlp )
    {
        Map<UUID, String> sqlConditionByGroup = Stream.concat(
            params.getItems().stream(), params.getItemFilters().stream() )
            .filter( QueryItem::hasFilter )
            .collect(
                groupingBy( QueryItem::getGroupUUID, mapping( queryItem -> toSql( queryItem, params ), OR_JOINER ) ) );

        if ( sqlConditionByGroup.values().isEmpty() )
        {
            return "";
        }
        return hlp.whereAnd() + " " + String.join( _AND_, sqlConditionByGroup.values() );
    }

    /**
     * Joins a collection of conditions using given join function, returns empty
     * string if collection is empty
     */
    private String joinSql( Collection<String> conditions, Collector<CharSequence, ?, String> joiner )
    {
        if ( !conditions.isEmpty() )
        {
            return conditions.stream().collect( joiner );
        }
        return "";
    }

    /**
     * Returns a collection of IdentifiableSql, each representing SQL for given
     * queryItems together with its identifier.
     */
    private Stream<IdentifiableSql> asSqlCollection( List<QueryItem> queryItems, EventQueryParams params )
    {
        return emptyIfNull( queryItems )
            .stream()
            .map( queryItem -> toIdentifiableSql( queryItem, params ) );
    }

    /**
     * Converts given queryItem into IdentifiableSql joining its filters using
     * AND.
     */
    private IdentifiableSql toIdentifiableSql( QueryItem queryItem, EventQueryParams params )
    {
        return IdentifiableSql.builder()
            .identifier( getIdentifier( queryItem ) )
            .sql( toSql( queryItem, params ) )
            .build();
    }

    /**
     * Converts given queryItem into sql joining its filters using AND.
     */
    private String toSql( QueryItem queryItem, EventQueryParams params )
    {
        return queryItem.getFilters().stream()
            .map( filter -> toSql( queryItem, filter, params ) )
            .collect( joining( _AND_ ) );
    }

    /**
     * returns PSID.ITEM_ID of given queryItem.
     */
    private String getIdentifier( QueryItem queryItem )
    {
        String programStageId = Optional.of( queryItem )
            .map( QueryItem::getProgramStage )
            .map( BaseIdentifiableObject::getUid )
            .orElse( "" );
        return programStageId + "." + queryItem.getItem().getUid();
    }

    @Getter
    @Builder
    private static class IdentifiableSql
    {
        private final String identifier;

        private final String sql;
    }

    /**
     * Creates a SQL statement for a single filter inside a query item.
     *
     * @param item the {@link QueryItem}.
     * @param filter the {@link QueryFilter}.
     * @param params the {@link EventQueryParams}.
     */
    private String toSql( QueryItem item, QueryFilter filter, EventQueryParams params )
    {
        String field = getSelectSql( filter, item, params.getEarliestStartDate(),
            params.getLatestEndDate() );

        if ( IN.equals( filter.getOperator() ) )
        {
            InQueryFilter inQueryFilter = new InQueryFilter( field,
                statementBuilder.encode( filter.getFilter(), false ), item.isText() );
            return inQueryFilter.getSqlFilter();
        }
        else
        {
            // NV filter has its own specific logic, so we should skip values
            // comparisons when NV is set as filter.
            if ( !NV.equals( filter.getFilter() ) )
            {
                switch ( filter.getOperator() )
                {
                case NEQ:
                case NE:
                case NIEQ:
                    return "(" + field + " is null or " + field + SPACE + filter.getSqlOperator() + SPACE
                        + getSqlFilter( filter, item ) + ") ";
                }
            }

            return field + SPACE + filter.getSqlOperator() + SPACE + getSqlFilter( filter, item ) + SPACE;
        }
    }

    /**
     * Returns a select SQL clause for the given query.
     *
     * @param params the {@link EventQueryParams}.
     */
    protected abstract String getSelectClause( EventQueryParams params );

    /**
     * Generates the SQL for the from-clause. Generally this means which
     * analytics table to get data from.
     *
     * @param params the {@link EventQueryParams} that define what is going to
     *        be queried.
     * @return SQL to add to the analytics query.
     */
    protected abstract String getFromClause( EventQueryParams params );

    /**
     * Generates the SQL for the where-clause. Generally this means adding
     * filters, grouping and ordering to the SQL.
     *
     * @param params the {@link EventQueryParams} that defines the details of
     *        the filters, grouping and ordering.
     * @return SQL to add to the analytics query.
     */
    protected abstract String getWhereClause( EventQueryParams params );

    /**
     * Returns the relevant {@link AnalyticsType}.
     *
     * @return the {@link AnalyticsType}.
     */
    protected abstract AnalyticsType getAnalyticsType();
}<|MERGE_RESOLUTION|>--- conflicted
+++ resolved
@@ -328,14 +328,8 @@
      * hard-coded into the select statement with "(isoPeriod) as (periodType)".
      *
      * @param isGroupByClause used to avoid grouping by period when using
-<<<<<<< HEAD
-     *        non-default boundaries where the column content would be hard
-     *        coded. Also used so that a column alias will not be added to the
-     *        column name. Used by the group-by calls.
-=======
      *        non-default boundaries where the column content would be
      *        hard-coded. Used by the group-by calls.
->>>>>>> b724affb
      */
     private List<String> getSelectColumns( EventQueryParams params, boolean isGroupByClause, boolean isAggregated )
     {
@@ -852,35 +846,19 @@
     /**
      * Returns the analytics table alias and column.
      *
-<<<<<<< HEAD
-     * @param params the event query parameters.
-     * @param dimension the {@see DimensionalObject}
-     * @param isGroupByClause don't add a column alias if present
-=======
      * @param params the {@link EventQueryParams}.
->>>>>>> b724affb
+     * @param dimension the {@link DimensionalObject}.
+     * @param isGroupByClause don't add a column alias if present.
      */
     private String getTableAndColumn( EventQueryParams params, DimensionalObject dimension, boolean isGroupByClause )
     {
         String col = dimension.getDimensionName();
 
-<<<<<<< HEAD
         if ( params.hasTimeField() && DimensionType.PERIOD == dimension.getDimensionType() )
         {
             return quote( DATE_PERIOD_STRUCT_ALIAS, col );
         }
         else if ( DimensionType.ORGANISATION_UNIT == dimension.getDimensionType() )
-=======
-    /**
-     * Returns the analytics table alias.
-     *
-     * @param params the {@link EventQueryParams}.
-     * @param dimensionType the {@link DimensionType}.
-     */
-    private String getAlias( EventQueryParams params, DimensionType dimensionType )
-    {
-        if ( params.hasTimeField() && DimensionType.PERIOD == dimensionType )
->>>>>>> b724affb
         {
             return params.getOrgUnitField().getOrgUnitStructCol( col, getAnalyticsType(), isGroupByClause );
         }
