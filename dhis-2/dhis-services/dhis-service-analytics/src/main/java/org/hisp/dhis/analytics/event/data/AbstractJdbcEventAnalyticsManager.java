/*
 * Copyright (c) 2004-2022, University of Oslo
 * All rights reserved.
 *
 * Redistribution and use in source and binary forms, with or without
 * modification, are permitted provided that the following conditions are met:
 * Redistributions of source code must retain the above copyright notice, this
 * list of conditions and the following disclaimer.
 *
 * Redistributions in binary form must reproduce the above copyright notice,
 * this list of conditions and the following disclaimer in the documentation
 * and/or other materials provided with the distribution.
 * Neither the name of the HISP project nor the names of its contributors may
 * be used to endorse or promote products derived from this software without
 * specific prior written permission.
 *
 * THIS SOFTWARE IS PROVIDED BY THE COPYRIGHT HOLDERS AND CONTRIBUTORS "AS IS" AND
 * ANY EXPRESS OR IMPLIED WARRANTIES, INCLUDING, BUT NOT LIMITED TO, THE IMPLIED
 * WARRANTIES OF MERCHANTABILITY AND FITNESS FOR A PARTICULAR PURPOSE ARE
 * DISCLAIMED. IN NO EVENT SHALL THE COPYRIGHT OWNER OR CONTRIBUTORS BE LIABLE FOR
 * ANY DIRECT, INDIRECT, INCIDENTAL, SPECIAL, EXEMPLARY, OR CONSEQUENTIAL DAMAGES
 * (INCLUDING, BUT NOT LIMITED TO, PROCUREMENT OF SUBSTITUTE GOODS OR SERVICES;
 * LOSS OF USE, DATA, OR PROFITS; OR BUSINESS INTERRUPTION) HOWEVER CAUSED AND ON
 * ANY THEORY OF LIABILITY, WHETHER IN CONTRACT, STRICT LIABILITY, OR TORT
 * (INCLUDING NEGLIGENCE OR OTHERWISE) ARISING IN ANY WAY OUT OF THE USE OF THIS
 * SOFTWARE, EVEN IF ADVISED OF THE POSSIBILITY OF SUCH DAMAGE.
 */
package org.hisp.dhis.analytics.event.data;

import static java.util.stream.Collectors.groupingBy;
import static java.util.stream.Collectors.joining;
import static java.util.stream.Collectors.mapping;
import static java.util.stream.Collectors.toList;
import static org.apache.commons.collections4.CollectionUtils.emptyIfNull;
import static org.apache.commons.collections4.CollectionUtils.isNotEmpty;
import static org.apache.commons.lang3.ObjectUtils.defaultIfNull;
import static org.apache.commons.lang3.StringUtils.EMPTY;
import static org.apache.commons.lang3.StringUtils.SPACE;
import static org.hisp.dhis.analytics.DataQueryParams.NUMERATOR_DENOMINATOR_PROPERTIES_COUNT;
import static org.hisp.dhis.analytics.DataType.NUMERIC;
import static org.hisp.dhis.analytics.QueryKey.NV;
import static org.hisp.dhis.analytics.SortOrder.ASC;
import static org.hisp.dhis.analytics.SortOrder.DESC;
import static org.hisp.dhis.analytics.table.JdbcEventAnalyticsTableManager.OU_GEOMETRY_COL_SUFFIX;
import static org.hisp.dhis.analytics.table.JdbcEventAnalyticsTableManager.OU_NAME_COL_SUFFIX;
import static org.hisp.dhis.analytics.util.AnalyticsSqlUtils.ANALYTICS_TBL_ALIAS;
import static org.hisp.dhis.analytics.util.AnalyticsSqlUtils.DATE_PERIOD_STRUCT_ALIAS;
import static org.hisp.dhis.analytics.util.AnalyticsSqlUtils.encode;
import static org.hisp.dhis.analytics.util.AnalyticsSqlUtils.quote;
import static org.hisp.dhis.analytics.util.AnalyticsSqlUtils.quoteAlias;
import static org.hisp.dhis.analytics.util.AnalyticsUtils.throwIllegalQueryEx;
import static org.hisp.dhis.common.DimensionItemType.DATA_ELEMENT;
import static org.hisp.dhis.common.DimensionItemType.PROGRAM_INDICATOR;
import static org.hisp.dhis.common.DimensionalObjectUtils.COMPOSITE_DIM_OBJECT_PLAIN_SEP;
import static org.hisp.dhis.common.QueryOperator.IN;
import static org.hisp.dhis.common.RequestTypeAware.EndpointItem.ENROLLMENT;
import static org.hisp.dhis.commons.util.TextUtils.getCommaDelimitedString;
import static org.hisp.dhis.system.util.MathUtils.getRounded;

import java.text.ParseException;
import java.util.ArrayList;
import java.util.Collection;
import java.util.Date;
import java.util.List;
import java.util.Map;
import java.util.Optional;
import java.util.UUID;
import java.util.stream.Collector;
import java.util.stream.Collectors;
import java.util.stream.Stream;

import lombok.Builder;
import lombok.Getter;
import lombok.RequiredArgsConstructor;
import lombok.extern.slf4j.Slf4j;

import org.apache.commons.lang3.StringUtils;
import org.apache.commons.lang3.math.NumberUtils;
import org.apache.commons.lang3.time.DateFormatUtils;
import org.apache.commons.lang3.time.DateUtils;
import org.hisp.dhis.analytics.AggregationType;
import org.hisp.dhis.analytics.EventOutputType;
import org.hisp.dhis.analytics.SortOrder;
import org.hisp.dhis.analytics.analyze.ExecutionPlanStore;
import org.hisp.dhis.analytics.common.ProgramIndicatorSubqueryBuilder;
import org.hisp.dhis.analytics.event.EventQueryParams;
import org.hisp.dhis.analytics.util.AnalyticsUtils;
import org.hisp.dhis.common.BaseIdentifiableObject;
import org.hisp.dhis.common.DimensionType;
import org.hisp.dhis.common.DimensionalItemObject;
import org.hisp.dhis.common.DimensionalObject;
import org.hisp.dhis.common.DisplayProperty;
import org.hisp.dhis.common.Grid;
import org.hisp.dhis.common.GridHeader;
import org.hisp.dhis.common.IdScheme;
import org.hisp.dhis.common.InQueryFilter;
import org.hisp.dhis.common.QueryFilter;
import org.hisp.dhis.common.QueryItem;
import org.hisp.dhis.common.QueryRuntimeException;
import org.hisp.dhis.common.Reference;
import org.hisp.dhis.common.RepeatableStageParams;
import org.hisp.dhis.common.ValueType;
import org.hisp.dhis.commons.util.SqlHelper;
import org.hisp.dhis.commons.util.TextUtils;
import org.hisp.dhis.feedback.ErrorCode;
import org.hisp.dhis.jdbc.StatementBuilder;
import org.hisp.dhis.option.Option;
import org.hisp.dhis.period.Period;
import org.hisp.dhis.program.AnalyticsType;
import org.hisp.dhis.program.ProgramIndicator;
import org.hisp.dhis.program.ProgramIndicatorService;
import org.hisp.dhis.system.util.MathUtils;
import org.springframework.beans.factory.annotation.Qualifier;
import org.springframework.dao.DataAccessResourceFailureException;
import org.springframework.jdbc.BadSqlGrammarException;
import org.springframework.jdbc.core.JdbcTemplate;
import org.springframework.jdbc.support.rowset.SqlRowSet;

import com.fasterxml.jackson.databind.JsonNode;
import com.fasterxml.jackson.databind.ObjectMapper;

/**
 * @author Markus Bekken
 */
@Slf4j
@RequiredArgsConstructor
public abstract class AbstractJdbcEventAnalyticsManager
{
    private static final String LIMIT = "limit";

    protected static final String COL_COUNT = "count";

    protected static final String COL_EXTENT = "extent";

    protected static final int COORD_DEC = 6;

    protected static final int LAST_VALUE_YEARS_OFFSET = -10;

    private static final String COL_VALUE = "value";

    private static final String AND = " and ";

    private static final String OR = " or ";

    private static final Collector<CharSequence, ?, String> OR_JOINER = joining( OR, "(", ")" );

    private static final Collector<CharSequence, ?, String> AND_JOINER = joining( AND );

<<<<<<< HEAD
    private static final String VALUE = "value";

=======
    @Qualifier( "readOnlyJdbcTemplate" )
>>>>>>> b64cd76d
    protected final JdbcTemplate jdbcTemplate;

    protected final StatementBuilder statementBuilder;

    protected final ProgramIndicatorService programIndicatorService;

    protected final ProgramIndicatorSubqueryBuilder programIndicatorSubqueryBuilder;

    protected final ExecutionPlanStore executionPlanStore;

<<<<<<< HEAD
    protected AbstractJdbcEventAnalyticsManager( @Qualifier( "readOnlyJdbcTemplate" ) JdbcTemplate jdbcTemplate,
        StatementBuilder statementBuilder, ProgramIndicatorService programIndicatorService,
        ProgramIndicatorSubqueryBuilder programIndicatorSubqueryBuilder, ExecutionPlanStore executionPlanStore )
    {
        checkNotNull( jdbcTemplate );
        checkNotNull( statementBuilder );
        checkNotNull( programIndicatorService );
        checkNotNull( programIndicatorSubqueryBuilder );
        checkNotNull( executionPlanStore );

        this.jdbcTemplate = jdbcTemplate;
        this.statementBuilder = statementBuilder;
        this.programIndicatorService = programIndicatorService;
        this.programIndicatorSubqueryBuilder = programIndicatorSubqueryBuilder;
        this.executionPlanStore = executionPlanStore;
    }

=======
>>>>>>> b64cd76d
    /**
     * Returns a SQL paging clause.
     *
     * @param params the {@link EventQueryParams}.
     * @param maxLimit the configurable max limit of records.
     */
    private String getPagingClause( EventQueryParams params, int maxLimit )
    {
        String sql = "";

        if ( params.isPaging() )
        {
            int limit = params.isTotalPages() ? params.getPageSizeWithDefault()
                : params.getPageSizeWithDefault() + 1;
            sql += LIMIT + " " + limit + " offset " + params.getOffset();
        }
        else if ( maxLimit > 0 )
        {
            sql += LIMIT + " " + (maxLimit + 1);
        }

        return sql;
    }

    /**
     * Returns a SQL sort clause.
     *
     * @param params the {@link EventQueryParams}.
     */
    private String getSortClause( EventQueryParams params )
    {
        String sql = "";

        if ( params.isSorting() )
        {
            sql += "order by " + getSortColumns( params, ASC ) + getSortColumns( params, DESC );

            sql = TextUtils.removeLastComma( sql ) + " ";
        }

        return sql;
    }

    private String getSortColumns( EventQueryParams params, SortOrder order )
    {
        StringBuilder sql = new StringBuilder();

        for ( QueryItem item : order == ASC ? params.getAsc() : params.getDesc() )
        {
            if ( item.getItem().getDimensionItemType() == PROGRAM_INDICATOR )
            {
                sql.append( quote( item.getItem().getUid() ) );
            }
            else if ( item.getItem().getDimensionItemType() == DATA_ELEMENT )
            {
                sql.append( getSortColumnForDataElementDimensionType( item ) );
            }
            else
            {
                // Query returns UIDs but we want sorting on name or shortName
                // depending on the display property for OUGS and COGS
                sql.append( Optional.ofNullable( extract( params.getDimensions(), item.getItem() ) )
                    .filter( this::isSupported )
                    .filter( DimensionalObject::hasItems )
                    .map( dim -> toCase( dim, quoteAlias( item.getItem().getUid() ), params.getDisplayProperty() ) )
                    .orElse( quoteAlias( item.getItem().getUid() ) ) );
            }

            sql.append( order == ASC ? " asc," : " desc," );
        }

        return sql.toString();
    }

    private String getSortColumnForDataElementDimensionType( QueryItem item )
    {
        if ( ValueType.ORGANISATION_UNIT == item.getValueType() )
        {
            return quote( item.getItemName() + OU_NAME_COL_SUFFIX );
        }

        if ( item.hasRepeatableStageParams() )
        {
            return quote( item.getRepeatableStageParams().getDimension() );
        }

        if ( item.getProgramStage() != null )
        {
            return quote( item.getProgramStage().getUid() + "." + item.getItem().getUid() );
        }

        return quote( item.getItem().getUid() );
    }

    /**
     * Builds a CASE statement to use in sorting, mapping each OUGS and COGS
     * identifiers into its name or short name.
     */
    private String toCase( DimensionalObject dimension, String quotedAlias, DisplayProperty displayProperty )
    {
        return dimension.getItems().stream()
            .map( dio -> toWhenEntry( dio, quotedAlias, displayProperty ) )
            .collect( Collectors.joining( " ", "(CASE ", " ELSE '' END)" ) );
    }

    /**
     * Builds a WHEN statement based on the given {@link DimensionalItemObject}.
     */
    private String toWhenEntry( DimensionalItemObject item, String quotedAlias, DisplayProperty dp )
    {
        return "WHEN " +
            quotedAlias + "=" + encode( item.getUid(), true ) +
            " THEN " + (dp == DisplayProperty.NAME
                ? encode( item.getName(), true )
                : encode( item.getShortName(), true ));
    }

    private boolean isSupported( DimensionalObject dimension )
    {
        return dimension.getDimensionType() == DimensionType.ORGANISATION_UNIT_GROUP_SET
            || dimension.getDimensionType() == DimensionType.CATEGORY_OPTION_GROUP_SET;
    }

    private DimensionalObject extract( List<DimensionalObject> dimensions, DimensionalItemObject item )
    {
        return dimensions.stream()
            .filter( dimensionalObject -> dimensionalObject.getUid().equals( item.getUid() ) )
            .findFirst()
            .orElse( null );
    }

    /**
     * Returns the dynamic select column names to use in a group by clause.
     * Dimensions come first and query items second. Program indicator
     * expressions are converted to SQL expressions. When grouping with
     * non-default analytics period boundaries, all periods are skipped in the
     * group clause, as non default boundaries is defining their own period
     * groups within their where clause.
     */
    protected List<String> getGroupByColumnNames( EventQueryParams params, boolean isAggregated )
    {
        return getSelectColumns( params, true, isAggregated );
    }

    /**
     * Returns the dynamic select columns. Dimensions come first and query items
     * second. Program indicator expressions are converted to SQL expressions.
     * In the case of non-default boundaries
     * {@link EventQueryParams#hasNonDefaultBoundaries}, the period is
     * hard-coded into the select statement with "(isoPeriod) as (periodType)".
     */
    protected List<String> getSelectColumns( EventQueryParams params, boolean isAggregated )
    {
        return getSelectColumns( params, false, isAggregated );
    }

    /**
     * Returns the dynamic select columns. Dimensions come first and query items
     * second. Program indicator expressions are converted to SQL expressions.
     * In the case of non-default boundaries
     * {@link EventQueryParams#hasNonDefaultBoundaries}, the period is
     * hard-coded into the select statement with "(isoPeriod) as (periodType)".
     *
     * @param params the {@link EventQueryParams}.
     * @param isGroupByClause used to avoid grouping by period when using
     *        non-default boundaries where the column content would be fixed.
     *        Used by the group by calls.
     */
    private List<String> getSelectColumns( EventQueryParams params, boolean isGroupByClause, boolean isAggregated )
    {
        List<String> columns = new ArrayList<>();

        for ( DimensionalObject dimension : params.getDimensions() )
        {
            if ( isGroupByClause && dimension.getDimensionType() == DimensionType.PERIOD
                && params.hasNonDefaultBoundaries() )
            {
                continue;
            }

            if ( !params.hasNonDefaultBoundaries() || dimension.getDimensionType() != DimensionType.PERIOD )
            {
                columns.add( getTableAndColumn( params, dimension, isGroupByClause ) );
            }
            else if ( params.hasSinglePeriod() )
            {
                Period period = (Period) params.getPeriods().get( 0 );
                columns.add( statementBuilder.encode( period.getIsoDate() ) + " as " +
                    period.getPeriodType().getName() );
            }
            else if ( !params.hasPeriods() && params.hasFilterPeriods() )
            {
                // Assuming same period type for all period filters, as the
                // query planner splits into one query per period type

                Period period = (Period) params.getFilterPeriods().get( 0 );
                columns.add( statementBuilder.encode( period.getIsoDate() ) + " as " +
                    period.getPeriodType().getName() );
            }
            else
            {
                throw new IllegalStateException( "Program indicator non-default boundary query must have " +
                    "exactly one period, or no periods and a period filter" );
            }
        }

        for ( QueryItem queryItem : params.getItems() )
        {
            columns.add( getColumnAndAlias( queryItem, params, isGroupByClause, isAggregated ).asSql() );
        }

        return columns;
    }

    private ColumnAndAlias getColumnAndAlias( QueryItem queryItem, EventQueryParams params, boolean isGroupByClause,
        boolean isAggregated )
    {
        if ( queryItem.isProgramIndicator() )
        {
            ProgramIndicator in = (ProgramIndicator) queryItem.getItem();

            String asClause = in.getUid();
            String programIndicatorSubquery;

            if ( queryItem.hasRelationshipType() )
            {
                programIndicatorSubquery = programIndicatorSubqueryBuilder.getAggregateClauseForProgramIndicator( in,
                    queryItem.getRelationshipType(), getAnalyticsType(), params.getEarliestStartDate(),
                    params.getLatestEndDate() );
            }
            else
            {
                programIndicatorSubquery = programIndicatorSubqueryBuilder.getAggregateClauseForProgramIndicator( in,
                    getAnalyticsType(), params.getEarliestStartDate(), params.getLatestEndDate() );
            }

            if ( queryItem.getValueType() == ValueType.NUMBER )
            {
                return ColumnAndAlias.ofColumnAndAlias(
                    coalesceAsDoubleNan( programIndicatorSubquery ),
                    asClause );
            }
            else
            {
                return ColumnAndAlias.ofColumnAndAlias( programIndicatorSubquery, asClause );
            }

        }
        else if ( ValueType.COORDINATE == queryItem.getValueType() )
        {
            return getCoordinateColumn( queryItem );
        }
        else if ( ValueType.ORGANISATION_UNIT == queryItem.getValueType() )
        {
            if ( params.getCoordinateFields().stream().anyMatch( f -> queryItem.getItem().getUid().equals( f ) ) )
            {
                return getCoordinateColumn( queryItem, OU_GEOMETRY_COL_SUFFIX );
            }
            else
            {
                return ColumnAndAlias.ofColumn( getColumn( queryItem, OU_NAME_COL_SUFFIX ) );
            }
        }
        else if ( queryItem.getValueType() == ValueType.NUMBER && !isGroupByClause )
        {
            ColumnAndAlias columnAndAlias = getColumnAndAlias( queryItem, isAggregated, queryItem.getItemName() );

            return ColumnAndAlias.ofColumnAndAlias(
                coalesceAsDoubleNan( columnAndAlias.getColumn() ),
                defaultIfNull( columnAndAlias.getAlias(), queryItem.getItemName() ) );
        }
        else
        {
            return getColumnAndAlias( queryItem, isGroupByClause, "" );
        }
    }

    protected String coalesceAsDoubleNan( String column )
    {
        return "coalesce(" + column + ", double precision 'NaN')";
    }

    private ColumnAndAlias getColumnAndAlias( QueryItem queryItem, boolean isGroupByClause, String aliasIfMissing )
    {
        String column = getColumn( queryItem );

        if ( !isGroupByClause )
        {
            return ColumnAndAlias.ofColumnAndAlias( column, getAlias( queryItem ).orElse( aliasIfMissing ) );
        }

        return ColumnAndAlias.ofColumn( column );
    }

    protected Optional<String> getAlias( QueryItem queryItem )
    {
        return Optional.of( queryItem )
            .filter( QueryItem::hasProgramStage )
            .filter( QueryItem::hasRepeatableStageParams )
            .map( QueryItem::getRepeatableStageParams )
            .map( RepeatableStageParams::getDimension );
    }

    public Grid getAggregatedEventData( EventQueryParams params, Grid grid, int maxLimit )
    {
        String aggregateClause = getAggregateClause( params );

        String sql = TextUtils.removeLastComma( "select " + aggregateClause + " as value," +
            StringUtils.join( getSelectColumns( params, true ), "," ) + " " );

        // ---------------------------------------------------------------------
        // Criteria
        // ---------------------------------------------------------------------

        sql += getFromClause( params );

        sql += getWhereClause( params );

<<<<<<< HEAD
        // ---------------------------------------------------------------------
        // Group by
        // ---------------------------------------------------------------------

        List<String> selectColumnNames = getGroupByColumnNames( params, true );

        if ( !selectColumnNames.isEmpty() )
        {
            sql += "group by " + StringUtils.join( selectColumnNames, "," ) + " ";
        }
=======
        sql += getGroupByClause( params );
>>>>>>> b64cd76d

        // ---------------------------------------------------------------------
        // Sort order
        // ---------------------------------------------------------------------

        if ( params.hasSortOrder() )
        {
            sql += "order by value " + params.getSortOrder().toString().toLowerCase() + " ";
        }

        // ---------------------------------------------------------------------
        // Limit, add one to max to enable later check against max limit
        // ---------------------------------------------------------------------

        if ( params.hasLimit() )
        {
            sql += LIMIT + " " + params.getLimit();
        }
        else if ( maxLimit > 0 )
        {
            sql += LIMIT + " " + (maxLimit + 1);
        }

        // ---------------------------------------------------------------------
        // Grid
        // ---------------------------------------------------------------------

        try
        {
            if ( params.analyzeOnly() )
            {
                executionPlanStore.addExecutionPlan( params.getExplainOrderId(), sql );
            }
            else
            {
                getAggregatedEventData( grid, params, sql );
            }
        }
        catch ( BadSqlGrammarException ex )
        {
            log.info( AnalyticsUtils.ERR_MSG_TABLE_NOT_EXISTING, ex );
        }
        catch ( DataAccessResourceFailureException ex )
        {
            log.warn( ErrorCode.E7131.getMessage(), ex );
            throw new QueryRuntimeException( ErrorCode.E7131 );
        }

        return grid;
    }

    /**
     * Returns a group by SQL clause.
     *
     * @param params the {@link EventQueryParams}.
     * @return a group by SQL clause.
     */
    private String getGroupByClause( EventQueryParams params )
    {
        String sql = "";

        if ( params.isAggregation() )
        {
            List<String> selectColumnNames = getGroupByColumnNames( params, true );

            if ( isNotEmpty( selectColumnNames ) )
            {
                sql += "group by " + getCommaDelimitedString( selectColumnNames ) + " ";
            }
        }

        return sql;
    }

    private void getAggregatedEventData( Grid grid, EventQueryParams params, String sql )
    {
        log.debug( "Event analytics aggregate SQL: '{}'", sql );

        SqlRowSet rowSet = jdbcTemplate.queryForRowSet( sql );

        while ( rowSet.next() )
        {
            grid.addRow();

            if ( params.isAggregateData() )
            {
                if ( params.hasValueDimension() )
                {
                    String itemId = params.getProgram().getUid() + COMPOSITE_DIM_OBJECT_PLAIN_SEP
                        + params.getValue().getUid();
                    grid.addValue( itemId );
                }
                else if ( params.hasProgramIndicatorDimension() )
                {
                    grid.addValue( params.getProgramIndicator().getUid() );
                }
            }
            else
            {
                for ( QueryItem queryItem : params.getItems() )
                {

                    ColumnAndAlias columnAndAlias = getColumnAndAlias( queryItem, params, false, true );
                    String alias = columnAndAlias.getAlias();
                    if ( StringUtils.isEmpty( alias ) )
                    {
                        alias = queryItem.getItemName();
                    }
                    String itemName = rowSet.getString( alias );
                    String itemValue = params.isCollapseDataDimensions()
                        ? QueryItemHelper.getCollapsedDataItemValue( queryItem, itemName )
                        : itemName;

                    if ( params.getOutputIdScheme() == null || params.getOutputIdScheme() == IdScheme.NAME )
                    {
                        grid.addValue( itemValue );
                    }
                    else
                    {
                        String value = null;

                        String itemOptionValue = QueryItemHelper.getItemOptionValue( itemValue, params );

                        if ( itemOptionValue != null && !itemOptionValue.trim().isEmpty() )
                        {
                            value = itemOptionValue;
                        }
                        else
                        {
                            String legendItemValue = QueryItemHelper.getItemLegendValue( itemValue, params );

                            if ( legendItemValue != null && !legendItemValue.trim().isEmpty() )
                            {
                                value = legendItemValue;
                            }
                        }

                        grid.addValue( value == null ? itemValue : value );
                    }
                }
            }

            for ( DimensionalObject dimension : params.getDimensions() )
            {
                String dimensionValue = rowSet.getString( dimension.getDimensionName() );
                grid.addValue( dimensionValue );
            }

            if ( params.hasValueDimension() )
            {
<<<<<<< HEAD
                double value = rowSet.getDouble( VALUE );
                grid.addValue( params.isSkipRounding() ? value : getRounded( value ) );
            }
            else if ( params.hasProgramIndicatorDimension() )
            {
                double value = rowSet.getDouble( VALUE );
=======
                if ( params.hasTextValueDimension() )
                {
                    String value = rowSet.getString( COL_VALUE );
                    grid.addValue( value );
                }
                else // Numeric
                {
                    double value = rowSet.getDouble( COL_VALUE );
                    grid.addValue( params.isSkipRounding() ? value : getRounded( value ) );
                }
            }
            else if ( params.hasProgramIndicatorDimension() )
            {
                double value = rowSet.getDouble( COL_VALUE );
>>>>>>> b64cd76d
                ProgramIndicator indicator = params.getProgramIndicator();
                grid.addValue( AnalyticsUtils.getRoundedValue( params, indicator.getDecimals(), value ) );
            }
            else
            {
<<<<<<< HEAD
                int value = rowSet.getInt( VALUE );
=======
                int value = rowSet.getInt( COL_VALUE );
>>>>>>> b64cd76d
                grid.addValue( value );
            }

            if ( params.isIncludeNumDen() )
            {
                grid.addNullValues( NUMERATOR_DENOMINATOR_PROPERTIES_COUNT );
            }
        }
    }

    /**
     * Returns the aggregate clause based on value dimension and output type.
     *
     * @param params the {@link EventQueryParams}.
     */
    protected String getAggregateClause( EventQueryParams params )
    {
        // TODO include output type if aggregation type is count

        EventOutputType outputType = params.getOutputType();

        if ( !params.isAggregation() )
        {
            return quoteAlias( params.getValue().getUid() );
        }
        else if ( params.hasNumericValueDimension() )
        {
            String function = params.getAggregationTypeFallback().getAggregationType().getValue();

            String expression = quoteAlias( params.getValue().getUid() );

            return function + "(" + expression + ")";
        }
        else if ( params.hasProgramIndicatorDimension() )
        {
            String function = params.getProgramIndicator().getAggregationTypeFallback().getValue();

            function = TextUtils.emptyIfEqual( function, AggregationType.CUSTOM.getValue() );

            String expression = programIndicatorService.getAnalyticsSql( params.getProgramIndicator().getExpression(),
                NUMERIC, params.getProgramIndicator(), params.getEarliestStartDate(), params.getLatestEndDate() );

            return function + "(" + expression + ")";
        }
        else
        {
            if ( params.hasEnrollmentProgramIndicatorDimension() )
            {
                if ( EventOutputType.TRACKED_ENTITY_INSTANCE.equals( outputType ) && params.isProgramRegistration() )
                {
                    return "count(distinct tei)";
                }
                else // EVENT
                {
                    return "count(pi)";
                }
            }
            else
            {
                if ( EventOutputType.TRACKED_ENTITY_INSTANCE.equals( outputType ) && params.isProgramRegistration() )
                {
                    return "count(distinct " + quoteAlias( "tei" ) + ")";
                }
                else if ( EventOutputType.ENROLLMENT.equals( outputType ) )
                {
                    if ( params.hasEnrollmentProgramIndicatorDimension() )
                    {
                        return "count(" + quoteAlias( "pi" ) + ")";
                    }
                    return "count(distinct " + quoteAlias( "pi" ) + ")";
                }
                else // EVENT
                {
                    return "count(" + quoteAlias( "psi" ) + ")";
                }
            }
        }
    }

    /**
     * Creates a coordinate base column "selector" for the given item name. The
     * item is expected to be of type Coordinate.
     *
     * @param item the {@link QueryItem}.
     * @return the column select statement for the given item.
     */
    protected ColumnAndAlias getCoordinateColumn( QueryItem item )
    {
        String colName = item.getItemName();

        return ColumnAndAlias
            .ofColumnAndAlias(
                "'[' || round(ST_X(" + quote( colName ) + ")::numeric, 6) || ',' || round(ST_Y(" + quote( colName )
                    + ")::numeric, 6) || ']'",
                getAlias( item ).orElse( colName ) );
    }

    /**
     * Creates a coordinate base column "selector" for the given item name. The
     * item is expected to be of type Coordinate.
     *
     * @param item the {@link QueryItem}.
     * @param suffix the suffix to append to the item id.
     * @return the column select statement for the given item.
     */
    protected ColumnAndAlias getCoordinateColumn( QueryItem item, String suffix )
    {
        String colName = item.getItemId() + suffix;

        String stCentroidFunction = "";

        if ( ValueType.ORGANISATION_UNIT == item.getValueType() )
        {
            stCentroidFunction = "ST_Centroid";
        }

        return ColumnAndAlias.ofColumnAndAlias( "'[' || round(ST_X(" + stCentroidFunction +
            "(" + quote( colName ) + "))::numeric, 6) || ',' || round(ST_Y(" + stCentroidFunction + "(" +
            quote( colName ) + "))::numeric, 6) || ']'", colName );
    }

    /**
     * Creates a column selector for the given item name. The suffix will be
     * appended as part of the item name.
     *
     * @param item the {@link QueryItem}.
     * @param suffix the suffix.
     * @return the the column select statement for the given item.
     */
    protected String getColumn( QueryItem item, String suffix )
    {
        return quote( item.getItemName() + suffix );
    }

    /**
     * Returns an encoded column name.
     *
     * @param item the {@link QueryItem}.
     */
    protected String getColumn( QueryItem item )
    {
        return quoteAlias( item.getItemName() );
    }

    /**
     * Returns a SQL statement to select the expression or column of the item.
     * If the item is a program indicator, the program indicator expression is
     * returned; if the item is a data element, the item column name is
     * returned.
     *
     * @param filter the {@link QueryFilter}.
     * @param item the {@link QueryItem}.
     * @param startDate the start date.
     * @param endDate the end date.
     */
    protected String getSelectSql( QueryFilter filter, QueryItem item, Date startDate, Date endDate )
    {
        if ( item.isProgramIndicator() )
        {
            ProgramIndicator programIndicator = (ProgramIndicator) item.getItem();

            return programIndicatorService.getAnalyticsSql( programIndicator.getExpression(), NUMERIC,
                programIndicator, startDate, endDate );
        }
        else
        {
            return filter.getSqlFilterColumn( getColumn( item ), item.getValueType() );
        }
    }

    protected String getSelectSql( QueryFilter filter, QueryItem item, EventQueryParams params )
    {
        if ( item.isProgramIndicator() )
        {
            return getColumnAndAlias( item, params, false, false ).getColumn();
        }
        else
        {
            return filter.getSqlFilterColumn( getColumn( item ), item.getValueType() );
        }
    }

    /**
     * Returns a filter string.
     *
     * @param filter the filter string.
     * @param item the {@link QueryItem}.
     * @return a filter string.
     */
    private String getFilter( String filter, QueryItem item )
    {
        try
        {
            if ( !NV.equals( filter ) && item.getValueType() == ValueType.DATETIME )
            {
                return DateFormatUtils.format(
                    DateUtils.parseDate( filter,
                        // known formats
                        "yyyy-MM-dd'T'HH.mm",
                        "yyyy-MM-dd'T'HH.mm.ss" ),
                    // postgres format
                    "yyyy-MM-dd HH:mm:ss" );
            }
        }
        catch ( ParseException pe )
        {
            throwIllegalQueryEx( ErrorCode.E7135, filter );
        }
        return filter;
    }

    /**
     * Returns the queryFilter value for the given query item.
     *
     * @param queryFilter the {@link QueryFilter}.
     * @param item the {@link QueryItem}.
     */
    protected String getSqlFilter( QueryFilter queryFilter, QueryItem item )
    {
        String filter = getFilter( queryFilter.getFilter(), item );
        String encodedFilter = statementBuilder.encode( filter, false );

        return item.getSqlFilter( queryFilter, encodedFilter, true );
    }

    /**
     * Returns the analytics table alias and column.
     *
     * @param params the {@link EventQueryParams}.
     * @param dimension the {@link DimensionalObject}.
     * @param isGroupByClause don't add a column alias if present.
     */
    private String getTableAndColumn( EventQueryParams params, DimensionalObject dimension, boolean isGroupByClause )
    {
        String col = dimension.getDimensionName();

        if ( params.hasTimeField() && DimensionType.PERIOD == dimension.getDimensionType() )
        {
            return quote( DATE_PERIOD_STRUCT_ALIAS, col );
        }
        else if ( DimensionType.ORGANISATION_UNIT == dimension.getDimensionType() )
        {
            return params.getOrgUnitField().getOrgUnitStructCol( col, getAnalyticsType(), isGroupByClause );
        }
        else if ( DimensionType.ORGANISATION_UNIT_GROUP_SET == dimension.getDimensionType() )
        {
            return params.getOrgUnitField().getOrgUnitGroupSetCol( col, getAnalyticsType(), isGroupByClause );
        }
        else
        {
            return quote( ANALYTICS_TBL_ALIAS, col );
        }
    }

    /**
     * Template method that generates a SQL query for retrieving events or
     * enrollments.
     *
     * @param params the {@link EventQueryParams} to drive the query generation.
     * @param maxLimit max number of records to return.
     * @return a SQL query.
     */
    protected String getEventsOrEnrollmentsSql( EventQueryParams params, int maxLimit )
    {
        String sql = getSelectClause( params );

        sql += getFromClause( params );

        sql += getWhereClause( params );

        sql += getSortClause( params );

        sql += getPagingClause( params, maxLimit );

        return sql;
    }

    /**
     * Wraps the provided interface around a common exception handling strategy.
     *
     * @param runnable the {@link Runnable} containing the code block to execute
     *        and wrap around the exception handling.
     */
    protected void withExceptionHandling( Runnable runnable )
    {
        try
        {
            runnable.run();
        }
        catch ( BadSqlGrammarException ex )
        {
            log.info( AnalyticsUtils.ERR_MSG_TABLE_NOT_EXISTING, ex );
        }
        catch ( DataAccessResourceFailureException ex )
        {
            log.warn( ErrorCode.E7131.getMessage(), ex );
            throw new QueryRuntimeException( ErrorCode.E7131 );
        }
    }

    /**
     * Adds a value from the given row set to the grid.
     *
     * @param grid the {@link Grid}.
     * @param header the {@link GridHeader}.
     * @param index the row set index.
     * @param sqlRowSet the {@link SqlRowSet}.
     * @param params the {@link EventQueryParams}.
     */
    protected void addGridValue( Grid grid, GridHeader header, int index, SqlRowSet sqlRowSet, EventQueryParams params )
    {
        if ( Double.class.getName().equals( header.getType() ) && !header.hasLegendSet() )
        {
            Object value = sqlRowSet.getObject( index );

            boolean isDouble = value instanceof Double;

            if ( value == null || (isDouble && Double.isNaN( (Double) value )) )
            {
                grid.addValue( EMPTY );
            }
            else if ( isDouble && !Double.isNaN( (Double) value ) )
            {
                addGridDoubleTypeValue( (Double) value, grid, header, params );
            }
            else
            {
                grid.addValue( StringUtils.trimToNull( sqlRowSet.getString( index ) ) );
            }
        }
        else if ( header.getValueType() == ValueType.REFERENCE )
        {
            String json = sqlRowSet.getString( index );

            ObjectMapper mapper = new ObjectMapper();

            try
            {
                JsonNode jsonNode = mapper.readTree( json );

                String uid = UUID.randomUUID().toString();

                Reference referenceNode = new Reference( uid, jsonNode );

                grid.addValue( uid );

                grid.addReference( referenceNode );
            }
            catch ( Exception e )
            {
                grid.addValue( json );
            }
        }
        else
        {
            grid.addValue( StringUtils.trimToNull( sqlRowSet.getString( index ) ) );
        }
    }

    /**
     * Double value type will be added into the grid. There is special handling
     * for Option Set (Type numeric)/Option. The code in grid/meta info and
     * related value in row has to be the same (FE request) if possible. The
     * string interpretation of code coming from Option/Code can vary from
     * Option/value (double) fetched from database ("1" vs "1.0") By the
     * equality (both are converted to double) of both the Option/Code is used
     * as a value.
     *
     * @param value the value.
     * @param grid the {@link Grid}.
     * @param header the {@link GridHeader}.
     * @param params the {@link EventQueryParams}.
     */
    private void addGridDoubleTypeValue( Double value, Grid grid, GridHeader header, EventQueryParams params )
    {
        if ( header.hasOptionSet() )
        {
            Optional<Option> option = header.getOptionSetObject().getOptions().stream()
                .filter( o -> NumberUtils.isCreatable( o.getCode() ) &&
                    MathUtils.isEqual( NumberUtils.createDouble( o.getCode() ), value ) )
                .findFirst();

            if ( option.isPresent() )
            {
                grid.addValue( option.get().getCode() );
            }
            else
            {
                grid.addValue( params.isSkipRounding() ? value : MathUtils.getRoundedObject( value ) );
            }
        }
        else
        {
            grid.addValue( params.isSkipRounding() ? value : MathUtils.getRoundedObject( value ) );
        }
    }

    /**
     * Returns SQL string based on both query items and filters
     *
     * @param params a {@link EventQueryParams}.
     * @param helper a {@link SqlHelper}.
     */
    protected String getStatementForDimensionsAndFilters( EventQueryParams params, SqlHelper helper )
    {
        if ( params.isEnhancedCondition() )
        {
            return getItemsSqlForEnhancedConditions( params, helper );
        }

        // Creates a map grouping queryItems referring to repeatable stages and
        // those referring to non-repeatable stages
        // Only for enrollments, for events all query items are treated as
        // non-repeatable
        Map<Boolean, List<QueryItem>> itemsByRepeatableFlag = Stream.concat(
            params.getItems().stream(), params.getItemFilters().stream() )
            .filter( QueryItem::hasFilter )
            .collect( groupingBy(
                queryItem -> queryItem.hasRepeatableStageParams() && params.getEndpointItem() == ENROLLMENT ) );

        // Groups repeatable conditions based on PSI.DEID
        Map<String, List<String>> repeatableConditionsByIdentifier = asSqlCollection( itemsByRepeatableFlag.get( true ),
            params )
                .collect( groupingBy(
                    IdentifiableSql::getIdentifier,
                    mapping( IdentifiableSql::getSql, toList() ) ) );

        // Joins each group with OR
        Collection<String> orConditions = repeatableConditionsByIdentifier.values()
            .stream()
            .map( sameGroup -> joinSql( sameGroup, OR_JOINER ) )
            .collect( toList() );

        // Non-repeatable conditions
        Collection<String> andConditions = asSqlCollection( itemsByRepeatableFlag.get( false ), params )
            .map( IdentifiableSql::getSql )
            .collect( toList() );

        if ( orConditions.isEmpty() && andConditions.isEmpty() )
        {
            return StringUtils.EMPTY;
        }

        return helper.whereAnd() + " " + joinSql( Stream.concat(
            orConditions.stream(),
            andConditions.stream() ), AND_JOINER );

    }

    /**
     * Joins a stream of conditions using given join function. Returns empty
     * string if collection is empty.
     */
    private String joinSql( Stream<String> conditions, Collector<CharSequence, ?, String> joiner )
    {
        return joinSql( conditions.collect( toList() ), joiner );
    }

    private String getItemsSqlForEnhancedConditions( EventQueryParams params, SqlHelper hlp )
    {
        Map<UUID, String> sqlConditionByGroup = Stream.concat(
            params.getItems().stream(), params.getItemFilters().stream() )
            .filter( QueryItem::hasFilter )
            .collect(
                groupingBy( QueryItem::getGroupUUID, mapping( queryItem -> toSql( queryItem, params ), OR_JOINER ) ) );

        if ( sqlConditionByGroup.values().isEmpty() )
        {
            return "";
        }
        return hlp.whereAnd() + " " + String.join( AND, sqlConditionByGroup.values() );
    }

    /**
     * Joins a collection of conditions using given join function, returns empty
     * string if collection is empty
     */
    private String joinSql( Collection<String> conditions, Collector<CharSequence, ?, String> joiner )
    {
        if ( !conditions.isEmpty() )
        {
            return conditions.stream().collect( joiner );
        }
        return "";
    }

    /**
     * Returns a collection of IdentifiableSql, each representing SQL for given
     * queryItems together with its identifier.
     */
    private Stream<IdentifiableSql> asSqlCollection( List<QueryItem> queryItems, EventQueryParams params )
    {
        return emptyIfNull( queryItems )
            .stream()
            .map( queryItem -> toIdentifiableSql( queryItem, params ) );
    }

    /**
     * Converts given queryItem into {@link IdentifiableSql} joining its filters
     * using AND.
     */
    private IdentifiableSql toIdentifiableSql( QueryItem queryItem, EventQueryParams params )
    {
        return IdentifiableSql.builder()
            .identifier( getIdentifier( queryItem ) )
            .sql( toSql( queryItem, params ) )
            .build();
    }

    /**
     * Converts given queryItem into SQL joining its filters using AND.
     */
    private String toSql( QueryItem queryItem, EventQueryParams params )
    {
        return queryItem.getFilters().stream()
            .map( filter -> toSql( queryItem, filter, params ) )
            .collect( joining( AND ) );
    }

    /**
     * Returns PSID.ITEM_ID of given queryItem.
     */
    private String getIdentifier( QueryItem queryItem )
    {
        String programStageId = Optional.of( queryItem )
            .map( QueryItem::getProgramStage )
            .map( BaseIdentifiableObject::getUid )
            .orElse( "" );
        return programStageId + "." + queryItem.getItem().getUid();
    }

    @Getter
    @Builder
    private static class IdentifiableSql
    {
        private final String identifier;

        private final String sql;
    }

    /**
     * Creates a SQL statement for a single filter inside a query item.
     *
     * @param item the {@link QueryItem}.
     * @param filter the {@link QueryFilter}.
     * @param params the {@link EventQueryParams}.
     */
    private String toSql( QueryItem item, QueryFilter filter, EventQueryParams params )
    {
        String field = item.hasAggregationType() ? getSelectSql( filter, item, params )
            : getSelectSql( filter, item, params.getEarliestStartDate(),
                params.getLatestEndDate() );

        if ( IN.equals( filter.getOperator() ) )
        {
            InQueryFilter inQueryFilter = new InQueryFilter( field,
                statementBuilder.encode( filter.getFilter(), false ), item.isText() );
            return inQueryFilter.getSqlFilter();
        }
        else
        {
            // NV filter has its own specific logic, so we should skip values
            // comparisons when NV is set as filter
            if ( !NV.equals( filter.getFilter() ) )
            {
                // Specific handling for null and empty values
                switch ( filter.getOperator() )
                {
                case NEQ:
                case NE:
                case NIEQ:
                case NLIKE:
                case NILIKE:
                    return nullAndEmptyMatcher( item, filter, field );
                default:
                    break;
                }
            }

            return field + SPACE + filter.getSqlOperator( true ) + SPACE + getSqlFilter( filter, item ) + SPACE;
        }
    }

    /**
     * Ensures that null/empty values will always match.
     *
     * @param item the {@link QueryItem}.
     * @param filter the {@link QueryFilter}.
     * @param field the field.
     * @return the respective SQL statement matcher.
     */
    private String nullAndEmptyMatcher( QueryItem item, QueryFilter filter, String field )
    {
        if ( item.getValueType() != null && item.getValueType().isText() )
        {
            return "(coalesce(" + field + ", '') = '' or " + field + SPACE + filter.getSqlOperator( true ) + SPACE
                + getSqlFilter( filter, item ) + ") ";
        }
        else
        {
            return "(" + field + " is null or " + field + SPACE + filter.getSqlOperator( true ) + SPACE
                + getSqlFilter( filter, item ) + ") ";
        }
    }

    /**
     * Returns a select SQL clause for the given query.
     *
     * @param params the {@link EventQueryParams}.
     */
    protected abstract String getSelectClause( EventQueryParams params );

    /**
     * Generates the SQL for the from-clause. Generally this means which
     * analytics table to get data from.
     *
     * @param params the {@link EventQueryParams} that define what is going to
     *        be queried.
     * @return SQL to add to the analytics query.
     */
    protected abstract String getFromClause( EventQueryParams params );

    /**
     * Generates the SQL for the where-clause. Generally this means adding
     * filters, grouping and ordering to the SQL.
     *
     * @param params the {@link EventQueryParams} that defines the details of
     *        the filters, grouping and ordering.
     * @return SQL to add to the analytics query.
     */
    protected abstract String getWhereClause( EventQueryParams params );

    /**
     * Returns the relevant {@link AnalyticsType}.
     *
     * @return the {@link AnalyticsType}.
     */
    protected abstract AnalyticsType getAnalyticsType();
}<|MERGE_RESOLUTION|>--- conflicted
+++ resolved
@@ -82,8 +82,8 @@
 import org.hisp.dhis.analytics.EventOutputType;
 import org.hisp.dhis.analytics.SortOrder;
 import org.hisp.dhis.analytics.analyze.ExecutionPlanStore;
-import org.hisp.dhis.analytics.common.ProgramIndicatorSubqueryBuilder;
 import org.hisp.dhis.analytics.event.EventQueryParams;
+import org.hisp.dhis.analytics.event.ProgramIndicatorSubqueryBuilder;
 import org.hisp.dhis.analytics.util.AnalyticsUtils;
 import org.hisp.dhis.common.BaseIdentifiableObject;
 import org.hisp.dhis.common.DimensionType;
@@ -126,32 +126,27 @@
 @RequiredArgsConstructor
 public abstract class AbstractJdbcEventAnalyticsManager
 {
+    protected static final String COL_COUNT = "count";
+
+    protected static final String COL_EXTENT = "extent";
+
+    protected static final int COORD_DEC = 6;
+
+    protected static final int LAST_VALUE_YEARS_OFFSET = -10;
+
+    private static final String COL_VALUE = "value";
+
+    private static final String AND = " and ";
+
+    private static final String OR = " or ";
+
     private static final String LIMIT = "limit";
 
-    protected static final String COL_COUNT = "count";
-
-    protected static final String COL_EXTENT = "extent";
-
-    protected static final int COORD_DEC = 6;
-
-    protected static final int LAST_VALUE_YEARS_OFFSET = -10;
-
-    private static final String COL_VALUE = "value";
-
-    private static final String AND = " and ";
-
-    private static final String OR = " or ";
-
     private static final Collector<CharSequence, ?, String> OR_JOINER = joining( OR, "(", ")" );
 
     private static final Collector<CharSequence, ?, String> AND_JOINER = joining( AND );
 
-<<<<<<< HEAD
-    private static final String VALUE = "value";
-
-=======
     @Qualifier( "readOnlyJdbcTemplate" )
->>>>>>> b64cd76d
     protected final JdbcTemplate jdbcTemplate;
 
     protected final StatementBuilder statementBuilder;
@@ -162,26 +157,6 @@
 
     protected final ExecutionPlanStore executionPlanStore;
 
-<<<<<<< HEAD
-    protected AbstractJdbcEventAnalyticsManager( @Qualifier( "readOnlyJdbcTemplate" ) JdbcTemplate jdbcTemplate,
-        StatementBuilder statementBuilder, ProgramIndicatorService programIndicatorService,
-        ProgramIndicatorSubqueryBuilder programIndicatorSubqueryBuilder, ExecutionPlanStore executionPlanStore )
-    {
-        checkNotNull( jdbcTemplate );
-        checkNotNull( statementBuilder );
-        checkNotNull( programIndicatorService );
-        checkNotNull( programIndicatorSubqueryBuilder );
-        checkNotNull( executionPlanStore );
-
-        this.jdbcTemplate = jdbcTemplate;
-        this.statementBuilder = statementBuilder;
-        this.programIndicatorService = programIndicatorService;
-        this.programIndicatorSubqueryBuilder = programIndicatorSubqueryBuilder;
-        this.executionPlanStore = executionPlanStore;
-    }
-
-=======
->>>>>>> b64cd76d
     /**
      * Returns a SQL paging clause.
      *
@@ -227,33 +202,33 @@
 
     private String getSortColumns( EventQueryParams params, SortOrder order )
     {
-        StringBuilder sql = new StringBuilder();
+        String sql = "";
 
         for ( QueryItem item : order == ASC ? params.getAsc() : params.getDesc() )
         {
             if ( item.getItem().getDimensionItemType() == PROGRAM_INDICATOR )
             {
-                sql.append( quote( item.getItem().getUid() ) );
+                sql += quote( item.getItem().getUid() );
             }
             else if ( item.getItem().getDimensionItemType() == DATA_ELEMENT )
             {
-                sql.append( getSortColumnForDataElementDimensionType( item ) );
+                sql += getSortColumnForDataElementDimensionType( item );
             }
             else
             {
                 // Query returns UIDs but we want sorting on name or shortName
                 // depending on the display property for OUGS and COGS
-                sql.append( Optional.ofNullable( extract( params.getDimensions(), item.getItem() ) )
+                sql += Optional.ofNullable( extract( params.getDimensions(), item.getItem() ) )
                     .filter( this::isSupported )
                     .filter( DimensionalObject::hasItems )
                     .map( dim -> toCase( dim, quoteAlias( item.getItem().getUid() ), params.getDisplayProperty() ) )
-                    .orElse( quoteAlias( item.getItem().getUid() ) ) );
-            }
-
-            sql.append( order == ASC ? " asc," : " desc," );
-        }
-
-        return sql.toString();
+                    .orElse( quoteAlias( item.getItem().getUid() ) );
+            }
+
+            sql += order == ASC ? " asc," : " desc,";
+        }
+
+        return sql;
     }
 
     private String getSortColumnForDataElementDimensionType( QueryItem item )
@@ -500,20 +475,7 @@
 
         sql += getWhereClause( params );
 
-<<<<<<< HEAD
-        // ---------------------------------------------------------------------
-        // Group by
-        // ---------------------------------------------------------------------
-
-        List<String> selectColumnNames = getGroupByColumnNames( params, true );
-
-        if ( !selectColumnNames.isEmpty() )
-        {
-            sql += "group by " + StringUtils.join( selectColumnNames, "," ) + " ";
-        }
-=======
         sql += getGroupByClause( params );
->>>>>>> b64cd76d
 
         // ---------------------------------------------------------------------
         // Sort order
@@ -664,14 +626,6 @@
 
             if ( params.hasValueDimension() )
             {
-<<<<<<< HEAD
-                double value = rowSet.getDouble( VALUE );
-                grid.addValue( params.isSkipRounding() ? value : getRounded( value ) );
-            }
-            else if ( params.hasProgramIndicatorDimension() )
-            {
-                double value = rowSet.getDouble( VALUE );
-=======
                 if ( params.hasTextValueDimension() )
                 {
                     String value = rowSet.getString( COL_VALUE );
@@ -686,17 +640,12 @@
             else if ( params.hasProgramIndicatorDimension() )
             {
                 double value = rowSet.getDouble( COL_VALUE );
->>>>>>> b64cd76d
                 ProgramIndicator indicator = params.getProgramIndicator();
                 grid.addValue( AnalyticsUtils.getRoundedValue( params, indicator.getDecimals(), value ) );
             }
             else
             {
-<<<<<<< HEAD
-                int value = rowSet.getInt( VALUE );
-=======
                 int value = rowSet.getInt( COL_VALUE );
->>>>>>> b64cd76d
                 grid.addValue( value );
             }
 
