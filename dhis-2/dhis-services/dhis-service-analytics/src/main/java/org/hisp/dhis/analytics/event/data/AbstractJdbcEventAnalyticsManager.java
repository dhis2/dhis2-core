--- conflicted
+++ resolved
@@ -139,13 +139,7 @@
 
     private static final String LIMIT = "limit";
 
-<<<<<<< HEAD
-    private static final String LIMIT = "limit";
-
-    private static final Collector<CharSequence, ?, String> OR_JOINER = joining( _OR_, "(", ")" );
-=======
     private static final Collector<CharSequence, ?, String> OR_JOINER = joining( OR, "(", ")" );
->>>>>>> 10f5dcd3
 
     private static final Collector<CharSequence, ?, String> AND_JOINER = joining( AND );
 
