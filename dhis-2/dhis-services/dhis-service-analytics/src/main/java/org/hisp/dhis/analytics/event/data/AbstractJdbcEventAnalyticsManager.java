/*
 * Copyright (c) 2004-2022, University of Oslo
 * All rights reserved.
 *
 * Redistribution and use in source and binary forms, with or without
 * modification, are permitted provided that the following conditions are met:
 * Redistributions of source code must retain the above copyright notice, this
 * list of conditions and the following disclaimer.
 *
 * Redistributions in binary form must reproduce the above copyright notice,
 * this list of conditions and the following disclaimer in the documentation
 * and/or other materials provided with the distribution.
 * Neither the name of the HISP project nor the names of its contributors may
 * be used to endorse or promote products derived from this software without
 * specific prior written permission.
 *
 * THIS SOFTWARE IS PROVIDED BY THE COPYRIGHT HOLDERS AND CONTRIBUTORS "AS IS" AND
 * ANY EXPRESS OR IMPLIED WARRANTIES, INCLUDING, BUT NOT LIMITED TO, THE IMPLIED
 * WARRANTIES OF MERCHANTABILITY AND FITNESS FOR A PARTICULAR PURPOSE ARE
 * DISCLAIMED. IN NO EVENT SHALL THE COPYRIGHT OWNER OR CONTRIBUTORS BE LIABLE FOR
 * ANY DIRECT, INDIRECT, INCIDENTAL, SPECIAL, EXEMPLARY, OR CONSEQUENTIAL DAMAGES
 * (INCLUDING, BUT NOT LIMITED TO, PROCUREMENT OF SUBSTITUTE GOODS OR SERVICES;
 * LOSS OF USE, DATA, OR PROFITS; OR BUSINESS INTERRUPTION) HOWEVER CAUSED AND ON
 * ANY THEORY OF LIABILITY, WHETHER IN CONTRACT, STRICT LIABILITY, OR TORT
 * (INCLUDING NEGLIGENCE OR OTHERWISE) ARISING IN ANY WAY OUT OF THE USE OF THIS
 * SOFTWARE, EVEN IF ADVISED OF THE POSSIBILITY OF SUCH DAMAGE.
 */
package org.hisp.dhis.analytics.event.data;

import static com.google.common.base.Preconditions.checkNotNull;
import static java.util.stream.Collectors.groupingBy;
import static java.util.stream.Collectors.joining;
import static java.util.stream.Collectors.mapping;
import static java.util.stream.Collectors.toList;
import static org.apache.commons.collections4.CollectionUtils.emptyIfNull;
import static org.apache.commons.lang3.ObjectUtils.defaultIfNull;
import static org.apache.commons.lang3.StringUtils.EMPTY;
import static org.apache.commons.lang3.StringUtils.SPACE;
import static org.hisp.dhis.analytics.DataQueryParams.NUMERATOR_DENOMINATOR_PROPERTIES_COUNT;
import static org.hisp.dhis.analytics.DataType.NUMERIC;
import static org.hisp.dhis.analytics.QueryKey.NV;
import static org.hisp.dhis.analytics.SortOrder.ASC;
import static org.hisp.dhis.analytics.SortOrder.DESC;
import static org.hisp.dhis.analytics.table.JdbcEventAnalyticsTableManager.OU_GEOMETRY_COL_SUFFIX;
import static org.hisp.dhis.analytics.table.JdbcEventAnalyticsTableManager.OU_NAME_COL_SUFFIX;
import static org.hisp.dhis.analytics.util.AnalyticsSqlUtils.ANALYTICS_TBL_ALIAS;
import static org.hisp.dhis.analytics.util.AnalyticsSqlUtils.DATE_PERIOD_STRUCT_ALIAS;
import static org.hisp.dhis.analytics.util.AnalyticsSqlUtils.encode;
import static org.hisp.dhis.analytics.util.AnalyticsSqlUtils.quote;
import static org.hisp.dhis.analytics.util.AnalyticsSqlUtils.quoteAlias;
import static org.hisp.dhis.analytics.util.AnalyticsUtils.throwIllegalQueryEx;
import static org.hisp.dhis.common.DimensionItemType.DATA_ELEMENT;
import static org.hisp.dhis.common.DimensionItemType.PROGRAM_INDICATOR;
import static org.hisp.dhis.common.DimensionalObjectUtils.COMPOSITE_DIM_OBJECT_PLAIN_SEP;
import static org.hisp.dhis.common.QueryOperator.IN;
import static org.hisp.dhis.common.RequestTypeAware.EndpointItem.ENROLLMENT;
import static org.hisp.dhis.system.util.MathUtils.getRounded;

import java.text.ParseException;
import java.util.Collection;
import java.util.Date;
import java.util.List;
import java.util.Map;
import java.util.Optional;
import java.util.UUID;
import java.util.stream.Collector;
import java.util.stream.Collectors;
import java.util.stream.Stream;

import lombok.Builder;
import lombok.Getter;
import lombok.extern.slf4j.Slf4j;

import org.apache.commons.lang3.StringUtils;
import org.apache.commons.lang3.time.DateFormatUtils;
import org.apache.commons.lang3.time.DateUtils;
import org.hisp.dhis.analytics.AggregationType;
import org.hisp.dhis.analytics.EventOutputType;
import org.hisp.dhis.analytics.SortOrder;
import org.hisp.dhis.analytics.analyze.ExecutionPlanStore;
import org.hisp.dhis.analytics.event.EventQueryParams;
import org.hisp.dhis.analytics.event.ProgramIndicatorSubqueryBuilder;
import org.hisp.dhis.analytics.util.AnalyticsUtils;
import org.hisp.dhis.common.BaseIdentifiableObject;
import org.hisp.dhis.common.DimensionType;
import org.hisp.dhis.common.DimensionalItemObject;
import org.hisp.dhis.common.DimensionalObject;
import org.hisp.dhis.common.DisplayProperty;
import org.hisp.dhis.common.Grid;
import org.hisp.dhis.common.GridHeader;
import org.hisp.dhis.common.IdScheme;
import org.hisp.dhis.common.InQueryFilter;
import org.hisp.dhis.common.QueryFilter;
import org.hisp.dhis.common.QueryItem;
import org.hisp.dhis.common.QueryRuntimeException;
import org.hisp.dhis.common.Reference;
import org.hisp.dhis.common.RepeatableStageParams;
import org.hisp.dhis.common.ValueType;
import org.hisp.dhis.common.ValueTypedDimensionalItemObject;
import org.hisp.dhis.commons.util.SqlHelper;
import org.hisp.dhis.commons.util.TextUtils;
import org.hisp.dhis.feedback.ErrorCode;
import org.hisp.dhis.jdbc.StatementBuilder;
import org.hisp.dhis.option.Option;
import org.hisp.dhis.period.Period;
import org.hisp.dhis.program.AnalyticsType;
import org.hisp.dhis.program.ProgramIndicator;
import org.hisp.dhis.program.ProgramIndicatorService;
import org.hisp.dhis.system.util.MathUtils;
import org.springframework.beans.factory.annotation.Qualifier;
import org.springframework.dao.DataAccessResourceFailureException;
import org.springframework.jdbc.BadSqlGrammarException;
import org.springframework.jdbc.core.JdbcTemplate;
import org.springframework.jdbc.support.rowset.SqlRowSet;
import org.springframework.util.Assert;

import com.fasterxml.jackson.databind.JsonNode;
import com.fasterxml.jackson.databind.ObjectMapper;
import com.google.common.collect.Lists;

/**
 * @author Markus Bekken
 */
@Slf4j
public abstract class AbstractJdbcEventAnalyticsManager
{
    private static final String LIMIT = "limit";

    protected static final String COL_COUNT = "count";

    protected static final String COL_EXTENT = "extent";

    protected static final int COORD_DEC = 6;

    protected static final int LAST_VALUE_YEARS_OFFSET = -10;

    private static final String _AND_ = " and ";

    private static final String _OR_ = " or ";

    private static final Collector<CharSequence, ?, String> OR_JOINER = joining( _OR_, "(", ")" );

    private static final Collector<CharSequence, ?, String> AND_JOINER = joining( _AND_ );

    protected final JdbcTemplate jdbcTemplate;

    protected final StatementBuilder statementBuilder;

    protected final ProgramIndicatorService programIndicatorService;

    protected final ProgramIndicatorSubqueryBuilder programIndicatorSubqueryBuilder;

    protected final ExecutionPlanStore executionPlanStore;

    public AbstractJdbcEventAnalyticsManager( @Qualifier( "readOnlyJdbcTemplate" ) JdbcTemplate jdbcTemplate,
        StatementBuilder statementBuilder, ProgramIndicatorService programIndicatorService,
        ProgramIndicatorSubqueryBuilder programIndicatorSubqueryBuilder, ExecutionPlanStore executionPlanStore )
    {
        checkNotNull( jdbcTemplate );
        checkNotNull( statementBuilder );
        checkNotNull( programIndicatorService );
        checkNotNull( programIndicatorSubqueryBuilder );
        checkNotNull( executionPlanStore );

        this.jdbcTemplate = jdbcTemplate;
        this.statementBuilder = statementBuilder;
        this.programIndicatorService = programIndicatorService;
        this.programIndicatorSubqueryBuilder = programIndicatorSubqueryBuilder;
        this.executionPlanStore = executionPlanStore;
    }

    /**
     * Returns a SQL paging clause.
     *
     * @param params the {@link EventQueryParams}.
     * @param maxLimit the configurable max limit of records.
     */
    private String getPagingClause( EventQueryParams params, int maxLimit )
    {
        String sql = "";

        if ( params.isPaging() )
        {
            int limit = params.isTotalPages() ? params.getPageSizeWithDefault()
                : params.getPageSizeWithDefault() + 1;
            sql += LIMIT + " " + limit + " offset " + params.getOffset();
        }
        else if ( maxLimit > 0 )
        {
            sql += LIMIT + " " + (maxLimit + 1);
        }

        return sql;
    }

    /**
     * Returns a SQL sort clause.
     *
     * @param params the {@link EventQueryParams}.
     */
    private String getSortClause( EventQueryParams params )
    {
        String sql = "";

        if ( params.isSorting() )
        {
            sql += "order by " + getSortColumns( params, ASC ) + getSortColumns( params, DESC );

            sql = TextUtils.removeLastComma( sql ) + " ";
        }

        return sql;
    }

    private String getSortColumns( EventQueryParams params, SortOrder order )
    {
        String sql = "";

        for ( QueryItem item : order == ASC ? params.getAsc() : params.getDesc() )
        {
            if ( item.getItem().getDimensionItemType() == PROGRAM_INDICATOR )
            {
                sql += quote( item.getItem().getUid() );
            }
            else if ( item.getItem().getDimensionItemType() == DATA_ELEMENT )
            {
                sql += getSortColumnForDataElementDimensionType( item );
            }
            else
            {
                // Query returns UIDs but we want sorting on name or shortName
<<<<<<< HEAD
                // depending on DisplayProperty) for OUGS and COGS

=======
                // (depending on DisplayProperty) for OUGS and COGS
>>>>>>> ce44191c
                sql += Optional.ofNullable( extract( params.getDimensions(), item.getItem() ) )
                    .filter( this::isSupported )
                    .filter( DimensionalObject::hasItems )
                    .map( dim -> toCase( dim, quoteAlias( item.getItem().getUid() ), params.getDisplayProperty() ) )
                    .orElse( quoteAlias( item.getItem().getUid() ) );
            }

            sql += order == ASC ? " asc," : " desc,";
        }

        return sql;
    }

    private String getSortColumnForDataElementDimensionType( QueryItem item )
    {
        if ( item.getValueType() == ValueType.ORGANISATION_UNIT )
        {
            return quote( item.getItemName() + OU_NAME_COL_SUFFIX );
        }

        if ( item.hasRepeatableStageParams() )
        {
            return quote( item.getRepeatableStageParams().getDimension() );
        }

        if ( item.getProgramStage() != null )
        {
            return quote( item.getProgramStage().getUid() + "." + item.getItem().getUid() );
        }

        return quote( item.getItem().getUid() );
    }

    /**
<<<<<<< HEAD
     * Builds a CASE statement to use in sorting, mapping each OUGS/COGS
     * identifier into its name or short name.
=======
     * Builds a CASE statement to use in sorting, mapping each OUGS and COGS
     * identifiers into its name or short name.
>>>>>>> ce44191c
     */
    private String toCase( DimensionalObject dimension, String quotedAlias, DisplayProperty displayProperty )
    {
        return dimension.getItems().stream()
            .map( dio -> toWhenEntry( dio, quotedAlias, displayProperty ) )
            .collect( Collectors.joining( " ", "(CASE ", " ELSE '' END)" ) );
    }

    /**
<<<<<<< HEAD
     * Builds a WHEN statement based on the given DimensionalItemObject.
=======
     * Builds a WHEN statement based on the given {@link DimensionalItemObject}.
>>>>>>> ce44191c
     */
    private String toWhenEntry( DimensionalItemObject item, String quotedAlias, DisplayProperty dp )
    {
        return "WHEN " +
            quotedAlias + "=" + encode( item.getUid(), true ) +
            " THEN " + (dp == DisplayProperty.NAME
                ? encode( item.getName(), true )
                : encode( item.getShortName(), true ));
    }

    private boolean isSupported( DimensionalObject dimension )
    {
        return dimension.getDimensionType() == DimensionType.ORGANISATION_UNIT_GROUP_SET
            || dimension.getDimensionType() == DimensionType.CATEGORY_OPTION_GROUP_SET;
    }

    private DimensionalObject extract( List<DimensionalObject> dimensions, DimensionalItemObject item )
    {
        return dimensions.stream()
            .filter( dimensionalObject -> dimensionalObject.getUid().equals( item.getUid() ) )
            .findFirst()
            .orElse( null );
    }

    /**
     * Returns the dynamic select column names to use in a group by clause.
     * Dimensions come first and query items second. Program indicator
     * expressions are converted to SQL expressions. When grouping with
     * non-default analytics period boundaries, all periods are skipped in the
     * group clause, as non default boundaries is defining their own period
     * groups within their where clause.
     */
    private List<String> getGroupByColumnNames( EventQueryParams params, boolean isAggregated )
    {
        return getSelectColumns( params, true, isAggregated );
    }

    /**
     * Returns the dynamic select columns. Dimensions come first and query items
     * second. Program indicator expressions are converted to SQL expressions.
     * In the case of non-default boundaries
     * {@link EventQueryParams#hasNonDefaultBoundaries}, the period is
     * hard-coded into the select statement with "(isoPeriod) as (periodType)".
     */
    protected List<String> getSelectColumns( EventQueryParams params, boolean isAggregated )
    {
        return getSelectColumns( params, false, isAggregated );
    }

    /**
     * Returns the dynamic select columns. Dimensions come first and query items
     * second. Program indicator expressions are converted to SQL expressions.
     * In the case of non-default boundaries
     * {@link EventQueryParams#hasNonDefaultBoundaries}, the period is
     * hard-coded into the select statement with "(isoPeriod) as (periodType)".
     *
     * @param params the {@link EventQueryParams}.
     * @param isGroupByClause used to avoid grouping by period when using
     *        non-default boundaries where the column content would be
     *        hard-coded. Used by the group-by calls.
     */
    private List<String> getSelectColumns( EventQueryParams params, boolean isGroupByClause, boolean isAggregated )
    {
        List<String> columns = Lists.newArrayList();

        for ( DimensionalObject dimension : params.getDimensions() )
        {
            if ( isGroupByClause && dimension.getDimensionType() == DimensionType.PERIOD
                && params.hasNonDefaultBoundaries() )
            {
                continue;
            }

            if ( !params.hasNonDefaultBoundaries() || dimension.getDimensionType() != DimensionType.PERIOD )
            {
                columns.add( getTableAndColumn( params, dimension, isGroupByClause ) );
            }
            else if ( params.hasSinglePeriod() )
            {
                Period period = (Period) params.getPeriods().get( 0 );
                columns.add( statementBuilder.encode( period.getIsoDate() ) + " as " +
                    period.getPeriodType().getName() );
            }
            else if ( !params.hasPeriods() && params.hasFilterPeriods() )
            {
                // Assuming same period type for all period filters, as the
                // query planner splits into one query per period type

                Period period = (Period) params.getFilterPeriods().get( 0 );
                columns.add( statementBuilder.encode( period.getIsoDate() ) + " as " +
                    period.getPeriodType().getName() );
            }
            else
            {
                throw new IllegalStateException( "Program indicator non-default boundary query must have " +
                    "exactly one period, or no periods and a period filter" );
            }
        }

        for ( QueryItem queryItem : params.getItems() )
        {
            columns.add( getColumnAndAlias( queryItem, params, isGroupByClause, isAggregated ).asSql() );
        }

        return columns;
    }

    private ColumnAndAlias getColumnAndAlias( QueryItem queryItem, EventQueryParams params, boolean isGroupByClause,
        boolean isAggregated )
    {
        if ( queryItem.isProgramIndicator() )
        {
            ProgramIndicator in = (ProgramIndicator) queryItem.getItem();

            String asClause = in.getUid();
            String programIndicatorSubquery;

            if ( queryItem.hasRelationshipType() )
            {
                programIndicatorSubquery = programIndicatorSubqueryBuilder.getAggregateClauseForProgramIndicator( in,
                    queryItem.getRelationshipType(), getAnalyticsType(), params.getEarliestStartDate(),
                    params.getLatestEndDate() );
            }
            else
            {
                programIndicatorSubquery = programIndicatorSubqueryBuilder.getAggregateClauseForProgramIndicator( in,
                    getAnalyticsType(), params.getEarliestStartDate(), params.getLatestEndDate() );
            }

            if ( queryItem.getValueType() == ValueType.NUMBER )
            {
                return ColumnAndAlias.ofColumnAndAlias(
                    coalesceAsDoubleNan( programIndicatorSubquery ),
                    asClause );
            }
            else
            {
                return ColumnAndAlias.ofColumnAndAlias( programIndicatorSubquery, asClause );
            }

        }
        else if ( ValueType.COORDINATE == queryItem.getValueType() )
        {
            return getCoordinateColumn( queryItem );
        }
        else if ( ValueType.ORGANISATION_UNIT == queryItem.getValueType() )
        {
            if ( params.getCoordinateFields().stream().anyMatch( f -> queryItem.getItem().getUid().equals( f ) ) )
            {
                return getCoordinateColumn( queryItem, OU_GEOMETRY_COL_SUFFIX );
            }
            else
            {
                return ColumnAndAlias.ofColumn( getColumn( queryItem, OU_NAME_COL_SUFFIX ) );
            }
        }
        else if ( queryItem.getValueType() == ValueType.NUMBER && !isGroupByClause )
        {
            ColumnAndAlias columnAndAlias = getColumnAndAlias( queryItem, isAggregated, queryItem.getItemName() );

            return ColumnAndAlias.ofColumnAndAlias(
                coalesceAsDoubleNan( columnAndAlias.getColumn() ),
                defaultIfNull( columnAndAlias.getAlias(), queryItem.getItemName() ) );
        }
        else
        {
            return getColumnAndAlias( queryItem, isGroupByClause, "" );
        }
    }

    protected String coalesceAsDoubleNan( String column )
    {
        return "coalesce(" + column + ", double precision 'NaN')";
    }

    private ColumnAndAlias getColumnAndAlias( QueryItem queryItem, boolean isGroupByClause, String aliasIfMissing )
    {
        String column = getColumn( queryItem );
        if ( !isGroupByClause )
        {
            return ColumnAndAlias.ofColumnAndAlias( column, getAlias( queryItem ).orElse( aliasIfMissing ) );
        }
        return ColumnAndAlias.ofColumn( column );
    }

    protected Optional<String> getAlias( QueryItem queryItem )
    {
        return Optional.of( queryItem )
            .filter( QueryItem::hasProgramStage )
            .filter( QueryItem::hasRepeatableStageParams )
            .map( QueryItem::getRepeatableStageParams )
            .map( RepeatableStageParams::getDimension );
    }

    public Grid getAggregatedEventData( EventQueryParams params, Grid grid, int maxLimit )
    {
        String countClause = getAggregateClause( params );

        String sql = TextUtils.removeLastComma( "select " + countClause + " as value," +
            StringUtils.join( getSelectColumns( params, true ), "," ) + " " );

        // ---------------------------------------------------------------------
        // Criteria
        // ---------------------------------------------------------------------

        sql += getFromClause( params );

        sql += getWhereClause( params );

        // ---------------------------------------------------------------------
        // Group by
        // ---------------------------------------------------------------------

        List<String> selectColumnNames = getGroupByColumnNames( params, true );

        if ( selectColumnNames.size() > 0 )
        {
            sql += "group by " + StringUtils.join( selectColumnNames, "," ) + " ";
        }

        // ---------------------------------------------------------------------
        // Sort order
        // ---------------------------------------------------------------------

        if ( params.hasSortOrder() )
        {
            sql += "order by value " + params.getSortOrder().toString().toLowerCase() + " ";
        }

        // ---------------------------------------------------------------------
        // Limit, add one to max to enable later check against max limit
        // ---------------------------------------------------------------------

        if ( params.hasLimit() )
        {
            sql += LIMIT + " " + params.getLimit();
        }
        else if ( maxLimit > 0 )
        {
            sql += LIMIT + " " + (maxLimit + 1);
        }

        // ---------------------------------------------------------------------
        // Grid
        // ---------------------------------------------------------------------

        try
        {
            if ( params.analyzeOnly() )
            {
                executionPlanStore.addExecutionPlan( params.getExplainOrderId(), sql );
            }
            else
            {
                getAggregatedEventData( grid, params, sql );
            }
        }
        catch ( BadSqlGrammarException ex )
        {
            log.info( AnalyticsUtils.ERR_MSG_TABLE_NOT_EXISTING, ex );
        }
        catch ( DataAccessResourceFailureException ex )
        {
            log.warn( ErrorCode.E7131.getMessage(), ex );
            throw new QueryRuntimeException( ErrorCode.E7131 );
        }

        return grid;
    }

    private void getAggregatedEventData( Grid grid, EventQueryParams params, String sql )
    {
        log.debug( "Event analytics aggregate SQL: " + sql );

        SqlRowSet rowSet = jdbcTemplate.queryForRowSet( sql );

        while ( rowSet.next() )
        {
            grid.addRow();

            if ( params.isAggregateData() )
            {
                if ( params.hasValueDimension() )
                {
                    String itemId = params.getProgram().getUid() + COMPOSITE_DIM_OBJECT_PLAIN_SEP
                        + params.getValue().getUid();
                    grid.addValue( itemId );
                }
                else if ( params.hasProgramIndicatorDimension() )
                {
                    grid.addValue( params.getProgramIndicator().getUid() );
                }
            }
            else
            {
                for ( QueryItem queryItem : params.getItems() )
                {

                    ColumnAndAlias columnAndAlias = getColumnAndAlias( queryItem, params, false, true );
                    String alias = columnAndAlias.getAlias();
                    if ( StringUtils.isEmpty( alias ) )
                    {
                        alias = queryItem.getItemName();
                    }
                    String itemName = rowSet.getString( alias );
                    String itemValue = params.isCollapseDataDimensions()
                        ? QueryItemHelper.getCollapsedDataItemValue( queryItem, itemName )
                        : itemName;

                    if ( params.getOutputIdScheme() == null || params.getOutputIdScheme() == IdScheme.NAME )
                    {
                        grid.addValue( itemValue );
                    }
                    else
                    {
                        String value = null;

                        String itemOptionValue = QueryItemHelper.getItemOptionValue( itemValue, params );

                        if ( itemOptionValue != null && !itemOptionValue.trim().isEmpty() )
                        {
                            value = itemOptionValue;
                        }
                        else
                        {
                            String legendItemValue = QueryItemHelper.getItemLegendValue( itemValue, params );

                            if ( legendItemValue != null && !legendItemValue.trim().isEmpty() )
                            {
                                value = legendItemValue;
                            }
                        }

                        grid.addValue( value == null ? itemValue : value );
                    }
                }
            }

            for ( DimensionalObject dimension : params.getDimensions() )
            {
                String dimensionValue = rowSet.getString( dimension.getDimensionName() );
                grid.addValue( dimensionValue );
            }

            if ( params.hasValueDimension() )
            {
                double value = rowSet.getDouble( "value" );
                grid.addValue( params.isSkipRounding() ? value : getRounded( value ) );
            }
            else if ( params.hasProgramIndicatorDimension() )
            {
                double value = rowSet.getDouble( "value" );
                ProgramIndicator indicator = params.getProgramIndicator();
                grid.addValue( AnalyticsUtils.getRoundedValue( params, indicator.getDecimals(), value ) );
            }
            else
            {
                int value = rowSet.getInt( "value" );
                grid.addValue( value );
            }

            if ( params.isIncludeNumDen() )
            {
                grid.addNullValues( NUMERATOR_DENOMINATOR_PROPERTIES_COUNT );
            }
        }
    }

    /**
     * Returns the count clause based on value dimension and output type.
     *
     * @param params the {@link EventQueryParams}.
     */
    protected String getAggregateClause( EventQueryParams params )
    {
        // TODO include output type if aggregation type is count

        EventOutputType outputType = params.getOutputType();

        if ( params.hasValueDimension() && isParamsValueTypeNumeric( params ) )
        {
            Assert.isTrue( params.getAggregationTypeFallback().getAggregationType().isAggregatable(),
                "Event query aggregation type must be aggregatable" );

            String function = params.getAggregationTypeFallback().getAggregationType().getValue();

            String expression = quoteAlias( params.getValue().getUid() );

            return function + "(" + expression + ")";
        }
        else if ( params.hasProgramIndicatorDimension() )
        {
            String function = params.getProgramIndicator().getAggregationTypeFallback().getValue();

            function = TextUtils.emptyIfEqual( function, AggregationType.CUSTOM.getValue() );

            String expression = programIndicatorService.getAnalyticsSql( params.getProgramIndicator().getExpression(),
                NUMERIC, params.getProgramIndicator(), params.getEarliestStartDate(), params.getLatestEndDate() );

            return function + "(" + expression + ")";
        }
        else
        {
            if ( params.hasEnrollmentProgramIndicatorDimension() )
            {
                if ( EventOutputType.TRACKED_ENTITY_INSTANCE.equals( outputType ) && params.isProgramRegistration() )
                {
                    return "count(distinct tei)";
                }
                else // EVENT
                {
                    return "count(pi)";
                }
            }
            else
            {
                if ( EventOutputType.TRACKED_ENTITY_INSTANCE.equals( outputType ) && params.isProgramRegistration() )
                {
                    return "count(distinct " + quoteAlias( "tei" ) + ")";
                }
                else if ( EventOutputType.ENROLLMENT.equals( outputType ) )
                {
                    if ( params.hasEnrollmentProgramIndicatorDimension() )
                    {
                        return "count(" + quoteAlias( "pi" ) + ")";
                    }
                    return "count(distinct " + quoteAlias( "pi" ) + ")";
                }
                else // EVENT
                {
                    return "count(" + quoteAlias( "psi" ) + ")";
                }
            }
        }
    }

    /**
     * Creates a coordinate base column "selector" for the given item name. The
     * item is expected to be of type Coordinate.
     *
     * @param item the {@link QueryItem}.
     * @return the column select statement for the given item.
     */
    protected ColumnAndAlias getCoordinateColumn( QueryItem item )
    {
        String colName = item.getItemName();

        return ColumnAndAlias
            .ofColumnAndAlias(
                "'[' || round(ST_X(" + quote( colName ) + ")::numeric, 6) || ',' || round(ST_Y(" + quote( colName )
                    + ")::numeric, 6) || ']'",
                getAlias( item ).orElse( colName ) );
    }

    /**
     * Creates a coordinate base column "selector" for the given item name. The
     * item is expected to be of type Coordinate.
     *
     * @param item the {@link QueryItem}.
     * @param suffix the suffix to append to the item id.
     * @return the column select statement for the given item.
     */
    protected ColumnAndAlias getCoordinateColumn( QueryItem item, String suffix )
    {
        String colName = item.getItemId() + suffix;

        String stCentroidFunction = "";

        if ( ValueType.ORGANISATION_UNIT == item.getValueType() )
        {
            stCentroidFunction = "ST_Centroid";
        }

        return ColumnAndAlias.ofColumnAndAlias(
            "'[' || round(ST_X(" + stCentroidFunction + "(" + quote( colName ) + "))::numeric, 6) || ',' || round(ST_Y("
                + stCentroidFunction + "(" + quote( colName ) + "))::numeric, 6) || ']'",
            colName );
    }

    /**
     * Creates a column selector for the given item name. The suffix will be
     * appended as part of the item name.
     *
     * @param item the {@link QueryItem}.
     * @param suffix the suffix.
     * @return the the column select statement for the given item.
     */
    protected String getColumn( QueryItem item, String suffix )
    {
        return quote( item.getItemName() + suffix );
    }

    /**
     * Returns an encoded column name.
     *
     * @param item the {@link QueryItem}.
     */
    protected String getColumn( QueryItem item )
    {
        return quoteAlias( item.getItemName() );
    }

    /**
     * Returns a SQL statement to select the expression or column of the item.
     * If the item is a program indicator, the program indicator expression is
     * returned; if the item is a data element, the item column name is
     * returned.
     *
     * @param filter the {@link QueryFilter}.
     * @param item the {@link QueryItem}.
     * @param startDate the start date.
     * @param endDate the end date.
     */
    protected String getSelectSql( QueryFilter filter, QueryItem item, Date startDate, Date endDate )
    {
        if ( item.isProgramIndicator() )
        {
            ProgramIndicator programIndicator = (ProgramIndicator) item.getItem();

            return programIndicatorService.getAnalyticsSql( programIndicator.getExpression(), NUMERIC,
                programIndicator,
                startDate, endDate );
        }
        else
        {
            return filter.getSqlFilterColumn( getColumn( item ), item.getValueType() );
        }
    }

    protected String getSelectSql( QueryFilter filter, QueryItem item, EventQueryParams params )
    {
        if ( item.isProgramIndicator() )
        {
            return getColumnAndAlias( item, params, false, false ).getColumn();
        }
        else
        {
            return filter.getSqlFilterColumn( getColumn( item ), item.getValueType() );
        }
    }

    /**
     * Checks if the ValueType, in the given parameters, is of type NUMERIC.
     *
     * @param params the {@link EventQueryParams}.
     * @return true if the parameter value type is numeric, false otherwise.
     */
    private boolean isParamsValueTypeNumeric( EventQueryParams params )
    {
        return params != null &&
            params.getValue() instanceof ValueTypedDimensionalItemObject &&
            ((ValueTypedDimensionalItemObject) params.getValue()).getValueType() == ValueType.NUMBER;
    }

    /**
     * Returns a filter string.
     *
     * @param filter the filter string.
     * @param item the {@link QueryItem}.
     * @return a filter string.
     */
    private String getFilter( String filter, QueryItem item )
    {
        try
        {
            if ( !NV.equals( filter ) && item.getValueType() == ValueType.DATETIME )
            {
                return DateFormatUtils.format(
                    DateUtils.parseDate( filter,
                        // known formats
                        "yyyy-MM-dd'T'HH.mm",
                        "yyyy-MM-dd'T'HH.mm.ss" ),
                    // postgres format
                    "yyyy-MM-dd HH:mm:ss" );
            }
        }
        catch ( ParseException pe )
        {
            throwIllegalQueryEx( ErrorCode.E7135, filter );
        }
        return filter;
    }

    /**
     * Returns the queryFilter value for the given query item.
     *
     * @param queryFilter the {@link QueryFilter}.
     * @param item the {@link QueryItem}.
     */
    protected String getSqlFilter( QueryFilter queryFilter, QueryItem item )
    {
        String filter = getFilter( queryFilter.getFilter(), item );
        String encodedFilter = statementBuilder.encode( filter, false );

        return item.getSqlFilter( queryFilter, encodedFilter, true );
    }

    /**
     * Returns the analytics table alias and column.
     *
     * @param params the {@link EventQueryParams}.
     * @param dimension the {@link DimensionalObject}.
     * @param isGroupByClause don't add a column alias if present.
     */
    private String getTableAndColumn( EventQueryParams params, DimensionalObject dimension, boolean isGroupByClause )
    {
        String col = dimension.getDimensionName();

        if ( params.hasTimeField() && DimensionType.PERIOD == dimension.getDimensionType() )
        {
            return quote( DATE_PERIOD_STRUCT_ALIAS, col );
        }
        else if ( DimensionType.ORGANISATION_UNIT == dimension.getDimensionType() )
        {
            return params.getOrgUnitField().getOrgUnitStructCol( col, getAnalyticsType(), isGroupByClause );
        }
        else if ( DimensionType.ORGANISATION_UNIT_GROUP_SET == dimension.getDimensionType() )
        {
            return params.getOrgUnitField().getOrgUnitGroupSetCol( col, getAnalyticsType(), isGroupByClause );
        }
        else
        {
            return quote( ANALYTICS_TBL_ALIAS, col );
        }
    }

    /**
     * Template method that generates a SQL query for retrieving events or
     * enrollments.
     *
     * @param params the {@link EventQueryParams} to drive the query generation.
     * @param maxLimit max number of records to return.
     * @return a SQL query.
     */
    protected String getEventsOrEnrollmentsSql( EventQueryParams params, int maxLimit )
    {
        String sql = getSelectClause( params );

        sql += getFromClause( params );

        sql += getWhereClause( params );

        sql += getSortClause( params );

        sql += getPagingClause( params, maxLimit );

        return sql;
    }

    /**
     * Wraps the provided interface around a common exception handling strategy.
     *
     * @param runnable the {@link Runnable} containing the code block to execute
     *        and wrap around the exception handling.
     */
    protected void withExceptionHandling( Runnable runnable )
    {
        try
        {
            runnable.run();
        }
        catch ( BadSqlGrammarException ex )
        {
            log.info( AnalyticsUtils.ERR_MSG_TABLE_NOT_EXISTING, ex );
        }
        catch ( DataAccessResourceFailureException ex )
        {
            log.warn( ErrorCode.E7131.getMessage(), ex );
            throw new QueryRuntimeException( ErrorCode.E7131 );
        }
    }

    protected void addGridValue( Grid grid, GridHeader header, int index, SqlRowSet sqlRowSet, EventQueryParams params )
    {
        if ( Double.class.getName().equals( header.getType() ) && !header.hasLegendSet() )
        {
            Object value = sqlRowSet.getObject( index );

            boolean isDouble = value instanceof Double;

            if ( value == null || (isDouble && Double.isNaN( (Double) value )) )
            {
                grid.addValue( EMPTY );
            }
            else if ( isDouble && !Double.isNaN( (Double) value ) )
            {
                addGridDoubleTypeValue( (Double) value, grid, header, params );
            }
            else
            {
                grid.addValue( StringUtils.trimToNull( sqlRowSet.getString( index ) ) );
            }
        }
        else if ( header.getValueType() == ValueType.REFERENCE )
        {
            String json = sqlRowSet.getString( index );

            ObjectMapper mapper = new ObjectMapper();

            try
            {
                JsonNode jsonNode = mapper.readTree( json );

                String uid = UUID.randomUUID().toString();

                Reference referenceNode = new Reference( uid, jsonNode );

                grid.addValue( uid );

                grid.addReference( referenceNode );
            }
            catch ( Exception e )
            {
                grid.addValue( json );
            }
        }
        else
        {
            grid.addValue( StringUtils.trimToNull( sqlRowSet.getString( index ) ) );
        }
    }

    /**
     * Double value type will be added into the grid. There is special handling
     * for Option Set (Type numeric)/Option. The code in grid/meta info and
     * related value in row has to be the same (FE request) if possible. The
     * string interpretation of code coming from Option/Code can vary from
     * Option/value (double) fetched from database ("1" vs "1.0") By the
     * equality (both are converted to double) of both the Option/Code is used
     * as a value
     *
     * @param value the value.
     * @param grid the {@link Grid}.
     * @param header the {@link GridHeader}.
     * @param params the {@link EventQueryParams}.
     */
    private void addGridDoubleTypeValue( Double value, Grid grid, GridHeader header, EventQueryParams params )
    {
        if ( header.hasOptionSet() )
        {
            Optional<Option> option = header.getOptionSetObject()
                .getOptions()
                .stream()
                .filter( o -> {
                    try
                    {
                        return Double.parseDouble( o.getCode() ) == value;
                    }
                    catch ( Exception ignored )
                    {
                        return false;
                    }
                } )
                .findFirst();

            if ( option.isPresent() )
            {
                grid.addValue( option.get().getCode() );
            }
            else
            {
                grid.addValue( params.isSkipRounding() ? value : MathUtils.getRoundedObject( value ) );
            }
        }
        else
        {
            grid.addValue( params.isSkipRounding() ? value : MathUtils.getRoundedObject( value ) );
        }
    }

    /**
     * Returns SQL string based on both query items and filters
     *
     * @param params a {@link EventQueryParams}.
     * @param helper a {@link SqlHelper}.
     */
    protected String getStatementForDimensionsAndFilters( EventQueryParams params, SqlHelper helper )
    {
        if ( params.isEnhancedCondition() )
        {
            return getItemsSqlForEnhancedConditions( params, helper );
        }

        // Creates a map grouping queryItems referring to repeatable stages and
        // those referring to non-repeatable stages
        // Only for enrollments, for events all query items are treated as
        // non-repeatable
        Map<Boolean, List<QueryItem>> itemsByRepeatableFlag = Stream.concat(
            params.getItems().stream(), params.getItemFilters().stream() )
            .filter( QueryItem::hasFilter )
            .collect( groupingBy(
                queryItem -> queryItem.hasRepeatableStageParams() && params.getEndpointItem() == ENROLLMENT ) );

        // Groups repeatable conditions based on PSI.DEID
        Map<String, List<String>> repeatableConditionsByIdentifier = asSqlCollection( itemsByRepeatableFlag.get( true ),
            params )
                .collect( groupingBy(
                    IdentifiableSql::getIdentifier,
                    mapping( IdentifiableSql::getSql, toList() ) ) );

        // Joins each group with OR
        Collection<String> orConditions = repeatableConditionsByIdentifier.values()
            .stream()
            .map( sameGroup -> joinSql( sameGroup, OR_JOINER ) )
            .collect( toList() );

        // Non-repeatable conditions
        Collection<String> andConditions = asSqlCollection( itemsByRepeatableFlag.get( false ), params )
            .map( IdentifiableSql::getSql )
            .collect( toList() );

        if ( orConditions.isEmpty() && andConditions.isEmpty() )
        {
            return StringUtils.EMPTY;
        }

        return helper.whereAnd() + " " + joinSql( Stream.concat(
            orConditions.stream(),
            andConditions.stream() ), AND_JOINER );

    }

    /**
     * Joins a stream of conditions using given join function. Returns empty
     * string if collection is empty.
     */
    private String joinSql( Stream<String> conditions, Collector<CharSequence, ?, String> joiner )
    {
        return joinSql( conditions.collect( toList() ), joiner );
    }

    private String getItemsSqlForEnhancedConditions( EventQueryParams params, SqlHelper hlp )
    {
        Map<UUID, String> sqlConditionByGroup = Stream.concat(
            params.getItems().stream(), params.getItemFilters().stream() )
            .filter( QueryItem::hasFilter )
            .collect(
                groupingBy( QueryItem::getGroupUUID, mapping( queryItem -> toSql( queryItem, params ), OR_JOINER ) ) );

        if ( sqlConditionByGroup.values().isEmpty() )
        {
            return "";
        }
        return hlp.whereAnd() + " " + String.join( _AND_, sqlConditionByGroup.values() );
    }

    /**
     * Joins a collection of conditions using given join function, returns empty
     * string if collection is empty
     */
    private String joinSql( Collection<String> conditions, Collector<CharSequence, ?, String> joiner )
    {
        if ( !conditions.isEmpty() )
        {
            return conditions.stream().collect( joiner );
        }
        return "";
    }

    /**
     * Returns a collection of IdentifiableSql, each representing SQL for given
     * queryItems together with its identifier.
     */
    private Stream<IdentifiableSql> asSqlCollection( List<QueryItem> queryItems, EventQueryParams params )
    {
        return emptyIfNull( queryItems )
            .stream()
            .map( queryItem -> toIdentifiableSql( queryItem, params ) );
    }

    /**
     * Converts given queryItem into {@link IdentifiableSql} joining its filters
     * using AND.
     */
    private IdentifiableSql toIdentifiableSql( QueryItem queryItem, EventQueryParams params )
    {
        return IdentifiableSql.builder()
            .identifier( getIdentifier( queryItem ) )
            .sql( toSql( queryItem, params ) )
            .build();
    }

    /**
     * Converts given queryItem into SQL joining its filters using AND.
     */
    private String toSql( QueryItem queryItem, EventQueryParams params )
    {
        return queryItem.getFilters().stream()
            .map( filter -> toSql( queryItem, filter, params ) )
            .collect( joining( _AND_ ) );
    }

    /**
     * returns PSID.ITEM_ID of given queryItem.
     */
    private String getIdentifier( QueryItem queryItem )
    {
        String programStageId = Optional.of( queryItem )
            .map( QueryItem::getProgramStage )
            .map( BaseIdentifiableObject::getUid )
            .orElse( "" );
        return programStageId + "." + queryItem.getItem().getUid();
    }

    @Getter
    @Builder
    private static class IdentifiableSql
    {
        private final String identifier;

        private final String sql;
    }

    /**
     * Creates a SQL statement for a single filter inside a query item.
     *
     * @param item the {@link QueryItem}.
     * @param filter the {@link QueryFilter}.
     * @param params the {@link EventQueryParams}.
     */
    private String toSql( QueryItem item, QueryFilter filter, EventQueryParams params )
    {
        String field = item.hasAggregationType() ? getSelectSql( filter, item, params )
            : getSelectSql( filter, item, params.getEarliestStartDate(),
                params.getLatestEndDate() );

        if ( IN.equals( filter.getOperator() ) )
        {
            InQueryFilter inQueryFilter = new InQueryFilter( field,
                statementBuilder.encode( filter.getFilter(), false ), item.isText() );
            return inQueryFilter.getSqlFilter();
        }
        else
        {
            // NV filter has its own specific logic, so we should skip values
            // comparisons when NV is set as filter
            if ( !NV.equals( filter.getFilter() ) )
            {
                // Specific handling for null and empty values
                switch ( filter.getOperator() )
                {
                case NEQ:
                case NE:
                case NIEQ:
                case NLIKE:
                case NILIKE:
                    return nullAndEmptyMatcher( item, filter, field );
                }
            }

            return field + SPACE + filter.getSqlOperator( true ) + SPACE + getSqlFilter( filter, item ) + SPACE;
        }
    }

    /**
     * Ensures that null/empty values will always match.
     *
     * @param item the {@link QueryItem}.
     * @param filter the {@link QueryFilter}.
     * @param field the field.
     * @return the respective SQL statement matcher.
     */
    private String nullAndEmptyMatcher( QueryItem item, QueryFilter filter, String field )
    {
        if ( item.getValueType() != null && item.getValueType().isText() )
        {
            return "(coalesce(" + field + ", '') = '' or " + field + SPACE + filter.getSqlOperator( true ) + SPACE
                + getSqlFilter( filter, item ) + ") ";
        }
        else
        {
            return "(" + field + " is null or " + field + SPACE + filter.getSqlOperator( true ) + SPACE
                + getSqlFilter( filter, item ) + ") ";
        }
    }

    /**
     * Returns a select SQL clause for the given query.
     *
     * @param params the {@link EventQueryParams}.
     */
    protected abstract String getSelectClause( EventQueryParams params );

    /**
     * Generates the SQL for the from-clause. Generally this means which
     * analytics table to get data from.
     *
     * @param params the {@link EventQueryParams} that define what is going to
     *        be queried.
     * @return SQL to add to the analytics query.
     */
    protected abstract String getFromClause( EventQueryParams params );

    /**
     * Generates the SQL for the where-clause. Generally this means adding
     * filters, grouping and ordering to the SQL.
     *
     * @param params the {@link EventQueryParams} that defines the details of
     *        the filters, grouping and ordering.
     * @return SQL to add to the analytics query.
     */
    protected abstract String getWhereClause( EventQueryParams params );

    /**
     * Returns the relevant {@link AnalyticsType}.
     *
     * @return the {@link AnalyticsType}.
     */
    protected abstract AnalyticsType getAnalyticsType();
}<|MERGE_RESOLUTION|>--- conflicted
+++ resolved
@@ -229,12 +229,8 @@
             else
             {
                 // Query returns UIDs but we want sorting on name or shortName
-<<<<<<< HEAD
                 // depending on DisplayProperty) for OUGS and COGS
 
-=======
-                // (depending on DisplayProperty) for OUGS and COGS
->>>>>>> ce44191c
                 sql += Optional.ofNullable( extract( params.getDimensions(), item.getItem() ) )
                     .filter( this::isSupported )
                     .filter( DimensionalObject::hasItems )
@@ -269,13 +265,8 @@
     }
 
     /**
-<<<<<<< HEAD
-     * Builds a CASE statement to use in sorting, mapping each OUGS/COGS
-     * identifier into its name or short name.
-=======
      * Builds a CASE statement to use in sorting, mapping each OUGS and COGS
      * identifiers into its name or short name.
->>>>>>> ce44191c
      */
     private String toCase( DimensionalObject dimension, String quotedAlias, DisplayProperty displayProperty )
     {
@@ -285,11 +276,7 @@
     }
 
     /**
-<<<<<<< HEAD
-     * Builds a WHEN statement based on the given DimensionalItemObject.
-=======
      * Builds a WHEN statement based on the given {@link DimensionalItemObject}.
->>>>>>> ce44191c
      */
     private String toWhenEntry( DimensionalItemObject item, String quotedAlias, DisplayProperty dp )
     {
