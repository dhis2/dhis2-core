--- conflicted
+++ resolved
@@ -347,11 +347,12 @@
      */
     private void addDimensionSelectColumns( List<String> columns, EventQueryParams params, boolean isGroupByClause )
     {
-        params.getDimensions().forEach( dimension -> {
+        for ( DimensionalObject dimension : params.getDimensions() )
+        {
             if ( isGroupByClause && dimension.getDimensionType() == DimensionType.PERIOD
                 && params.hasNonDefaultBoundaries() )
             {
-                return;
+                continue;
             }
 
             if ( dimension.getDimensionType() == DimensionType.PERIOD &&
@@ -387,29 +388,18 @@
                 throw new IllegalStateException( "Program indicator non-default boundary query must have " +
                     "exactly one period, or no periods and a period filter" );
             }
-        } );
+        }
     }
 
     private void addItemSelectColumns( List<String> columns, EventQueryParams params, boolean isGroupByClause,
         boolean isAggregated )
     {
-        params.getItems().forEach(
-            queryItem -> {
-                ColumnAndAlias columnAndAlias = getColumnAndAlias( queryItem, params, isGroupByClause, isAggregated );
-
-                columns.add( columnAndAlias.asSql() );
-
-<<<<<<< HEAD
-                // does repeatable stage exist?
-                if ( queryItem.hasProgramStage() && queryItem.getProgramStage().getRepeatable()
-                    && queryItem.hasRepeatableStageParams() )
-                {
-                    String column = " exists (" + columnAndAlias.column + ")";
-                    String alias = columnAndAlias.alias + ".exists";
-                    columns.add( (new ColumnAndAlias( column, alias )).asSql() );
-                }
-            } );
-=======
+        for ( QueryItem queryItem : params.getItems() )
+        {
+            ColumnAndAlias columnAndAlias = getColumnAndAlias( queryItem, params, isGroupByClause, isAggregated );
+
+            columns.add( columnAndAlias.asSql() );
+
             // asked for row context if allowed and needed
             if ( rowContextAllowedAndNeeded( params, queryItem ) )
             {
@@ -418,9 +408,6 @@
                 columns.add( (new ColumnAndAlias( column, alias )).asSql() );
             }
         }
-
-        return columns;
->>>>>>> c7afebbb
     }
 
     /**
