/*
 * Copyright (c) 2004-2022, University of Oslo
 * All rights reserved.
 *
 * Redistribution and use in source and binary forms, with or without
 * modification, are permitted provided that the following conditions are met:
 * Redistributions of source code must retain the above copyright notice, this
 * list of conditions and the following disclaimer.
 *
 * Redistributions in binary form must reproduce the above copyright notice,
 * this list of conditions and the following disclaimer in the documentation
 * and/or other materials provided with the distribution.
 * Neither the name of the HISP project nor the names of its contributors may
 * be used to endorse or promote products derived from this software without
 * specific prior written permission.
 *
 * THIS SOFTWARE IS PROVIDED BY THE COPYRIGHT HOLDERS AND CONTRIBUTORS "AS IS" AND
 * ANY EXPRESS OR IMPLIED WARRANTIES, INCLUDING, BUT NOT LIMITED TO, THE IMPLIED
 * WARRANTIES OF MERCHANTABILITY AND FITNESS FOR A PARTICULAR PURPOSE ARE
 * DISCLAIMED. IN NO EVENT SHALL THE COPYRIGHT OWNER OR CONTRIBUTORS BE LIABLE FOR
 * ANY DIRECT, INDIRECT, INCIDENTAL, SPECIAL, EXEMPLARY, OR CONSEQUENTIAL DAMAGES
 * (INCLUDING, BUT NOT LIMITED TO, PROCUREMENT OF SUBSTITUTE GOODS OR SERVICES;
 * LOSS OF USE, DATA, OR PROFITS; OR BUSINESS INTERRUPTION) HOWEVER CAUSED AND ON
 * ANY THEORY OF LIABILITY, WHETHER IN CONTRACT, STRICT LIABILITY, OR TORT
 * (INCLUDING NEGLIGENCE OR OTHERWISE) ARISING IN ANY WAY OUT OF THE USE OF THIS
 * SOFTWARE, EVEN IF ADVISED OF THE POSSIBILITY OF SUCH DAMAGE.
 */
package org.hisp.dhis.analytics.event.data;

import static com.google.common.base.Preconditions.checkNotNull;
import static java.util.stream.Collectors.groupingBy;
import static java.util.stream.Collectors.joining;
import static java.util.stream.Collectors.mapping;
import static java.util.stream.Collectors.toList;
import static org.apache.commons.collections4.CollectionUtils.emptyIfNull;
import static org.apache.commons.lang3.ObjectUtils.defaultIfNull;
import static org.hisp.dhis.analytics.DataQueryParams.NUMERATOR_DENOMINATOR_PROPERTIES_COUNT;
import static org.hisp.dhis.analytics.SortOrder.ASC;
import static org.hisp.dhis.analytics.SortOrder.DESC;
import static org.hisp.dhis.analytics.table.JdbcEventAnalyticsTableManager.OU_GEOMETRY_COL_SUFFIX;
import static org.hisp.dhis.analytics.table.JdbcEventAnalyticsTableManager.OU_NAME_COL_SUFFIX;
import static org.hisp.dhis.analytics.util.AnalyticsSqlUtils.ANALYTICS_TBL_ALIAS;
import static org.hisp.dhis.analytics.util.AnalyticsSqlUtils.DATE_PERIOD_STRUCT_ALIAS;
import static org.hisp.dhis.analytics.util.AnalyticsSqlUtils.ORG_UNIT_STRUCT_ALIAS;
import static org.hisp.dhis.analytics.util.AnalyticsSqlUtils.quote;
import static org.hisp.dhis.analytics.util.AnalyticsSqlUtils.quoteAlias;
import static org.hisp.dhis.common.DimensionItemType.DATA_ELEMENT;
import static org.hisp.dhis.common.DimensionItemType.PROGRAM_INDICATOR;
import static org.hisp.dhis.common.DimensionalObjectUtils.COMPOSITE_DIM_OBJECT_PLAIN_SEP;
import static org.hisp.dhis.common.QueryOperator.IN;
import static org.hisp.dhis.common.RequestTypeAware.EndpointItem.ENROLLMENT;
import static org.hisp.dhis.system.util.MathUtils.getRounded;

import java.util.Collection;
import java.util.Date;
import java.util.List;
import java.util.Map;
import java.util.Optional;
import java.util.UUID;
import java.util.stream.Collector;
import java.util.stream.Stream;

import lombok.Builder;
import lombok.Getter;
import lombok.extern.slf4j.Slf4j;

import org.apache.commons.lang3.StringUtils;
import org.hisp.dhis.analytics.AggregationType;
import org.hisp.dhis.analytics.EventOutputType;
import org.hisp.dhis.analytics.SortOrder;
import org.hisp.dhis.analytics.analyze.ExecutionPlanStore;
import org.hisp.dhis.analytics.event.EventQueryParams;
import org.hisp.dhis.analytics.event.ProgramIndicatorSubqueryBuilder;
import org.hisp.dhis.analytics.util.AnalyticsUtils;
import org.hisp.dhis.common.BaseIdentifiableObject;
import org.hisp.dhis.common.DimensionType;
import org.hisp.dhis.common.DimensionalObject;
import org.hisp.dhis.common.Grid;
import org.hisp.dhis.common.GridHeader;
import org.hisp.dhis.common.IdScheme;
import org.hisp.dhis.common.InQueryFilter;
import org.hisp.dhis.common.QueryFilter;
import org.hisp.dhis.common.QueryItem;
import org.hisp.dhis.common.QueryRuntimeException;
import org.hisp.dhis.common.Reference;
import org.hisp.dhis.common.RepeatableStageParams;
import org.hisp.dhis.common.ValueType;
import org.hisp.dhis.commons.util.SqlHelper;
import org.hisp.dhis.commons.util.TextUtils;
import org.hisp.dhis.feedback.ErrorCode;
import org.hisp.dhis.jdbc.StatementBuilder;
import org.hisp.dhis.period.Period;
import org.hisp.dhis.program.AnalyticsType;
import org.hisp.dhis.program.ProgramIndicator;
import org.hisp.dhis.program.ProgramIndicatorService;
import org.hisp.dhis.system.util.MathUtils;
import org.springframework.beans.factory.annotation.Qualifier;
import org.springframework.dao.DataAccessResourceFailureException;
import org.springframework.jdbc.BadSqlGrammarException;
import org.springframework.jdbc.core.JdbcTemplate;
import org.springframework.jdbc.support.rowset.SqlRowSet;
import org.springframework.util.Assert;

import com.fasterxml.jackson.databind.JsonNode;
import com.fasterxml.jackson.databind.ObjectMapper;
import com.google.common.collect.Lists;

/**
 * @author Markus Bekken
 */
@Slf4j
public abstract class AbstractJdbcEventAnalyticsManager
{
    private static final String LIMIT = "limit";

    protected static final String COL_COUNT = "count";

    protected static final String COL_EXTENT = "extent";

    protected static final int COORD_DEC = 6;

    protected static final int LAST_VALUE_YEARS_OFFSET = -10;

    private static final String _AND_ = " and ";

    private static final String _OR_ = " or ";

    private static final Collector<CharSequence, ?, String> OR_JOINER = joining( _OR_, "(", ")" );

    private static final Collector<CharSequence, ?, String> AND_JOINER = joining( _AND_ );

    protected final JdbcTemplate jdbcTemplate;

    protected final StatementBuilder statementBuilder;

    protected final ProgramIndicatorService programIndicatorService;

    protected final ProgramIndicatorSubqueryBuilder programIndicatorSubqueryBuilder;

    protected final ExecutionPlanStore executionPlanStore;

    public AbstractJdbcEventAnalyticsManager( @Qualifier( "readOnlyJdbcTemplate" ) JdbcTemplate jdbcTemplate,
        StatementBuilder statementBuilder, ProgramIndicatorService programIndicatorService,
        ProgramIndicatorSubqueryBuilder programIndicatorSubqueryBuilder, ExecutionPlanStore executionPlanStore )
    {
        checkNotNull( jdbcTemplate );
        checkNotNull( statementBuilder );
        checkNotNull( programIndicatorService );
        checkNotNull( programIndicatorSubqueryBuilder );
        checkNotNull( executionPlanStore );

        this.jdbcTemplate = jdbcTemplate;
        this.statementBuilder = statementBuilder;
        this.programIndicatorService = programIndicatorService;
        this.programIndicatorSubqueryBuilder = programIndicatorSubqueryBuilder;
        this.executionPlanStore = executionPlanStore;
    }

    /**
     * Returns an SQL paging clause.
     *
     * @param params the {@link EventQueryParams}.
     */
    private String getPagingClause( EventQueryParams params, int maxLimit )
    {
        String sql = "";

        if ( params.isPaging() )
        {
            int limit = params.isTotalPages() ? params.getPageSizeWithDefault()
                : params.getPageSizeWithDefault() + 1;
            sql += LIMIT + " " + limit + " offset " + params.getOffset();
        }
        else if ( maxLimit > 0 )
        {
            sql += LIMIT + " " + (maxLimit + 1);
        }

        return sql;
    }

    /**
     * Returns an SQL sort clause.
     *
     * @param params the {@link EventQueryParams}.
     */
    private String getSortClause( EventQueryParams params )
    {
        String sql = "";

        if ( params.isSorting() )
        {
            sql += "order by " + getSortColumns( params, ASC ) + getSortColumns( params, DESC );

            sql = TextUtils.removeLastComma( sql ) + " ";
        }

        return sql;
    }

    private String getSortColumns( EventQueryParams params, SortOrder order )
    {
        String sql = "";

        for ( QueryItem item : order == ASC ? params.getAsc() : params.getDesc() )
        {
            if ( item.getItem().getDimensionItemType() == PROGRAM_INDICATOR )
            {
                sql += quote( item.getItem().getUid() );
            }
            else if ( item.getItem().getDimensionItemType() == DATA_ELEMENT )
            {
                if ( item.hasRepeatableStageParams() )
                {
                    sql += quote( item.getRepeatableStageParams().getDimension() );
                }
                else if ( item.getProgramStage() != null )
                {
                    sql += quote( item.getProgramStage().getUid() + "." + item.getItem().getUid() );
                }
                else
                {
                    sql += quote( item.getItem().getUid() );
                }
            }
            else
            {
                sql += quoteAlias( item.getItem().getUid() );
            }

            sql += order == ASC ? " asc," : " desc,";
        }

        return sql;
    }

    /**
     * Returns the dynamic select column names to use in a group by clause.
     * Dimensions come first and query items second. Program indicator
     * expressions are converted to SQL expressions. When grouping with
     * non-default analytics period boundaries, all periods are skipped in the
     * group clause, as non default boundaries is defining their own period
     * groups within their where clause.
     */
    private List<String> getGroupByColumnNames( EventQueryParams params, boolean isAggregated )
    {
        return getSelectColumns( params, true, isAggregated );
    }

    /**
     * Returns the dynamic select columns. Dimensions come first and query items
     * second. Program indicator expressions are converted to SQL expressions.
     * In the case of non-default
     * boundaries{@link EventQueryParams#hasNonDefaultBoundaries}, the period is
     * hard coded into the select statement with "(isoPeriod) as (periodType)".
     */
    protected List<String> getSelectColumns( EventQueryParams params, boolean isAggregated )
    {
        return getSelectColumns( params, false, isAggregated );
    }

    /**
     * Returns the dynamic select columns. Dimensions come first and query items
     * second. Program indicator expressions are converted to SQL expressions.
     * In the case of non-default
     * boundaries{@link EventQueryParams#hasNonDefaultBoundaries}, the period is
     * hard coded into the select statement with "(isoPeriod) as (periodType)".
     *
     * @param isGroupByClause used to avoid grouping by period when using
     *        non-default boundaries where the column content would be hard
     *        coded. Used by the group-by calls.
     */
    private List<String> getSelectColumns( EventQueryParams params, boolean isGroupByClause, boolean isAggregated )
    {
        List<String> columns = Lists.newArrayList();

        for ( DimensionalObject dimension : params.getDimensions() )
        {
            if ( isGroupByClause && dimension.getDimensionType() == DimensionType.PERIOD
                && params.hasNonDefaultBoundaries() )
            {
                continue;
            }

            if ( !params.hasNonDefaultBoundaries() || dimension.getDimensionType() != DimensionType.PERIOD )
            {
                String alias = getAlias( params, dimension.getDimensionType() );

                columns.add( quote( alias, dimension.getDimensionName() ) );
            }
            else if ( params.hasSinglePeriod() )
            {
                Period period = (Period) params.getPeriods().get( 0 );
                columns.add( statementBuilder.encode( period.getIsoDate() ) + " as " +
                    period.getPeriodType().getName() );
            }
            else if ( !params.hasPeriods() && params.hasFilterPeriods() )
            {
                // Assuming same period type for all period filters, as the
                // query planner splits into one query per period type

                Period period = (Period) params.getFilterPeriods().get( 0 );
                columns.add( statementBuilder.encode( period.getIsoDate() ) + " as " +
                    period.getPeriodType().getName() );
            }
            else
            {
                throw new IllegalStateException(
                    "Program indicator with non-default boundary expects queries to have exactly one period, or no periods and a period filter" );
            }
        }

        for ( QueryItem queryItem : params.getItems() )
        {
            columns.add( getColumnAndAlias( queryItem, params, isGroupByClause, isAggregated ).asSql() );
        }

        return columns;
    }

<<<<<<< HEAD
                if ( queryItem.hasRelationshipType() )
                {
                    columns.add( programIndicatorSubqueryBuilder.getAggregateClauseForProgramIndicator( in,
                        queryItem.getRelationshipType(), getAnalyticsType(), params.getEarliestStartDate(),
                        params.getLatestEndDate() ) + asClause );
                }
                else
                {
                    columns.add( programIndicatorSubqueryBuilder.getAggregateClauseForProgramIndicator( in,
                        getAnalyticsType(), params.getEarliestStartDate(), params.getLatestEndDate() ) + asClause );
                }
            }
            else if ( ValueType.COORDINATE == queryItem.getValueType() )
=======
    private ColumnAndAlias getColumnAndAlias( QueryItem queryItem, EventQueryParams params, boolean isGroupByClause,
        boolean isAggregated )
    {
        if ( queryItem.isProgramIndicator() )
        {
            ProgramIndicator in = (ProgramIndicator) queryItem.getItem();

            String asClause = in.getUid();

            if ( queryItem.hasRelationshipType() )
>>>>>>> eaac0b32
            {
                return ColumnAndAlias.ofColumnAndAlias(
                    programIndicatorSubqueryBuilder.getAggregateClauseForProgramIndicator( in,
                        queryItem.getRelationshipType(), getAnalyticsType(), params.getEarliestStartDate(),
                        params.getLatestEndDate() ),
                    asClause );
            }
            else
            {
                return ColumnAndAlias.ofColumnAndAlias(
                    programIndicatorSubqueryBuilder.getAggregateClauseForProgramIndicator( in,
                        getAnalyticsType(), params.getEarliestStartDate(), params.getLatestEndDate() ),
                    asClause );
            }

        }
        else if ( ValueType.COORDINATE == queryItem.getValueType() )
        {
            return getCoordinateColumn( queryItem );
        }
        else if ( ValueType.ORGANISATION_UNIT == queryItem.getValueType() )
        {
            if ( queryItem.getItem().getUid().equals( params.getCoordinateField() ) )
            {
                return getCoordinateColumn( queryItem, OU_GEOMETRY_COL_SUFFIX );
            }
            else
            {
                return ColumnAndAlias.ofColumn( getColumn( queryItem, OU_NAME_COL_SUFFIX ) );
            }
        }
        else if ( queryItem.getValueType() == ValueType.NUMBER && !isGroupByClause )
        {
            ColumnAndAlias columnAndAlias = getColumnAndAlias( queryItem, isAggregated, queryItem.getItemName() );

            return ColumnAndAlias.ofColumnAndAlias(
                "coalesce(" + columnAndAlias.getColumn() + ", double precision 'NaN')",
                defaultIfNull( columnAndAlias.getAlias(), queryItem.getItemName() ) );
        }
        else
        {
            return getColumnAndAlias( queryItem, isGroupByClause, "" );
        }
    }

    private ColumnAndAlias getColumnAndAlias( QueryItem queryItem, boolean isGroupByClause, String aliasIfMissing )
    {
        String column = getColumn( queryItem );
        if ( !isGroupByClause )
        {
            return ColumnAndAlias.ofColumnAndAlias(
                column,
                Optional.of( queryItem )
                    .filter( QueryItem::hasProgramStage )
                    .filter( QueryItem::hasRepeatableStageParams )
                    .map( QueryItem::getRepeatableStageParams )
                    .map( RepeatableStageParams::getDimension )
                    .orElse( aliasIfMissing ) );
        }
        return ColumnAndAlias.ofColumn( column );
    }

    public Grid getAggregatedEventData( EventQueryParams params, Grid grid, int maxLimit )
    {
        String countClause = getAggregateClause( params );

        String sql = TextUtils.removeLastComma( "select " + countClause + " as value," +
            StringUtils.join( getSelectColumns( params, true ), "," ) + " " );

        // ---------------------------------------------------------------------
        // Criteria
        // ---------------------------------------------------------------------

        sql += getFromClause( params );

        sql += getWhereClause( params );

        // ---------------------------------------------------------------------
        // Group by
        // ---------------------------------------------------------------------

        List<String> selectColumnNames = getGroupByColumnNames( params, true );

        if ( selectColumnNames.size() > 0 )
        {
            sql += "group by " + StringUtils.join( selectColumnNames, "," ) + " ";
        }

        // ---------------------------------------------------------------------
        // Sort order
        // ---------------------------------------------------------------------

        if ( params.hasSortOrder() )
        {
            sql += "order by value " + params.getSortOrder().toString().toLowerCase() + " ";
        }

        // ---------------------------------------------------------------------
        // Limit, add one to max to enable later check against max limit
        // ---------------------------------------------------------------------

        if ( params.hasLimit() )
        {
            sql += LIMIT + " " + params.getLimit();
        }
        else if ( maxLimit > 0 )
        {
            sql += LIMIT + " " + (maxLimit + 1);
        }

        // ---------------------------------------------------------------------
        // Grid
        // ---------------------------------------------------------------------

        try
        {
            if ( params.analyzeOnly() )
            {
                executionPlanStore.addExecutionPlan( params.getExplainOrderId(), sql );
            }
            else
            {
                getAggregatedEventData( grid, params, sql );
            }
        }
        catch ( BadSqlGrammarException ex )
        {
            log.info( AnalyticsUtils.ERR_MSG_TABLE_NOT_EXISTING, ex );
        }
        catch ( DataAccessResourceFailureException ex )
        {
            log.warn( ErrorCode.E7131.getMessage(), ex );
            throw new QueryRuntimeException( ErrorCode.E7131, ex );
        }

        return grid;
    }

    private void getAggregatedEventData( Grid grid, EventQueryParams params, String sql )
    {
        log.debug( "Analytics enrollment aggregate SQL: " + sql );

        SqlRowSet rowSet = jdbcTemplate.queryForRowSet( sql );

        while ( rowSet.next() )
        {
            grid.addRow();

            if ( params.isAggregateData() )
            {
                if ( params.hasValueDimension() )
                {
                    String itemId = params.getProgram().getUid() + COMPOSITE_DIM_OBJECT_PLAIN_SEP
                        + params.getValue().getUid();
                    grid.addValue( itemId );
                }
                else if ( params.hasProgramIndicatorDimension() )
                {
                    grid.addValue( params.getProgramIndicator().getUid() );
                }
            }
            else
            {
                for ( QueryItem queryItem : params.getItems() )
                {

                    ColumnAndAlias columnAndAlias = getColumnAndAlias( queryItem, params, false, true );
                    String alias = columnAndAlias.getAlias();
                    if ( StringUtils.isEmpty( alias ) )
                    {
                        alias = queryItem.getItemName();
                    }
                    String itemName = rowSet.getString( alias );
                    String itemValue = params.isCollapseDataDimensions()
                        ? QueryItemHelper.getCollapsedDataItemValue( queryItem, itemName )
                        : itemName;

                    if ( params.getOutputIdScheme() == null || params.getOutputIdScheme() == IdScheme.NAME )
                    {
                        grid.addValue( itemValue );
                    }
                    else
                    {
                        String value = null;

                        String itemOptionValue = QueryItemHelper.getItemOptionValue( itemValue, params );

                        if ( itemOptionValue != null && !itemOptionValue.trim().isEmpty() )
                        {
                            value = itemOptionValue;
                        }
                        else
                        {
                            String legendItemValue = QueryItemHelper.getItemLegendValue( itemValue, params );

                            if ( legendItemValue != null && !legendItemValue.trim().isEmpty() )
                            {
                                value = legendItemValue;
                            }
                        }

                        grid.addValue( value == null ? itemValue : value );
                    }
                }
            }

            for ( DimensionalObject dimension : params.getDimensions() )
            {
                String dimensionValue = rowSet.getString( dimension.getDimensionName() );
                grid.addValue( dimensionValue );
            }

            if ( params.hasValueDimension() )
            {
                double value = rowSet.getDouble( "value" );
                grid.addValue( params.isSkipRounding() ? value : getRounded( value ) );
            }
            else if ( params.hasProgramIndicatorDimension() )
            {
                double value = rowSet.getDouble( "value" );
                ProgramIndicator indicator = params.getProgramIndicator();
                grid.addValue( AnalyticsUtils.getRoundedValue( params, indicator.getDecimals(), value ) );
            }
            else
            {
                int value = rowSet.getInt( "value" );
                grid.addValue( value );
            }

            if ( params.isIncludeNumDen() )
            {
                grid.addNullValues( NUMERATOR_DENOMINATOR_PROPERTIES_COUNT );
            }
        }
    }

    /**
     * Returns the count clause based on value dimension and output type.
     *
     * @param params the {@link EventQueryParams}.
     *
     *        TODO include output type if aggregation type is count
     */
    protected String getAggregateClause( EventQueryParams params )
    {
        EventOutputType outputType = params.getOutputType();

        if ( params.hasValueDimension() ) // TODO && isNumeric
        {
            Assert.isTrue( params.getAggregationTypeFallback().getAggregationType().isAggregatable(),
                "Event query aggregation type must be aggregatable" );

            String function = params.getAggregationTypeFallback().getAggregationType().getValue();

            String expression = quoteAlias( params.getValue().getUid() );

            return function + "(" + expression + ")";
        }
        else if ( params.hasProgramIndicatorDimension() )
        {
            String function = params.getProgramIndicator().getAggregationTypeFallback().getValue();

            function = TextUtils.emptyIfEqual( function, AggregationType.CUSTOM.getValue() );

            String expression = programIndicatorService.getAnalyticsSql( params.getProgramIndicator().getExpression(),
                params.getProgramIndicator(), params.getEarliestStartDate(), params.getLatestEndDate() );

            return function + "(" + expression + ")";
        }
        else
        {
            if ( params.hasEnrollmentProgramIndicatorDimension() )
            {
                if ( EventOutputType.TRACKED_ENTITY_INSTANCE.equals( outputType ) && params.isProgramRegistration() )
                {
                    return "count(distinct tei)";
                }
                else // EVENT
                {
                    return "count(pi)";
                }
            }
            else
            {
                if ( EventOutputType.TRACKED_ENTITY_INSTANCE.equals( outputType ) && params.isProgramRegistration() )
                {
                    return "count(distinct " + quoteAlias( "tei" ) + ")";
                }
                else if ( EventOutputType.ENROLLMENT.equals( outputType ) )
                {
                    if ( params.hasEnrollmentProgramIndicatorDimension() )
                    {
                        return "count(" + quoteAlias( "pi" ) + ")";
                    }
                    return "count(distinct " + quoteAlias( "pi" ) + ")";
                }
                else // EVENT
                {
                    return "count(" + quoteAlias( "psi" ) + ")";
                }
            }
        }
    }

    /**
     * Creates a coordinate base column "selector" for the given item name. The
     * item is expected to be of type Coordinate.
     *
     * @param item the {@link QueryItem}
     * @return the column select statement for the given item
     */
    protected ColumnAndAlias getCoordinateColumn( final QueryItem item )
    {
        final String colName = item.getItemName();

        return ColumnAndAlias
            .ofColumnAndAlias(
                "'[' || round(ST_X(" + quote( colName ) + ")::numeric, 6) || ',' || round(ST_Y(" + quote( colName )
                    + ")::numeric, 6) || ']'",
                colName );
    }

    /**
     * Creates a coordinate base column "selector" for the given item name. The
     * item is expected to be of type Coordinate.
     *
     * @param item the {@link QueryItem}
     * @param suffix the suffix to append to the item id
     * @return the column select statement for the given item
     */
    protected ColumnAndAlias getCoordinateColumn( final QueryItem item, final String suffix )
    {
        final String colName = item.getItemId() + suffix;

        String stCentroidFunction = "";

        if ( ValueType.ORGANISATION_UNIT == item.getValueType() )
        {
            stCentroidFunction = "ST_Centroid";
        }

        return ColumnAndAlias.ofColumnAndAlias(
            "'[' || round(ST_X(" + stCentroidFunction + "(" + quote( colName ) + "))::numeric, 6) || ',' || round(ST_Y("
                + stCentroidFunction + "(" + quote( colName ) + "))::numeric, 6) || ']'",
            colName );
    }

    /**
     * Creates a column "selector" for the given item name. The suffix will be
     * appended as part of the item name.
     *
     * @param item
     * @return the the column select statement for the given item
     */
    protected String getColumn( final QueryItem item, final String suffix )
    {
        return quote( item.getItemName() + suffix );
    }

    /**
     * Returns an encoded column name
     *
     * @param item the {@link QueryItem}.
     */
    protected String getColumn( QueryItem item )
    {
        return quoteAlias( item.getItemName() );
    }

    /**
     * Returns an SQL to select the expression or column of the item. If the
     * item is a program indicator, the program indicator expression is
     * returned; if the item is a data element, the item column name is
     * returned.
     *
     * @param item the {@link QueryItem}.
     */
    protected String getSelectSql( QueryFilter filter, QueryItem item, Date startDate, Date endDate )
    {
        if ( item.isProgramIndicator() )
        {
            ProgramIndicator programIndicator = (ProgramIndicator) item.getItem();
            return programIndicatorService.getAnalyticsSql( programIndicator.getExpression(), programIndicator,
                startDate, endDate );
        }
        else
        {
            return filter.getSqlFilterColumn( getColumn( item ), item.getValueType() );
        }
    }

    /**
     * Returns the filter value for the given query item.
     *
     * @param filter the {@link QueryFilter}.
     * @param item the {@link QueryItem}.
     */
    protected String getSqlFilter( QueryFilter filter, QueryItem item )
    {
        String encodedFilter = statementBuilder.encode( filter.getFilter(), false );

        return item.getSqlFilter( filter, encodedFilter );
    }

    /**
     * Returns the analytics table alias for the organisation unit dimension.
     *
     * @param params the event query parameters.
     */
    protected String getOrgUnitAlias( EventQueryParams params )
    {
        return params.hasOrgUnitField() ? ORG_UNIT_STRUCT_ALIAS : ANALYTICS_TBL_ALIAS;
    }

    /**
     * Returns the analytics table alias.
     *
     * @param params the event query parameters.
     * @param dimensionType the dimension type.
     */
    private String getAlias( EventQueryParams params, DimensionType dimensionType )
    {
        if ( params.hasTimeField() && DimensionType.PERIOD == dimensionType )
        {
            return DATE_PERIOD_STRUCT_ALIAS;
        }
        else if ( params.hasOrgUnitField() && DimensionType.ORGANISATION_UNIT == dimensionType )
        {
            return ORG_UNIT_STRUCT_ALIAS;
        }
        else
        {
            return ANALYTICS_TBL_ALIAS;
        }
    }

    /**
     * Template method that generates a SQL query for retrieving Events or
     * Enrollments
     *
     * @param params an {@see EventQueryParams} to drive the query generation
     * @param maxLimit max number of hits returned
     *
     * @return a SQL query
     */
    String getEventsOrEnrollmentsSql( EventQueryParams params, int maxLimit )
    {

        String sql = getSelectClause( params );

        sql += getFromClause( params );

        sql += getWhereClause( params );

        sql += getSortClause( params );

        sql += getPagingClause( params, maxLimit );

        return sql;
    }

    /**
     * Wraps the provided interface around a common exception handling strategy
     *
     * @param r a {@see Runnable} interface containing the code block to execute
     *        and wrap around the exception handling
     */
    void withExceptionHandling( Runnable r )
    {
        try
        {
            r.run();
        }
        catch ( BadSqlGrammarException ex )
        {
            log.info( AnalyticsUtils.ERR_MSG_TABLE_NOT_EXISTING, ex );
        }
        catch ( DataAccessResourceFailureException ex )
        {
            log.warn( ErrorCode.E7131.getMessage(), ex );
            throw new QueryRuntimeException( ErrorCode.E7131, ex );
        }
    }

    protected void addGridValue( Grid grid, GridHeader header, int index, SqlRowSet sqlRowSet, EventQueryParams params )
    {
        if ( Double.class.getName().equals( header.getType() ) && !header.hasLegendSet() )
        {
            double val = sqlRowSet.getDouble( index );

            if ( Double.isNaN( val ) )
            {
                grid.addValue( "" );
            }
            else
            {
                grid.addValue( params.isSkipRounding() ? val : MathUtils.getRounded( val ) );
            }
        }
        else if ( header.getValueType() == ValueType.REFERENCE )
        {
            String json = sqlRowSet.getString( index );

            ObjectMapper mapper = new ObjectMapper();

            try
            {
                JsonNode jsonNode = mapper.readTree( json );

                String uid = UUID.randomUUID().toString();

                Reference referenceNode = new Reference( uid, jsonNode );

                grid.addValue( uid );

                grid.addReference( referenceNode );
            }
            catch ( Exception e )
            {
                grid.addValue( json );
            }
        }
        else
        {
            grid.addValue( StringUtils.trimToNull( sqlRowSet.getString( index ) ) );
        }
    }

    /**
     * Return SQL string bnased on Items a its params
     *
     * @param params a {@see EventQueryParams}
     * @param hlp a {@see SqlHelper}
     */
    protected String getItemsSql( EventQueryParams params, SqlHelper hlp )
    {
        if ( params.isEnhancedCondition() )
        {
            return getItemsSqlForEnhancedConditions( params, hlp );
        }

        // Creates a map grouping queryItems referring to repeatable stages and
        // those referring to non-repeatable stages
        // Only for enrollments, for events all query items are treated as
        // non-repeatable
        Map<Boolean, List<QueryItem>> itemsByRepeatableFlag = params.getItems()
            .stream()
            .filter( QueryItem::hasFilter )
            .collect( groupingBy(
                queryItem -> queryItem.hasRepeatableStageParams() && params.getEndpointItem() == ENROLLMENT ) );

        // groups repeatable conditions based on PSI.DEID
        Map<String, List<String>> repeatableConditionsByIdentifier = asSqlCollection( itemsByRepeatableFlag.get( true ),
            params )
                .collect( groupingBy(
                    IdentifiableSql::getIdentifier,
                    mapping( IdentifiableSql::getSql, toList() ) ) );

        // joins each group with OR
        Collection<String> orConditions = repeatableConditionsByIdentifier.values()
            .stream()
            .map( sameGroup -> joinSql( sameGroup, OR_JOINER ) )
            .collect( toList() );

        // non repeatable conditions
        Collection<String> andConditions = asSqlCollection( itemsByRepeatableFlag.get( false ), params )
            .map( IdentifiableSql::getSql )
            .collect( toList() );

        if ( orConditions.isEmpty() && andConditions.isEmpty() )
        {
            return "";
        }

        return hlp.whereAnd() + " " + joinSql( Stream.concat(
            orConditions.stream(),
            andConditions.stream() ), AND_JOINER );

    }

    /**
     * joins a stream of conditions using given join function, returns empty
     * string if collection is empty
     */
    private String joinSql( Stream<String> conditions, Collector<CharSequence, ?, String> joiner )
    {
        return joinSql( conditions.collect( toList() ), joiner );
    }

    private String getItemsSqlForEnhancedConditions( EventQueryParams params, SqlHelper hlp )
    {
        Map<UUID, String> sqlConditionByGroup = params.getItems()
            .stream()
            .filter( QueryItem::hasFilter )
            .collect(
                groupingBy( QueryItem::getGroupUUID, mapping( queryItem -> toSql( queryItem, params ), OR_JOINER ) ) );

        if ( sqlConditionByGroup.values().isEmpty() )
        {
            return "";
        }
        return hlp.whereAnd() + " " + String.join( _AND_, sqlConditionByGroup.values() );
    }

    /**
     * joins a collection of conditions using given join function, returns empty
     * string if collection is empty
     */
    private String joinSql( Collection<String> conditions, Collector<CharSequence, ?, String> joiner )
    {
        if ( !conditions.isEmpty() )
        {
            return conditions.stream().collect( joiner );
        }
        return "";
    }

    /**
     * Returns a collection of IdentifiableSql, each representing SQL for given
     * queryItems together with its identifier
     */
    private Stream<IdentifiableSql> asSqlCollection( List<QueryItem> queryItems, EventQueryParams params )
    {
        return emptyIfNull( queryItems )
            .stream()
            .map( queryItem -> toIdentifiableSql( queryItem, params ) );
    }

    /**
     * Converts given queryItem into IdentifiableSql joining its filters using
     * AND
     */
    private IdentifiableSql toIdentifiableSql( QueryItem queryItem, EventQueryParams params )
    {
        return IdentifiableSql.builder()
            .identifier( getIdentifier( queryItem ) )
            .sql( toSql( queryItem, params ) )
            .build();
    }

    /**
     * Converts given queryItem into sql joining its filters using AND
     */
    private String toSql( QueryItem queryItem, EventQueryParams params )
    {
        return queryItem.getFilters().stream()
            .map( filter -> toSql( queryItem, filter, params ) )
            .collect( joining( _AND_ ) );
    }

    /**
     * returns PSID.ITEM_ID of given queryItem
     */
    private String getIdentifier( QueryItem queryItem )
    {
        String programStageId = Optional.of( queryItem )
            .map( QueryItem::getProgramStage )
            .map( BaseIdentifiableObject::getUid )
            .orElse( "" );
        return programStageId + "." + queryItem.getItem().getUid();
    }

    @Getter
    @Builder
    /*
     * Class to hold sql together with its identifier
     */
    private static class IdentifiableSql
    {
        private final String identifier;

        private final String sql;
    }

    /**
     * Produces SQL for a single filter inside a queryItem
     */
    private String toSql( QueryItem item, QueryFilter filter, EventQueryParams params )
    {
        String field = getSelectSql( filter, item, params.getEarliestStartDate(),
            params.getLatestEndDate() );

        if ( IN.equals( filter.getOperator() ) )
        {
            InQueryFilter inQueryFilter = new InQueryFilter( field,
                statementBuilder.encode( filter.getFilter(), false ), item.isText() );
            return inQueryFilter.getSqlFilter();
        }
        else
        {
            return field + " " + filter.getSqlOperator() + " " + getSqlFilter( filter, item ) + " ";
        }
    }

    /**
     * Returns a select SQL clause for the given query.
     *
     * @param params the {@link EventQueryParams}.
     */
    protected abstract String getSelectClause( EventQueryParams params );

    /**
     * Generates the SQL for the from-clause. Generally this means which
     * analytics table to get data from.
     *
     * @param params the {@link EventQueryParams} that define what is going to
     *        be queried.
     * @return SQL to add to the analytics query.
     */
    protected abstract String getFromClause( EventQueryParams params );

    /**
     * Generates the SQL for the where-clause. Generally this means adding
     * filters, grouping and ordering to the SQL.
     *
     * @param params the {@link EventQueryParams} that defines the details of
     *        the filters, grouping and ordering.
     * @return SQL to add to the analytics query.
     */
    protected abstract String getWhereClause( EventQueryParams params );

    /**
     * Returns the relevant {@link AnalyticsType}.
     *
     * @return the {@link AnalyticsType}.
     */
    protected abstract AnalyticsType getAnalyticsType();
}<|MERGE_RESOLUTION|>--- conflicted
+++ resolved
@@ -318,21 +318,6 @@
         return columns;
     }
 
-<<<<<<< HEAD
-                if ( queryItem.hasRelationshipType() )
-                {
-                    columns.add( programIndicatorSubqueryBuilder.getAggregateClauseForProgramIndicator( in,
-                        queryItem.getRelationshipType(), getAnalyticsType(), params.getEarliestStartDate(),
-                        params.getLatestEndDate() ) + asClause );
-                }
-                else
-                {
-                    columns.add( programIndicatorSubqueryBuilder.getAggregateClauseForProgramIndicator( in,
-                        getAnalyticsType(), params.getEarliestStartDate(), params.getLatestEndDate() ) + asClause );
-                }
-            }
-            else if ( ValueType.COORDINATE == queryItem.getValueType() )
-=======
     private ColumnAndAlias getColumnAndAlias( QueryItem queryItem, EventQueryParams params, boolean isGroupByClause,
         boolean isAggregated )
     {
@@ -343,7 +328,6 @@
             String asClause = in.getUid();
 
             if ( queryItem.hasRelationshipType() )
->>>>>>> eaac0b32
             {
                 return ColumnAndAlias.ofColumnAndAlias(
                     programIndicatorSubqueryBuilder.getAggregateClauseForProgramIndicator( in,
