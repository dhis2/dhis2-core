/*
 * Copyright (c) 2004-2022, University of Oslo
 * All rights reserved.
 *
 * Redistribution and use in source and binary forms, with or without
 * modification, are permitted provided that the following conditions are met:
 * Redistributions of source code must retain the above copyright notice, this
 * list of conditions and the following disclaimer.
 *
 * Redistributions in binary form must reproduce the above copyright notice,
 * this list of conditions and the following disclaimer in the documentation
 * and/or other materials provided with the distribution.
 * Neither the name of the HISP project nor the names of its contributors may
 * be used to endorse or promote products derived from this software without
 * specific prior written permission.
 *
 * THIS SOFTWARE IS PROVIDED BY THE COPYRIGHT HOLDERS AND CONTRIBUTORS "AS IS" AND
 * ANY EXPRESS OR IMPLIED WARRANTIES, INCLUDING, BUT NOT LIMITED TO, THE IMPLIED
 * WARRANTIES OF MERCHANTABILITY AND FITNESS FOR A PARTICULAR PURPOSE ARE
 * DISCLAIMED. IN NO EVENT SHALL THE COPYRIGHT OWNER OR CONTRIBUTORS BE LIABLE FOR
 * ANY DIRECT, INDIRECT, INCIDENTAL, SPECIAL, EXEMPLARY, OR CONSEQUENTIAL DAMAGES
 * (INCLUDING, BUT NOT LIMITED TO, PROCUREMENT OF SUBSTITUTE GOODS OR SERVICES;
 * LOSS OF USE, DATA, OR PROFITS; OR BUSINESS INTERRUPTION) HOWEVER CAUSED AND ON
 * ANY THEORY OF LIABILITY, WHETHER IN CONTRACT, STRICT LIABILITY, OR TORT
 * (INCLUDING NEGLIGENCE OR OTHERWISE) ARISING IN ANY WAY OUT OF THE USE OF THIS
 * SOFTWARE, EVEN IF ADVISED OF THE POSSIBILITY OF SUCH DAMAGE.
 */
package org.hisp.dhis.analytics.event.data;

import static java.util.stream.Collectors.groupingBy;
import static java.util.stream.Collectors.joining;
import static java.util.stream.Collectors.mapping;
import static java.util.stream.Collectors.toList;
import static org.apache.commons.collections4.CollectionUtils.emptyIfNull;
import static org.apache.commons.collections4.CollectionUtils.isNotEmpty;
import static org.apache.commons.lang3.ObjectUtils.defaultIfNull;
import static org.apache.commons.lang3.StringUtils.EMPTY;
import static org.apache.commons.lang3.StringUtils.SPACE;
import static org.apache.commons.lang3.StringUtils.isBlank;
import static org.apache.commons.lang3.StringUtils.isEmpty;
import static org.hisp.dhis.analytics.AggregationType.CUSTOM;
import static org.hisp.dhis.analytics.AggregationType.NONE;
import static org.hisp.dhis.analytics.AnalyticsConstants.DATE_PERIOD_STRUCT_ALIAS;
import static org.hisp.dhis.analytics.DataQueryParams.NUMERATOR_DENOMINATOR_PROPERTIES_COUNT;
import static org.hisp.dhis.analytics.DataType.NUMERIC;
import static org.hisp.dhis.analytics.QueryKey.NV;
import static org.hisp.dhis.analytics.SortOrder.ASC;
import static org.hisp.dhis.analytics.SortOrder.DESC;
import static org.hisp.dhis.analytics.event.data.EnrollmentQueryHelper.getHeaderColumns;
import static org.hisp.dhis.analytics.event.data.EnrollmentQueryHelper.getOrgUnitLevelColumns;
import static org.hisp.dhis.analytics.event.data.EnrollmentQueryHelper.getPeriodColumns;
import static org.hisp.dhis.analytics.table.AbstractEventJdbcTableManager.OU_GEOMETRY_COL_SUFFIX;
import static org.hisp.dhis.analytics.table.AbstractEventJdbcTableManager.OU_NAME_COL_SUFFIX;
import static org.hisp.dhis.analytics.util.AnalyticsUtils.replaceStringBetween;
import static org.hisp.dhis.analytics.util.AnalyticsUtils.throwIllegalQueryEx;
import static org.hisp.dhis.analytics.util.AnalyticsUtils.withExceptionHandling;
import static org.hisp.dhis.common.DimensionItemType.DATA_ELEMENT;
import static org.hisp.dhis.common.DimensionItemType.PROGRAM_INDICATOR;
import static org.hisp.dhis.common.DimensionalObject.ORGUNIT_DIM_ID;
import static org.hisp.dhis.common.DimensionalObjectUtils.COMPOSITE_DIM_OBJECT_PLAIN_SEP;
import static org.hisp.dhis.common.QueryOperator.IN;
import static org.hisp.dhis.common.RequestTypeAware.EndpointItem.ENROLLMENT;
import static org.hisp.dhis.commons.util.TextUtils.getCommaDelimitedString;
import static org.hisp.dhis.system.util.MathUtils.getRounded;
import static org.springframework.transaction.annotation.Propagation.REQUIRES_NEW;

import com.fasterxml.jackson.databind.JsonNode;
import com.fasterxml.jackson.databind.ObjectMapper;
import java.math.BigDecimal;
import java.text.ParseException;
import java.util.ArrayList;
import java.util.Collection;
import java.util.Date;
import java.util.List;
import java.util.Map;
import java.util.Objects;
import java.util.Optional;
import java.util.Set;
import java.util.UUID;
import java.util.stream.Collector;
import java.util.stream.Collectors;
import java.util.stream.Stream;
import lombok.Builder;
import lombok.Getter;
import lombok.RequiredArgsConstructor;
import lombok.extern.slf4j.Slf4j;
import org.apache.commons.lang3.StringUtils;
import org.apache.commons.lang3.math.NumberUtils;
import org.apache.commons.lang3.time.DateFormatUtils;
import org.apache.commons.lang3.time.DateUtils;
import org.hisp.dhis.analytics.AggregationType;
import org.hisp.dhis.analytics.EventOutputType;
import org.hisp.dhis.analytics.SortOrder;
import org.hisp.dhis.analytics.analyze.ExecutionPlanStore;
import org.hisp.dhis.analytics.common.CteContext;
import org.hisp.dhis.analytics.common.CteDefinition;
import org.hisp.dhis.analytics.common.ProgramIndicatorSubqueryBuilder;
import org.hisp.dhis.analytics.event.EventQueryParams;
import org.hisp.dhis.analytics.util.AnalyticsUtils;
import org.hisp.dhis.analytics.util.sql.SqlConditionJoiner;
import org.hisp.dhis.common.DimensionType;
import org.hisp.dhis.common.DimensionalItemObject;
import org.hisp.dhis.common.DimensionalObject;
import org.hisp.dhis.common.DisplayProperty;
import org.hisp.dhis.common.Grid;
import org.hisp.dhis.common.GridHeader;
import org.hisp.dhis.common.IdScheme;
import org.hisp.dhis.common.IdentifiableObject;
import org.hisp.dhis.common.InQueryFilter;
import org.hisp.dhis.common.QueryFilter;
import org.hisp.dhis.common.QueryItem;
import org.hisp.dhis.common.Reference;
import org.hisp.dhis.common.RepeatableStageParams;
import org.hisp.dhis.common.ValueType;
import org.hisp.dhis.commons.collection.ListUtils;
import org.hisp.dhis.commons.util.SqlHelper;
import org.hisp.dhis.commons.util.TextUtils;
import org.hisp.dhis.db.sql.SqlBuilder;
import org.hisp.dhis.feedback.ErrorCode;
import org.hisp.dhis.option.Option;
import org.hisp.dhis.period.Period;
import org.hisp.dhis.program.AnalyticsType;
import org.hisp.dhis.program.ProgramIndicator;
import org.hisp.dhis.program.ProgramIndicatorService;
import org.hisp.dhis.setting.SystemSettingsService;
import org.hisp.dhis.system.util.MathUtils;
import org.springframework.beans.factory.annotation.Qualifier;
import org.springframework.jdbc.core.JdbcTemplate;
import org.springframework.jdbc.support.rowset.SqlRowSet;
import org.springframework.transaction.annotation.Transactional;

/**
 * @author Markus Bekken
 */
@Slf4j
@RequiredArgsConstructor
public abstract class AbstractJdbcEventAnalyticsManager {
  protected static final String COL_COUNT = "count";

  protected static final String COL_EXTENT = "extent";

  protected static final int COORD_DEC = 6;

  protected static final int LAST_VALUE_YEARS_OFFSET = -10;

  static final String COL_VALUE = "value";

  static final String OUTER_SQL_ALIAS = "t1";

  private static final String AND = " and ";

  private static final String OR = " or ";

  private static final String LIMIT = "limit";

  private static final Collector<CharSequence, ?, String> OR_JOINER = joining(OR, "(", ")");

  private static final Collector<CharSequence, ?, String> AND_JOINER = joining(AND);

  @Qualifier("analyticsReadOnlyJdbcTemplate")
  protected final JdbcTemplate jdbcTemplate;

  protected final ProgramIndicatorService programIndicatorService;

  protected final ProgramIndicatorSubqueryBuilder programIndicatorSubqueryBuilder;

  protected final ExecutionPlanStore executionPlanStore;

  protected final SqlBuilder sqlBuilder;

  protected final SystemSettingsService settingsService;

  /**
   * Returns a SQL paging clause.
   *
   * @param params the {@link EventQueryParams}.
   * @param maxLimit the configurable max limit of records.
   */
  protected String getPagingClause(EventQueryParams params, int maxLimit) {
    String sql = "";

    if (params.isPaging()) {
      int limit =
          params.isTotalPages()
              ? params.getPageSizeWithDefault()
              : params.getPageSizeWithDefault() + 1;

      sql += LIMIT + " " + limit + " offset " + params.getOffset();
    } else if (maxLimit > 0) {
      sql += LIMIT + " " + (maxLimit + 1);
    }

    return sql;
  }

  /**
   * Returns a SQL sort clause.
   *
   * @param params the {@link EventQueryParams}.
   */
  protected String getSortClause(EventQueryParams params) {
    String sql = "";

    if (params.isSorting()) {
      sql += "order by " + getSortColumns(params, ASC) + getSortColumns(params, DESC);

      sql = TextUtils.removeLastComma(sql) + " ";
    }

    return sql;
  }

  private String getSortColumns(EventQueryParams params, SortOrder order) {
    String sql = "";

    for (QueryItem item : order == ASC ? params.getAsc() : params.getDesc()) {
      if (item.getItem().getDimensionItemType() == PROGRAM_INDICATOR) {
        sql += quote(item.getItem().getUid());
      } else if (item.getItem().getDimensionItemType() == DATA_ELEMENT) {
        sql += getSortColumnForDataElementDimensionType(item);
      } else {
        // Query returns UIDs but we want sorting on name or shortName
        // depending on the display property for OUGS and COGS
        sql +=
            Optional.ofNullable(extract(params.getDimensions(), item.getItem()))
                .filter(this::isSupported)
                .filter(DimensionalObject::hasItems)
                .map(
                    dim -> toCase(dim, quote(item.getItem().getUid()), params.getDisplayProperty()))
                .orElse(quote(item.getItem().getUid()));
      }

      sql += order == ASC ? " asc nulls last," : " desc nulls last,";
    }

    return sql;
  }

  private String getSortColumnForDataElementDimensionType(QueryItem item) {
    if (ValueType.ORGANISATION_UNIT == item.getValueType()) {
      return quote(item.getItemName() + OU_NAME_COL_SUFFIX);
    }

    if (item.hasRepeatableStageParams()) {
      return quote(item.getRepeatableStageParams().getDimension());
    }

    if (item.getProgramStage() != null) {
      return quote(item.getProgramStage().getUid() + "." + item.getItem().getUid());
    }

    return quote(item.getItem().getUid());
  }

  /**
   * Builds a CASE statement to use in sorting, mapping each OUGS and COGS identifiers into its name
   * or short name.
   */
  private String toCase(
      DimensionalObject dimension, String quotedAlias, DisplayProperty displayProperty) {
    return dimension.getItems().stream()
        .map(dio -> toWhenEntry(dio, quotedAlias, displayProperty))
        .collect(Collectors.joining(" ", "(CASE ", " ELSE '' END)"));
  }

  /** Builds a WHEN statement based on the given {@link DimensionalItemObject}. */
  private String toWhenEntry(DimensionalItemObject item, String quotedAlias, DisplayProperty dp) {
    return "WHEN "
        + quotedAlias
        + "="
        + singleQuote(item.getUid())
        + " THEN "
        + (dp == DisplayProperty.NAME
            ? singleQuote(item.getName())
            : singleQuote(item.getShortName()));
  }

  private boolean isSupported(DimensionalObject dimension) {
    return dimension.getDimensionType() == DimensionType.ORGANISATION_UNIT_GROUP_SET
        || dimension.getDimensionType() == DimensionType.CATEGORY_OPTION_GROUP_SET;
  }

  private DimensionalObject extract(
      List<DimensionalObject> dimensions, DimensionalItemObject item) {
    return dimensions.stream()
        .filter(dimensionalObject -> dimensionalObject.getUid().equals(item.getUid()))
        .findFirst()
        .orElse(null);
  }

  /**
   * Returns the dynamic select column names to use in a group by clause. Dimensions come first and
   * query items second. Program indicator expressions are converted to SQL expressions. When
   * grouping with non-default analytics period boundaries, all periods are skipped in the group
   * clause, as non default boundaries is defining their own period groups within their where
   * clause.
   */
  protected List<String> getGroupByColumnNames(EventQueryParams params, boolean isAggregated) {
    return getSelectColumns(params, true, isAggregated);
  }

  /**
   * Returns the dynamic select columns. Dimensions come first and query items second. Program
   * indicator expressions are converted to SQL expressions. In the case of non-default boundaries
   * {@link EventQueryParams#hasNonDefaultBoundaries}, the period is hard-coded into the select
   * statement with "(isoPeriod) as (periodType)".
   */
  protected List<String> getSelectColumns(EventQueryParams params, boolean isAggregated) {
    return getSelectColumns(params, false, isAggregated);
  }

  /**
   * Returns the dynamic select columns. Dimensions come first and query items second.
   *
   * @param params the {@link EventQueryParams}.
   * @param isGroupByClause used to avoid grouping by period when using non-default boundaries where
   *     the column content would be fixed. Used by the group by calls.
   */
  private List<String> getSelectColumns(
      EventQueryParams params, boolean isGroupByClause, boolean isAggregated) {
    List<String> columns = new ArrayList<>();

    addDimensionSelectColumns(columns, params, isGroupByClause);
    addItemSelectColumns(columns, params, isGroupByClause, isAggregated);

    return columns;
  }

  /**
   * Adds the dynamic dimension select columns. Program indicator expressions are converted to SQL
   * expressions. In the case of non-default boundaries {@link
   * EventQueryParams#hasNonDefaultBoundaries}, the period is hard-coded into the select statement
   * with "(isoPeriod) as (periodType)".
   *
   * <p>If the first/last subquery is used then one query will be done for each period, and the
   * period will not be present in the query, so add it to the select columns and skip it in the
   * group by columns.
   */
  protected void addDimensionSelectColumns(
      List<String> columns, EventQueryParams params, boolean isGroupByClause) {
    params
        .getDimensions()
        .forEach(
            dimension -> {
              if (params.isAggregatedEnrollments()
                  && dimension.getDimensionType() == DimensionType.PERIOD) {
                for (DimensionalItemObject it : dimension.getItems()) {
                  columns.add(((Period) it).getPeriodType().getPeriodTypeEnum().getName());
                }
                return;
              }

              if (isGroupByClause
                  && dimension.getDimensionType() == DimensionType.PERIOD
                  && params.hasNonDefaultBoundaries()) {
                return;
              }

              if (dimension.getDimensionType() == DimensionType.PERIOD
                  && params.getAggregationTypeFallback().isFirstOrLastPeriodAggregationType()) {
                if (!isGroupByClause) {
                  String alias = quote(dimension.getDimensionName());
                  columns.add(
                      "cast('"
                          + params.getLatestPeriod().getDimensionItem()
                          + "' as text) as "
                          + alias);
                }
              } else if (!params.hasNonDefaultBoundaries()
                  || dimension.getDimensionType() != DimensionType.PERIOD) {
                columns.add(getTableAndColumn(params, dimension, isGroupByClause));
              } else if (params.hasSinglePeriod()) {
                Period period = (Period) params.getPeriods().get(0);
                columns.add(
                    singleQuote(period.getIsoDate()) + " as " + period.getPeriodType().getName());
              } else if (!params.hasPeriods() && params.hasFilterPeriods()) {
                // Assuming same period type for all period filters, as the
                // query planner splits into one query per period type

                Period period = (Period) params.getFilterPeriods().get(0);
                columns.add(
                    singleQuote(period.getIsoDate()) + " as " + period.getPeriodType().getName());
              } else {
                throw new IllegalStateException(
                    """
                    Program indicator non-default boundary query must have \"
                    exactly one period, or no periods and a period filter""");
              }
            });
  }

  private void addItemSelectColumns(
      List<String> columns,
      EventQueryParams params,
      boolean isGroupByClause,
      boolean isAggregated) {
    for (QueryItem queryItem : params.getItems()) {
      ColumnAndAlias columnAndAlias =
          getColumnAndAlias(queryItem, params, isGroupByClause, isAggregated);

      columns.add(columnAndAlias.asSql());

      // asked for row context if allowed and needed based on column and its alias
      if (rowContextAllowedAndNeeded(params, queryItem) && !isEmpty(columnAndAlias.alias)) {
        String columnForExists = " exists (" + columnAndAlias.column + ")";
        String aliasForExists = columnAndAlias.alias + ".exists";
        columns.add((new ColumnAndAlias(columnForExists, aliasForExists)).asSql());
        String columnForStatus =
            replaceStringBetween(columnAndAlias.column, "select", "from", " eventstatus ");
        String aliasForStatus = columnAndAlias.alias + ".status";
        columns.add((new ColumnAndAlias(columnForStatus, aliasForStatus)).asSql());
      }
    }
  }

  /**
   * Eligibility of enrollment request for grid row context
   *
   * @param params
   * @param queryItem
   * @return true when eligible for row context
   */
  protected boolean rowContextAllowedAndNeeded(EventQueryParams params, QueryItem queryItem) {
    return params.getEndpointItem() == ENROLLMENT
        && params.isRowContext()
        && queryItem.hasProgramStage()
        && queryItem.getProgramStage().getRepeatable()
        && queryItem.hasRepeatableStageParams();
  }

  private ColumnAndAlias getColumnAndAlias(
      QueryItem queryItem, EventQueryParams params, boolean isGroupByClause, boolean isAggregated) {
    if (queryItem.isProgramIndicator()) {
      ProgramIndicator in = (ProgramIndicator) queryItem.getItem();

      String asClause = in.getUid();
      String programIndicatorSubquery;

      if (queryItem.hasRelationshipType()) {
        programIndicatorSubquery =
            programIndicatorSubqueryBuilder.getAggregateClauseForProgramIndicator(
                in,
                queryItem.getRelationshipType(),
                getAnalyticsType(),
                params.getEarliestStartDate(),
                params.getLatestEndDate());
      } else {
        programIndicatorSubquery =
            programIndicatorSubqueryBuilder.getAggregateClauseForProgramIndicator(
                in, getAnalyticsType(), params.getEarliestStartDate(), params.getLatestEndDate());
      }

      return ColumnAndAlias.ofColumnAndAlias(programIndicatorSubquery, asClause);
    } else if (ValueType.COORDINATE == queryItem.getValueType()) {
      return getCoordinateColumn(queryItem);
    } else if (ValueType.ORGANISATION_UNIT == queryItem.getValueType()) {
      if (params.getCoordinateFields().stream()
          .anyMatch(f -> queryItem.getItem().getUid().equals(f))) {
        return getCoordinateColumn(queryItem, OU_GEOMETRY_COL_SUFFIX);
      } else {
        return getOrgUnitQueryItemColumnAndAlias(params, queryItem);
      }
    } else if (queryItem.getValueType() == ValueType.NUMBER && !isGroupByClause) {
      ColumnAndAlias columnAndAlias =
          getColumnAndAlias(queryItem, isAggregated, queryItem.getItemName());
      return ColumnAndAlias.ofColumnAndAlias(
          columnAndAlias.getColumn(),
          defaultIfNull(columnAndAlias.getAlias(), queryItem.getItemName()));
    } else if (queryItem.isText()
        && !isGroupByClause
        && hasOrderByClauseForQueryItem(queryItem, params)) {
      return getColumnAndAliasWithNullIfFunction(queryItem);
    } else {
      return getColumnAndAlias(queryItem, isGroupByClause, "");
    }
  }

  /**
   * The method create a ColumnAndAlias object for query item with repeatable stage and organization
   * unit value type, will return f.e. select 'w75KJ2mc4zz' from..., '') as 'w75KJ2mc4zz'
   *
   * @param params the {@link EventQueryParams}.
   * @param queryItem the {@link QueryItem}.
   * @return the {@link ColumnAndAlias}
   */
  private ColumnAndAlias getOrgUnitQueryItemColumnAndAlias(
      EventQueryParams params, QueryItem queryItem) {
    return rowContextAllowedAndNeeded(params, queryItem)
        ? ColumnAndAlias.ofColumnAndAlias(
            getColumn(queryItem, OU_NAME_COL_SUFFIX),
            getAlias(queryItem).orElse(queryItem.getItemName()))
        : ColumnAndAlias.ofColumn(getColumn(queryItem, OU_NAME_COL_SUFFIX));
  }

  /**
   * The method create a ColumnAndAlias object with nullif sql function. toSql function of class
   * will return f.e. nullif(select 'w75KJ2mc4zz' from..., '') as 'w75KJ2mc4zz'
   *
   * @param queryItem the {@link QueryItem}.
   * @return the {@link ColumnAndAlias} {@link ColumnWithNullIfAndAlias}
   */
  private ColumnAndAlias getColumnAndAliasWithNullIfFunction(QueryItem queryItem) {
    String column = getColumn(queryItem);

    if (queryItem.hasProgramStage() && queryItem.getItem().getDimensionItemType() == DATA_ELEMENT) {
      return ColumnWithNullIfAndAlias.ofColumnWithNullIfAndAlias(
          column, queryItem.getProgramStage().getUid() + "." + queryItem.getItem().getUid());
    }

    return ColumnWithNullIfAndAlias.ofColumnWithNullIfAndAlias(
        column, queryItem.getItem().getUid());
  }

  private boolean hasOrderByClauseForQueryItem(QueryItem queryItem, EventQueryParams params) {
    List<QueryItem> orderByColumns = getDistinctOrderByColumns(params);

    return orderByColumns.contains(queryItem);
  }

  private ColumnAndAlias getColumnAndAlias(
      QueryItem queryItem, boolean isGroupByClause, String aliasIfMissing) {
    String column = getColumn(queryItem);

    if (!isGroupByClause) {
      return ColumnAndAlias.ofColumnAndAlias(column, getAlias(queryItem).orElse(aliasIfMissing));
    }

    return ColumnAndAlias.ofColumn(column);
  }

  protected Optional<String> getAlias(QueryItem queryItem) {
    return Optional.of(queryItem)
        .filter(QueryItem::hasProgramStage)
        .filter(QueryItem::hasRepeatableStageParams)
        .map(QueryItem::getRepeatableStageParams)
        .map(RepeatableStageParams::getDimension);
  }

  @Transactional(readOnly = true, propagation = REQUIRES_NEW)
  public Grid getAggregatedEventData(EventQueryParams params, Grid grid, int maxLimit) {
    String aggregateClause = getAggregateClause(params);
    String columns = StringUtils.join(getSelectColumns(params, true), ",");

    String sql =
        TextUtils.removeLastComma("select " + aggregateClause + " as value," + columns + " ");

    // ---------------------------------------------------------------------
    // Criteria
    // ---------------------------------------------------------------------

    sql += getFromClause(params);

    sql += getWhereClause(params);

    sql += getGroupByClause(params);

    // ---------------------------------------------------------------------
    // Sort order
    // ---------------------------------------------------------------------

    if (params.hasSortOrder()) {
      sql += "order by value " + params.getSortOrder().toString().toLowerCase() + " ";
    }

    // ---------------------------------------------------------------------
    // Limit, add one to max to enable later check against max limit
    // ---------------------------------------------------------------------

    if (params.hasLimit()) {
      sql += LIMIT + " " + params.getLimit();
    } else if (maxLimit > 0) {
      sql += LIMIT + " " + (maxLimit + 1);
    }

    // ---------------------------------------------------------------------
    // Grid
    // ---------------------------------------------------------------------

    final String finalSqlValue = sql;

    if (params.analyzeOnly()) {
      withExceptionHandling(
          () -> executionPlanStore.addExecutionPlan(params.getExplainOrderId(), finalSqlValue));
    } else {
      withExceptionHandling(
          () -> getAggregatedEventData(grid, params, finalSqlValue), params.isMultipleQueries());
    }

    return grid;
  }

  /**
   * Returns a group by SQL clause.
   *
   * @param params the {@link EventQueryParams}.
   * @return a group by SQL clause.
   */
  private String getGroupByClause(EventQueryParams params) {
    String sql = "";

    if (params.isAggregation()) {
      List<String> selectColumnNames = getGroupByColumnNames(params, true);

      if (isNotEmpty(selectColumnNames)) {
        sql += "group by " + getCommaDelimitedString(selectColumnNames) + " ";
      }
    }

    return sql;
  }

  private void getAggregatedEventData(Grid grid, EventQueryParams params, String sql) {
    log.debug("Event analytics aggregate SQL: '{}'", sql);

    SqlRowSet rowSet = jdbcTemplate.queryForRowSet(sql);

    while (rowSet.next()) {
      grid.addRow();

      if (params.isAggregateData()) {
        if (params.hasValueDimension()) {
          String itemId =
              params.getProgram().getUid()
                  + COMPOSITE_DIM_OBJECT_PLAIN_SEP
                  + params.getValue().getUid();
          grid.addValue(itemId);
        } else if (params.hasProgramIndicatorDimension()) {
          grid.addValue(params.getProgramIndicator().getUid());
        }
      } else {
        for (QueryItem queryItem : params.getItems()) {

          ColumnAndAlias columnAndAlias = getColumnAndAlias(queryItem, params, false, true);
          String alias = columnAndAlias.getAlias();

          if (isEmpty(alias)) {
            alias = queryItem.getItemName();
          }

          String itemName = rowSet.getString(alias);
          String itemValue =
              params.isCollapseDataDimensions()
                  ? QueryItemHelper.getCollapsedDataItemValue(queryItem, itemName)
                  : itemName;

          if (params.getOutputIdScheme() == null || params.getOutputIdScheme() == IdScheme.NAME) {
            grid.addValue(itemValue);
          } else {
            String value = null;

            String itemOptionValue = QueryItemHelper.getItemOptionValue(itemValue, params);

            if (itemOptionValue != null && !itemOptionValue.trim().isEmpty()) {
              value = itemOptionValue;
            } else {
              String legendItemValue = QueryItemHelper.getItemLegendValue(itemValue, params);

              if (legendItemValue != null && !legendItemValue.trim().isEmpty()) {
                value = legendItemValue;
              }
            }

            grid.addValue(value == null ? itemValue : value);
          }
        }
      }

      for (DimensionalObject dimension : params.getDimensions()) {
        String dimensionValue = rowSet.getString(dimension.getDimensionName());
        grid.addValue(dimensionValue);
      }

      if (params.hasValueDimension()) {
        if (params.hasTextValueDimension()) {
          String value = rowSet.getString(COL_VALUE);
          grid.addValue(value);
        } else // Numeric
        {
          double value = rowSet.getDouble(COL_VALUE);
          grid.addValue(params.isSkipRounding() ? value : getRounded(value));
        }
      } else if (params.hasProgramIndicatorDimension()) {
        double value = rowSet.getDouble(COL_VALUE);
        ProgramIndicator indicator = params.getProgramIndicator();
        grid.addValue(AnalyticsUtils.getRoundedValue(params, indicator.getDecimals(), value));
      } else {
        int value = rowSet.getInt(COL_VALUE);
        grid.addValue(value);
      }

      if (params.isIncludeNumDen()) {
        grid.addNullValues(NUMERATOR_DENOMINATOR_PROPERTIES_COUNT);
      }
    }
  }

  /**
   * Returns the aggregate clause based on value dimension and output type.
   *
   * @param params the {@link EventQueryParams}.
   */
  protected String getAggregateClause(EventQueryParams params) {
    // TODO include output type if aggregation type is count

    EventOutputType outputType = params.getOutputType();

    AggregationType aggregationType = params.getAggregationTypeFallback().getAggregationType();

    String function =
        (aggregationType == NONE || aggregationType == CUSTOM) ? "" : aggregationType.getValue();

    if (!params.isAggregation()) {
      return quoteAlias(params.getValue().getUid());
    } else if (params.getAggregationTypeFallback().isFirstOrLastPeriodAggregationType()
        && params.hasEventProgramIndicatorDimension()) {
      return function + "(value)";
    } else if (params.hasNumericValueDimension() || params.hasBooleanValueDimension()) {
      String expression = quoteAlias(params.getValue().getUid());

      return function + "(" + expression + ")";
    } else if (params.hasProgramIndicatorDimension()) {
      String expression =
          programIndicatorService.getAnalyticsSql(
              params.getProgramIndicator().getExpression(),
              NUMERIC,
              params.getProgramIndicator(),
              params.getEarliestStartDate(),
              params.getLatestEndDate());

      return function + "(" + expression + ")";
    } else {
      if (params.hasEnrollmentProgramIndicatorDimension()) {
        if (EventOutputType.TRACKED_ENTITY_INSTANCE.equals(outputType)
            && params.isProgramRegistration()) {
          return "count(distinct trackedentity)";
        } else // ENROLLMENT
        {
          return "count(enrollment)";
        }
      } else {
        if (EventOutputType.TRACKED_ENTITY_INSTANCE.equals(outputType)
            && params.isProgramRegistration()) {
          return "count(distinct " + quoteAlias("trackedentity") + ")";
        } else if (EventOutputType.ENROLLMENT.equals(outputType)) {
          if (params.hasEnrollmentProgramIndicatorDimension()) {
            return "count(" + quoteAlias("enrollment") + ")";
          }
          return "count(distinct " + quoteAlias("enrollment") + ")";
        } else // EVENT
        {
          return "count(" + quoteAlias("event") + ")";
        }
      }
    }
  }

  /**
   * Creates a coordinate base column "selector" for the given item name. The item is expected to be
   * of type Coordinate.
   *
   * @param item the {@link QueryItem}.
   * @return the column select statement for the given item.
   */
  protected ColumnAndAlias getCoordinateColumn(QueryItem item) {
    String colName = item.getItemName();

    return ColumnAndAlias.ofColumnAndAlias(
        "'[' || round(ST_X("
            + quote(colName)
            + ")::numeric, 6) || ',' || round(ST_Y("
            + quote(colName)
            + ")::numeric, 6) || ']'",
        getAlias(item).orElse(colName));
  }

  /**
   * Creates a coordinate base column "selector" for the given item name. The item is expected to be
   * of type Coordinate.
   *
   * @param item the {@link QueryItem}.
   * @param suffix the suffix to append to the item id.
   * @return the column select statement for the given item.
   */
  protected ColumnAndAlias getCoordinateColumn(QueryItem item, String suffix) {
    String colName = item.getItemId() + suffix;

    String stCentroidFunction = "";

    if (ValueType.ORGANISATION_UNIT == item.getValueType()) {
      stCentroidFunction = "ST_Centroid";
    }

    return ColumnAndAlias.ofColumnAndAlias(
        "'[' || round(ST_X("
            + stCentroidFunction
            + "("
            + quote(colName)
            + "))::numeric, 6) || ',' || round(ST_Y("
            + stCentroidFunction
            + "("
            + quote(colName)
            + "))::numeric, 6) || ']'",
        colName);
  }

  /**
   * Creates a column selector for the given item name. The suffix will be appended as part of the
   * item name.
   *
   * @param item the {@link QueryItem}.
   * @param suffix the suffix.
   * @return the the column select statement for the given item.
   */
  protected String getColumn(QueryItem item, String suffix) {
    return quote(item.getItemName() + suffix);
  }

  /**
   * Returns an encoded column name.
   *
   * @param item the {@link QueryItem}.
   */
  protected String getColumn(QueryItem item) {
    return quoteAlias(item.getItemName());
  }

  /**
   * Returns a SQL statement to select the expression or column of the item. If the item is a
   * program indicator, the program indicator expression is returned; if the item is a data element,
   * the item column name is returned.
   *
   * @param filter the {@link QueryFilter}.
   * @param item the {@link QueryItem}.
   * @param startDate the start date.
   * @param endDate the end date.
   */
  protected String getSelectSql(QueryFilter filter, QueryItem item, Date startDate, Date endDate) {
    if (item.isProgramIndicator()) {
      ProgramIndicator programIndicator = (ProgramIndicator) item.getItem();

      return programIndicatorService.getAnalyticsSql(
          programIndicator.getExpression(), NUMERIC, programIndicator, startDate, endDate);
    } else {
      return filter.getSqlFilterColumn(getColumn(item), item.getValueType());
    }
  }

  protected String getSelectSql(QueryFilter filter, QueryItem item, EventQueryParams params) {
    if (item.isProgramIndicator()) {
      return getColumnAndAlias(item, params, false, false).getColumn();
    } else {
      return filter.getSqlFilterColumn(getColumn(item), item.getValueType());
    }
  }

  /**
   * Returns a filter string.
   *
   * @param filter the filter string.
   * @param item the {@link QueryItem}.
   * @return a filter string.
   */
  private String getFilter(String filter, QueryItem item) {
    try {
      if (!NV.equals(filter) && item.getValueType() == ValueType.DATETIME) {
        return DateFormatUtils.format(
            DateUtils.parseDate(
                filter,
                // known formats
                "yyyy-MM-dd'T'HH.mm",
                "yyyy-MM-dd'T'HH.mm.ss"),
            // postgres format
            "yyyy-MM-dd HH:mm:ss");
      }
    } catch (ParseException pe) {
      throwIllegalQueryEx(ErrorCode.E7135, filter);
    }

    return filter;
  }

  /**
   * Returns the queryFilter value for the given query item.
   *
   * @param queryFilter the {@link QueryFilter}.
   * @param item the {@link QueryItem}.
   */
  protected String getSqlFilter(QueryFilter queryFilter, QueryItem item) {
    String filter = getFilter(queryFilter.getFilter(), item);

    return item.getSqlFilter(queryFilter, sqlBuilder.escape(filter), true);
  }

  /**
   * Returns the analytics table alias and column.
   *
   * @param params the {@link EventQueryParams}.
   * @param dimension the {@link DimensionalObject}.
   * @param isGroupByClause don't add a column alias if present.
   */
  private String getTableAndColumn(
      EventQueryParams params, DimensionalObject dimension, boolean isGroupByClause) {
    String col = dimension.getDimensionName();

    if (params.hasTimeField() && DimensionType.PERIOD == dimension.getDimensionType()) {
      return sqlBuilder.quote(DATE_PERIOD_STRUCT_ALIAS, col);
    } else if (DimensionType.ORGANISATION_UNIT == dimension.getDimensionType()) {
      return params
          .getOrgUnitField()
          .withSqlBuilder(sqlBuilder)
          .getOrgUnitStructCol(col, getAnalyticsType(), isGroupByClause);
    } else if (DimensionType.ORGANISATION_UNIT_GROUP_SET == dimension.getDimensionType()) {
      return params
          .getOrgUnitField()
          .withSqlBuilder(sqlBuilder)
          .getOrgUnitGroupSetCol(col, getAnalyticsType(), isGroupByClause);
    } else {
      return quoteAlias(col);
    }
  }

  /**
   * Template method that generates a SQL query for retrieving events or enrollments.
   *
   * @param params the {@link EventQueryParams} to drive the query generation.
   * @param maxLimit max number of records to return.
   * @return a SQL query.
   */
  protected String getAggregatedEnrollmentsSql(EventQueryParams params, int maxLimit) {
    String sql = getSelectClause(params);

    sql += getFromClause(params);

    sql += getWhereClause(params);

    sql += getSortClause(params);

    sql += getPagingClause(params, maxLimit);

    return sql;
  }

  /**
   * Template method that generates a SQL query for retrieving aggregated enrollments.
   *
   * @param params the {@link List<GridHeader>} to drive the query generation.
   * @param params the {@link EventQueryParams} to drive the query generation.
   * @return a SQL query.
   */
  protected String getAggregatedEnrollmentsSql(List<GridHeader> headers, EventQueryParams params) {
    String sql = getSelectClause(params);

    sql += getFromClause(params);

    String whereClause = getWhereClause(params);
    String filterWhereClause = getQueryItemsAndFiltersWhereClause(params, new SqlHelper());
    sql += SqlConditionJoiner.joinSqlConditions(whereClause, filterWhereClause);

    String headerColumns = getHeaderColumns(headers, sql).stream().collect(joining(","));
    String orgColumns = getOrgUnitLevelColumns(params).stream().collect(joining(","));
    String periodColumns = getPeriodColumns(params).stream().collect(joining(","));

    String columns =
        (!isBlank(orgColumns) ? orgColumns : "," + ORGUNIT_DIM_ID)
            + (!isBlank(periodColumns) ? "," + periodColumns : EMPTY)
            + (!isBlank(headerColumns) ? "," + headerColumns : EMPTY);

    sql =
        "select count("
            + OUTER_SQL_ALIAS
            + ".enrollment) as "
            + COL_VALUE
            + ", "
            + columns
            + " from ("
            + sql
            + ") "
            + OUTER_SQL_ALIAS
            + " group by "
            + columns;

    return sql;
  }

  /**
   * Adds a value from the given row set to the grid.
   *
   * @param grid the {@link Grid}.
   * @param header the {@link GridHeader}.
   * @param index the row set index.
   * @param sqlRowSet the {@link SqlRowSet}.
   * @param params the {@link EventQueryParams}.
   */
  protected void addGridValue(
      Grid grid, GridHeader header, int index, SqlRowSet sqlRowSet, EventQueryParams params) {
    if (Double.class.getName().equals(header.getType()) && !header.hasLegendSet()) {
      Object value = sqlRowSet.getObject(index);

      boolean isDouble = value instanceof Double;

      if (value == null || (isDouble && Double.isNaN((Double) value))) {
        grid.addValue(EMPTY);
      } else if (isDouble && !Double.isNaN((Double) value)) {
        addGridDoubleTypeValue((Double) value, grid, header, params);
      } else if (value instanceof BigDecimal) {
        Optional<QueryItem> queryItem =
            params.getItems().stream()
                .filter(
                    item ->
                        item.isProgramIndicator() && header.getName().equals(item.getItemName()))
                .findFirst();

        if (queryItem.isPresent()) {
          grid.addValue(
              BigDecimal.valueOf(
                      AnalyticsUtils.getRoundedValue(
                              params,
                              ((ProgramIndicator) queryItem.get().getItem()).getDecimals(),
                              ((BigDecimal) value))
                          .doubleValue())
                  .stripTrailingZeros()
                  .toPlainString());
        } else {
          // toPlainString method prevents scientific notation (3E+2)
          grid.addValue(((BigDecimal) value).stripTrailingZeros().toPlainString());
        }
      } else {
        grid.addValue(StringUtils.trimToNull(sqlRowSet.getString(index)));
      }
    } else if (header.getValueType() == ValueType.REFERENCE) {
      String json = sqlRowSet.getString(index);
      ObjectMapper mapper = new ObjectMapper();

      try {
        JsonNode jsonNode = mapper.readTree(json);

        String uid = UUID.randomUUID().toString();

        Reference referenceNode = new Reference(uid, jsonNode);

        grid.addValue(uid);

        grid.addReference(referenceNode);
      } catch (Exception e) {
        grid.addValue(json);
      }
    } else {
      grid.addValue(StringUtils.trimToNull(sqlRowSet.getString(index)));
    }
  }

  /**
   * Double value type will be added into the grid. There is special handling for Option Set (Type
   * numeric)/Option. The code in grid/meta info and related value in row has to be the same (FE
   * request) if possible. The string interpretation of code coming from Option/Code can vary from
   * Option/value (double) fetched from database ("1" vs "1.0") By the equality (both are converted
   * to double) of both the Option/Code is used as a value.
   *
   * @param value the value.
   * @param grid the {@link Grid}.
   * @param header the {@link GridHeader}.
   * @param params the {@link EventQueryParams}.
   */
  private void addGridDoubleTypeValue(
      Double value, Grid grid, GridHeader header, EventQueryParams params) {
    final int defaultScale = 10;
    if (header.hasOptionSet()) {
      Optional<Option> option =
          header.getOptionSetObject().getOptions().stream()
              .filter(
                  o ->
                      NumberUtils.isCreatable(o.getCode())
                          && MathUtils.isEqual(NumberUtils.createDouble(o.getCode()), value))
              .findFirst();

      if (option.isPresent()) {
        grid.addValue(option.get().getCode());
      } else {
        grid.addValue(
            params.isSkipRounding()
                ? MathUtils.getRoundedObject(value, defaultScale)
                : MathUtils.getRoundedObject(value));
      }
    } else {
      grid.addValue(
          params.isSkipRounding()
              ? MathUtils.getRoundedObject(value, defaultScale)
              : MathUtils.getRoundedObject(value));
    }
  }

  protected String getQueryItemsAndFiltersWhereClause(EventQueryParams params, SqlHelper helper) {
    return getQueryItemsAndFiltersWhereClause(params, Set.of(), helper);
  }

  /**
   * Returns a SQL where clause string for query items and query item filters.
   *
   * @param params the {@link EventQueryParams}.
   * @param helper the {@link SqlHelper}.
   */
  protected String getQueryItemsAndFiltersWhereClause(
      EventQueryParams params, Set<QueryItem> exclude, SqlHelper helper) {
    if (params.isEnhancedCondition()) {
      return getItemsSqlForEnhancedConditions(params, helper);
    }

    // Creates a map grouping query items referring to repeatable stages and
    // those referring to non-repeatable stages. This is for enrollment
    // only, event query items are treated as non-repeatable.
    Map<Boolean, List<QueryItem>> itemsByRepeatableFlag =
        Stream.concat(params.getItems().stream(), params.getItemFilters().stream())
            .filter(QueryItem::hasFilter)
            .filter(queryItem -> !exclude.contains(queryItem))
            .collect(
                groupingBy(
                    queryItem ->
                        queryItem.hasRepeatableStageParams()
                            && params.getEndpointItem() == ENROLLMENT));

    // Groups repeatable conditions based on PSI.DEID
    Map<String, List<String>> repeatableConditionsByIdentifier =
        asSqlCollection(itemsByRepeatableFlag.get(true), params)
            .collect(
                groupingBy(
                    IdentifiableSql::getIdentifier, mapping(IdentifiableSql::getSql, toList())));

    // Joins each group with OR
    List<String> orConditions =
        repeatableConditionsByIdentifier.values().stream()
            .map(sameGroup -> joinSql(sameGroup, OR_JOINER))
            .toList();

    // Non-repeatable conditions
    List<String> andConditions =
        asSqlCollection(itemsByRepeatableFlag.get(false), params)
            .map(IdentifiableSql::getSql)
            .toList();

    if (orConditions.isEmpty() && andConditions.isEmpty()) {
      return StringUtils.EMPTY;
    }

    return helper.whereAnd()
        + " "
        + joinSql(Stream.concat(orConditions.stream(), andConditions.stream()), AND_JOINER);
  }

  /**
   * @param relation the relation to quote, e.g. a table or column name.
   * @return a double quoted relation.
   */
  protected String quote(String relation) {
    return sqlBuilder.quote(relation);
  }

  /**
   * @param relation the relation to quote.
   * @return an "ax" aliased and double quoted relation.
   */
  protected String quoteAlias(String relation) {
    return sqlBuilder.quoteAx(relation);
  }

  /**
   * @param value the value to quote.
   * @return a single quoted value.
   */
  protected String singleQuote(String value) {
    return sqlBuilder.singleQuote(value);
  }

  /**
   * Returns a concatenated string of the given items separated by comma where each item is quoted
   * and aliased.
   *
   * @param items the collection of items.
   * @return a string.
   */
  protected String quoteAliasCommaDelimited(Collection<String> items) {
    return items.stream().map(this::quoteAlias).collect(Collectors.joining(","));
  }

  /**
   * Joins a stream of conditions using given join function. Returns empty string if collection is
   * empty.
   */
  private String joinSql(Stream<String> conditions, Collector<CharSequence, ?, String> joiner) {
    return joinSql(conditions.collect(toList()), joiner);
  }

  protected String getItemsSqlForEnhancedConditions(EventQueryParams params, SqlHelper hlp) {
    Map<UUID, String> sqlConditionByGroup =
        Stream.concat(params.getItems().stream(), params.getItemFilters().stream())
            .filter(QueryItem::hasFilter)
            .collect(
                groupingBy(
                    QueryItem::getGroupUUID,
                    mapping(queryItem -> toSql(queryItem, params), OR_JOINER)));

    if (sqlConditionByGroup.values().isEmpty()) {
      return "";
    }

    return hlp.whereAnd() + " " + String.join(AND, sqlConditionByGroup.values());
  }

  /**
   * Joins a collection of conditions using given join function, returns empty string if collection
   * is empty
   */
  private String joinSql(Collection<String> conditions, Collector<CharSequence, ?, String> joiner) {
    if (!conditions.isEmpty()) {
      return conditions.stream().collect(joiner);
    }

    return "";
  }

  /**
   * Returns a collection of IdentifiableSql, each representing SQL for given queryItems together
   * with its identifier.
   */
  private Stream<IdentifiableSql> asSqlCollection(
      List<QueryItem> queryItems, EventQueryParams params) {
    return emptyIfNull(queryItems).stream().map(queryItem -> toIdentifiableSql(queryItem, params));
  }

  /** Converts given queryItem into {@link IdentifiableSql} joining its filters using AND. */
  private IdentifiableSql toIdentifiableSql(QueryItem queryItem, EventQueryParams params) {
    return IdentifiableSql.builder()
        .identifier(getIdentifier(queryItem))
        .sql(toSql(queryItem, params))
        .build();
  }

  /** Converts given queryItem into SQL joining its filters using AND. */
  private String toSql(QueryItem queryItem, EventQueryParams params) {
    return queryItem.getFilters().stream()
        .map(filter -> toSql(queryItem, filter, params))
        .collect(joining(AND));
  }

  /** Returns PSID.ITEM_ID of given queryItem. */
  private String getIdentifier(QueryItem queryItem) {
    String programStageId =
        Optional.of(queryItem)
            .map(QueryItem::getProgramStage)
            .map(IdentifiableObject::getUid)
            .orElse("");
    return programStageId + "." + queryItem.getItem().getUid();
  }

  @Getter
  @Builder
  public static class IdentifiableSql {
    private final String identifier;

    private final String sql;
  }

  /**
   * Creates a SQL statement for a single filter inside a query item.
   *
   * @param item the {@link QueryItem}.
   * @param filter the {@link QueryFilter}.
   * @param params the {@link EventQueryParams}.
   */
  protected String toSql(QueryItem item, QueryFilter filter, EventQueryParams params) {
    String field =
        item.hasAggregationType()
            ? getSelectSql(filter, item, params)
            : getSelectSql(filter, item, params.getEarliestStartDate(), params.getLatestEndDate());

    if (IN.equals(filter.getOperator())) {
      InQueryFilter inQueryFilter =
          new InQueryFilter(field, sqlBuilder.escape(filter.getFilter()), item.isText());

      return inQueryFilter.getSqlFilter();
    } else {
      // NV filter has its own specific logic, so skip values
      // comparisons when NV is set as filter
      if (!NV.equals(filter.getFilter())) {
        // Specific handling for null and empty values
        switch (filter.getOperator()) {
          case NEQ:
          case NE:
          case NIEQ:
          case NLIKE:
          case NILIKE:
            return nullAndEmptyMatcher(item, filter, field);
          default:
            break;
        }
      }

      return field
          + SPACE
          + filter.getSqlOperator(true)
          + SPACE
          + getSqlFilter(filter, item)
          + SPACE;
    }
  }

  /**
   * Ensures that null/empty values will always match.
   *
   * @param item the {@link QueryItem}.
   * @param filter the {@link QueryFilter}.
   * @param field the field.
   * @return the respective SQL statement matcher.
   */
  private String nullAndEmptyMatcher(QueryItem item, QueryFilter filter, String field) {
    if (item.getValueType() != null && item.getValueType().isText()) {
      return "(coalesce("
          + field
          + ", '') = '' or "
          + field
          + SPACE
          + filter.getSqlOperator(true)
          + SPACE
          + getSqlFilter(filter, item)
          + ") ";
    } else {
      return "("
          + field
          + " is null or "
          + field
          + SPACE
          + filter.getSqlOperator(true)
          + SPACE
          + getSqlFilter(filter, item)
          + ") ";
    }
  }

  /**
   * Method responsible for merging query items based on sorting parameters
   *
   * @param params the {@link EventQueryParams} to drive the query item list generation.
   * @return the distinct {@link List<QueryItem>} relevant for order by DML.
   */
  private List<QueryItem> getDistinctOrderByColumns(EventQueryParams params) {
    List<QueryItem> orderByAscColumns = new ArrayList<>();

    List<QueryItem> orderByDescColumns = new ArrayList<>();

    if (params.getAsc() != null && !params.getAsc().isEmpty()) {
      orderByAscColumns.addAll(params.getAsc());
    }

    if (params.getDesc() != null && !params.getDesc().isEmpty()) {
      orderByDescColumns.addAll(params.getDesc());
    }

    return ListUtils.distinctUnion(orderByAscColumns, orderByDescColumns);
  }

  /**
   * returns true if the amount of rows red is greater than the page size and the query is not
   * unlimited.
   *
   * @param params the {@link EventQueryParams}.
   * @param unlimitedPaging the analytics unlimited paging setting.
   * @param rowsRed the amount of rows red.
   * @return true if the amount of rows red is greater than the page size and the query is not
   *     unlimited.
   */
  protected boolean isLastRowAfterPageSize(
      EventQueryParams params, boolean unlimitedPaging, int rowsRed) {
    return rowsRed > params.getPageSizeWithDefault()
        && !params.isTotalPages()
        && !isUnlimitedQuery(params, unlimitedPaging);
  }

  /**
   * Returns true if the given query is unlimited. This is the case when the page size is not set
   * and unlimited paging is enabled.
   *
   * @param params the {@link EventQueryParams}.
   * @param unlimitedPaging the analytics unlimited paging setting.
   * @return true if the given query is unlimited.
   */
  protected boolean isUnlimitedQuery(EventQueryParams params, boolean unlimitedPaging) {
    return unlimitedPaging && (Objects.isNull(params.getPageSize()) || params.getPageSize() == 0);
  }

  /**
   * Returns a coalesce expression for coordinates fallback.
   *
   * @param fields Collection of coordinate fields.
   * @param defaultColumnName Default coordinate field
   * @return a coalesce expression for coordinates fallback.
   */
  protected String getCoalesce(List<String> fields, String defaultColumnName) {
    if (fields == null) {
      return defaultColumnName;
    }

    String args =
        fields.stream()
            .filter(StringUtils::isNotBlank)
            .map(f -> sqlBuilder.quoteAx(f))
            .collect(Collectors.joining(","));

    String sql = String.format("coalesce(%s)", args);

    return args.isEmpty() ? defaultColumnName : sql;
  }

  protected List<String> getSelectColumnsWithCTE(EventQueryParams params, CteContext cteContext) {
    List<String> columns = new ArrayList<>();

    // Mirror the logic of addDimensionSelectColumns
    addDimensionSelectColumns(columns, params, false);

    // Mirror the logic of addItemSelectColumns but with CTE references
    for (QueryItem queryItem : params.getItems()) {
      if (queryItem.isProgramIndicator()) {
        // For program indicators, use CTE reference
        String piUid = queryItem.getItem().getUid();
        CteDefinition cteDef = cteContext.getDefinitionByItemUid(piUid);
        // COALESCE(fbyta.value, 0) as CH6wamtY9kK
        String col =
            cteDef.isRequiresCoalesce()
                ? "coalesce(%s.value, 0) as %s".formatted(cteDef.getAlias(), piUid)
                : "%s.value as %s".formatted(cteDef.getAlias(), piUid);
        columns.add(col);
      } else if (ValueType.COORDINATE == queryItem.getValueType()) {
        // Handle coordinates
        columns.add(getCoordinateColumn(queryItem).asSql());
      } else if (ValueType.ORGANISATION_UNIT == queryItem.getValueType()) {
        // Handle org units
        if (params.getCoordinateFields().stream()
            .anyMatch(f -> queryItem.getItem().getUid().equals(f))) {
          columns.add(getCoordinateColumn(queryItem, OU_GEOMETRY_COL_SUFFIX).asSql());
        } else {
          columns.add(getOrgUnitQueryItemColumnAndAlias(params, queryItem).asSql());
        }
      } else if (queryItem.hasProgramStage()) {
        // Handle program stage items with CTE
<<<<<<< HEAD
        columns.add(getColumnWithCte(queryItem, "", cteContext));
=======
        columns.add(getColumnWithCte(queryItem, cteContext));
>>>>>>> 68ea623b
      } else {
        // Handle other types as before
        ColumnAndAlias columnAndAlias = getColumnAndAlias(queryItem, false, "");
        columns.add(columnAndAlias.asSql());
      }
    }
    // remove duplicates
    return columns.stream().distinct().toList();
  }

  protected boolean useExperimentalAnalyticsQueryEngine() {
    return this.settingsService.getCurrentSettings().getUseExperimentalAnalyticsQueryEngine();
  }

  /**
   * Returns a select SQL clause for the given query.
   *
   * @param params the {@link EventQueryParams}.
   */
  protected abstract String getSelectClause(EventQueryParams params);

<<<<<<< HEAD
  protected abstract String getColumnWithCte(QueryItem item, String suffix, CteContext cteContext);
=======
  /** Returns the column name associated with the CTE */
  protected abstract String getColumnWithCte(QueryItem item, CteContext cteContext);
>>>>>>> 68ea623b

  /**
   * Generates the SQL for the from-clause. Generally this means which analytics table to get data
   * from.
   *
   * @param params the {@link EventQueryParams} that define what is going to be queried.
   * @return SQL to add to the analytics query.
   */
  protected abstract String getFromClause(EventQueryParams params);

  /**
   * Generates the SQL for the where-clause. Generally this means adding filters, grouping and
   * ordering to the SQL.
   *
   * @param params the {@link EventQueryParams} that defines the details of the filters, grouping
   *     and ordering.
   * @return SQL to add to the analytics query.
   */
  protected abstract String getWhereClause(EventQueryParams params);

  /**
   * Returns the relevant {@link AnalyticsType}.
   *
   * @return the {@link AnalyticsType}.
   */
  protected abstract AnalyticsType getAnalyticsType();
}<|MERGE_RESOLUTION|>--- conflicted
+++ resolved
@@ -1440,11 +1440,7 @@
         }
       } else if (queryItem.hasProgramStage()) {
         // Handle program stage items with CTE
-<<<<<<< HEAD
-        columns.add(getColumnWithCte(queryItem, "", cteContext));
-=======
         columns.add(getColumnWithCte(queryItem, cteContext));
->>>>>>> 68ea623b
       } else {
         // Handle other types as before
         ColumnAndAlias columnAndAlias = getColumnAndAlias(queryItem, false, "");
@@ -1466,12 +1462,8 @@
    */
   protected abstract String getSelectClause(EventQueryParams params);
 
-<<<<<<< HEAD
-  protected abstract String getColumnWithCte(QueryItem item, String suffix, CteContext cteContext);
-=======
   /** Returns the column name associated with the CTE */
   protected abstract String getColumnWithCte(QueryItem item, CteContext cteContext);
->>>>>>> 68ea623b
 
   /**
    * Generates the SQL for the from-clause. Generally this means which analytics table to get data
