--- conflicted
+++ resolved
@@ -101,28 +101,6 @@
     // Select fields are the union of headers, dimensions and sorting params
     List<DimensionIdentifier<DimensionParam>> dimensions =
         streamDimensions(acceptedHeaders, acceptedDimensions, acceptedSortingParams).toList();
-<<<<<<< HEAD
-    dimensions.stream()
-        .map(
-            dimensionIdentifier ->
-                Field.ofUnquoted(
-                    StringUtils.EMPTY,
-                    RenderableDataValue.of(
-                            doubleQuote(dimensionIdentifier.getPrefix()),
-                            dimensionIdentifier.getDimension().getUid(),
-                            fromValueType(dimensionIdentifier.getDimension().getValueType()))
-                        .transformedIfNecessary(),
-                    dimensionIdentifier.toString()))
-        .map(Field::asVirtual)
-        .forEach(builder::selectField);
-    dimensions.stream()
-        .map(
-            dimensionIdentifier ->
-                Field.ofUnquoted(
-                    StringUtils.EMPTY,
-                    RenderableDataValueIndicator.of(dimensionIdentifier),
-                    dimensionIdentifier + ".exists"))
-=======
 
     Stream.of(
             // Fields holding the value of data elements
@@ -134,7 +112,6 @@
             // Fields holding the "hasValue" flag of the data elements
             getHasValueFields(dimensions))
         .flatMap(Function.identity())
->>>>>>> df6eb70f
         .forEach(builder::selectField);
 
     // Groupable conditions comes from dimensions
@@ -217,7 +194,9 @@
   @Nonnull
   private static Stream<Field> getValueFields(
       List<DimensionIdentifier<DimensionParam>> dimensions) {
-    return dimensions.stream().map(DataElementQueryBuilder::toField);
+    return dimensions.stream()
+        .map(DataElementQueryBuilder::toField)
+        .map(Field::asVirtual);
   }
 
   /**
