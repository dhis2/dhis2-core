--- conflicted
+++ resolved
@@ -972,12 +972,8 @@
                 else
                 {
                     result.put( join( remove( row.toArray( new Object[0] ), valueIndex ), DIMENSION_SEP ),
-<<<<<<< HEAD
-                        new DimensionItemObjectValue( dimensionalItem, (Double) row.get( valueIndex ) ) );
-=======
-                        new DimensionItemObjectValue( dimensionalItems.get( 0 ),
-                            ((Number) row.get( valueIndex )).doubleValue() ) );
->>>>>>> 3cd4c25d
+                        new DimensionItemObjectValue(
+                            dimensionalItem, ((Number) row.get( valueIndex )).doubleValue() ) );
                 }
             }
         }
@@ -1050,20 +1046,7 @@
 
         if ( adjustedRow == null || adjustedRow.get( valueIndex ) == null )
         {
-<<<<<<< HEAD
             return;
-=======
-            List<Object> periodOffsetRow = getPeriodOffsetRow( grid, dimensionalItemObject,
-                (String) row.get( periodIndex ), dimensionalItemObject.getPeriodOffset() );
-
-            if ( periodOffsetRow != null )
-            {
-                result.put( key, new DimensionItemObjectValue( dimensionalItemObject,
-                    ((Number) periodOffsetRow.get( valueIndex )).doubleValue() ) );
-            }
-
-            clone = SerializationUtils.clone( dimensionalItemObject );
->>>>>>> 3cd4c25d
         }
 
         // Key is composed of [uid-period]
