--- conflicted
+++ resolved
@@ -39,48 +39,22 @@
 import org.hisp.dhis.analytics.shared.component.element.where.TeaValueWhereElement;
 import org.hisp.dhis.analytics.shared.visitor.where.WhereVisitor;
 
-/**
- * WhereComponentBuilder is responsible for building the from section of sql
- * query
- *
- * @author dusan bernat
- */
 public class WhereComponentBuilder
 {
     private TeiQueryParams teiQueryParams;
 
-    /**
-     * Instance
-     *
-     * @return
-     */
     public static WhereComponentBuilder builder()
     {
         return new WhereComponentBuilder();
     }
 
-<<<<<<< HEAD
-    /**
-     * with method of builder
-     *
-     * @param teiParams
-     * @return
-     */
-    public WhereComponentBuilder withTeiParams( TeiParams teiParams )
-=======
     public WhereComponentBuilder withTeiParams( TeiQueryParams teiQueryParams )
->>>>>>> d4cbaaa1
     {
         this.teiQueryParams = teiQueryParams;
 
         return this;
     }
 
-    /**
-     * Instance of component all element has to be included here
-     *
-     * @return
-     */
     public WhereComponent build()
     {
         Map<String, String> inputUidMap = new HashMap<>();
