--- conflicted
+++ resolved
@@ -56,14 +56,9 @@
  *
  * @author Jim Grace
  */
-<<<<<<< HEAD
-public class DataApprovalRemapLevelResourceTable extends AbstractResourceTable {
-  private static final String TABLE_NAME = "_dataapprovalremaplevel";
-=======
 @RequiredArgsConstructor
 public class DataApprovalRemapLevelResourceTable implements ResourceTable {
   public static final String TABLE_NAME = "analytics_rs_dataapprovalremaplevel";
->>>>>>> 7b45170f
 
   public DataApprovalRemapLevelResourceTable(SqlBuilder sqlBuilder, Logged logged) {
     super(sqlBuilder, logged);
