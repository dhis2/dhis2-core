/*
 * Copyright (c) 2004-2022, University of Oslo
 * All rights reserved.
 *
 * Redistribution and use in source and binary forms, with or without
 * modification, are permitted provided that the following conditions are met:
 * Redistributions of source code must retain the above copyright notice, this
 * list of conditions and the following disclaimer.
 *
 * Redistributions in binary form must reproduce the above copyright notice,
 * this list of conditions and the following disclaimer in the documentation
 * and/or other materials provided with the distribution.
 * Neither the name of the HISP project nor the names of its contributors may
 * be used to endorse or promote products derived from this software without
 * specific prior written permission.
 *
 * THIS SOFTWARE IS PROVIDED BY THE COPYRIGHT HOLDERS AND CONTRIBUTORS "AS IS" AND
 * ANY EXPRESS OR IMPLIED WARRANTIES, INCLUDING, BUT NOT LIMITED TO, THE IMPLIED
 * WARRANTIES OF MERCHANTABILITY AND FITNESS FOR A PARTICULAR PURPOSE ARE
 * DISCLAIMED. IN NO EVENT SHALL THE COPYRIGHT OWNER OR CONTRIBUTORS BE LIABLE FOR
 * ANY DIRECT, INDIRECT, INCIDENTAL, SPECIAL, EXEMPLARY, OR CONSEQUENTIAL DAMAGES
 * (INCLUDING, BUT NOT LIMITED TO, PROCUREMENT OF SUBSTITUTE GOODS OR SERVICES;
 * LOSS OF USE, DATA, OR PROFITS; OR BUSINESS INTERRUPTION) HOWEVER CAUSED AND ON
 * ANY THEORY OF LIABILITY, WHETHER IN CONTRACT, STRICT LIABILITY, OR TORT
 * (INCLUDING NEGLIGENCE OR OTHERWISE) ARISING IN ANY WAY OUT OF THE USE OF THIS
 * SOFTWARE, EVEN IF ADVISED OF THE POSSIBILITY OF SUCH DAMAGE.
 */
package org.hisp.dhis.resourcetable.table;

import static org.hisp.dhis.commons.util.TextUtils.replace;
import static org.hisp.dhis.db.model.Table.toStaging;

import java.util.List;
import java.util.Optional;
import org.hisp.dhis.db.model.Column;
import org.hisp.dhis.db.model.DataType;
import org.hisp.dhis.db.model.Logged;
import org.hisp.dhis.db.model.Table;
import org.hisp.dhis.db.model.constraint.Nullable;
import org.hisp.dhis.resourcetable.ResourceTableType;

/**
 * Remaps approval levels within a workflow for analytics tables approved data visibility. This
 * handles the case where a workflow does not include all data approval levels. Where approval
 * levels are skipped by the workflow, they are remapped upwords so that higher-level users can see
 * the approved data.
 *
 * <p>For example, if a workfow includes approval levels 1,2,4, and 5, the approved data will be
 * tagged at levels 1,2,3, and 5. This allows level 2 users to see data in this workflow that is
 * approved at level 4.
 *
 * <p>As another example, if a workflow includes levels 3,4,5, and 7, the approved data will be
 * tagged at levels 1,4,5, and 6. This allows level 1 users to see level 3 approved data, and level
 * 5 users to see level 7 approved data.
 *
 * @author Jim Grace
 */
public class DataApprovalRemapLevelResourceTable extends AbstractResourceTable {
  public static final String TABLE_NAME = "analytics_rs_dataapprovalremaplevel";

  public DataApprovalRemapLevelResourceTable(Logged logged) {
    super(logged);
  }

  @Override
  public Table getTable() {
    return new Table(toStaging(TABLE_NAME), getColumns(), getPrimaryKey(), logged);
  }

  private List<Column> getColumns() {
    return List.of(
        new Column("workflowid", DataType.BIGINT, Nullable.NOT_NULL),
        new Column("dataapprovallevelid", DataType.BIGINT, Nullable.NOT_NULL),
        new Column("level", DataType.INTEGER, Nullable.NOT_NULL));
  }

  private List<String> getPrimaryKey() {
    return List.of("workflowid", "dataapprovallevelid");
  }

  @Override
  public ResourceTableType getTableType() {
    return ResourceTableType.DATA_APPROVAL_REMAP_LEVEL;
  }

  @Override
  public Optional<String> getPopulateTempTableStatement() {
    String sql =
        replace(
            """
        insert into ${tableName} \
        (workflowid,dataapprovallevelid,level) \
        select w.workflowid, w.dataapprovallevelid, 1 + coalesce((select max(l2.level) \
        from dataapprovalworkflowlevels w2 \
        inner join dataapprovallevel l2 on l2.dataapprovallevelid = w2.dataapprovallevelid \
        where w2.workflowid = w.workflowid \
        and l2.level < l.level), 0) as level \
        from dataapprovalworkflowlevels w \
<<<<<<< HEAD
        inner join dataapprovallevel l on l.dataapprovallevelid = w.dataapprovallevelid;
=======
        inner join dataapprovallevel l on l.dataapprovallevelid = w.dataapprovallevelid
>>>>>>> fb53b865
        """,
            "tableName",
            toStaging(TABLE_NAME));

    return Optional.of(sql);
  }

  @Override
  public Optional<List<Object[]>> getPopulateTempTableContent() {
    return Optional.empty();
  }
}<|MERGE_RESOLUTION|>--- conflicted
+++ resolved
@@ -29,7 +29,6 @@
 
 import static org.hisp.dhis.commons.util.TextUtils.replace;
 import static org.hisp.dhis.db.model.Table.toStaging;
-
 import java.util.List;
 import java.util.Optional;
 import org.hisp.dhis.db.model.Column;
@@ -96,11 +95,7 @@
         where w2.workflowid = w.workflowid \
         and l2.level < l.level), 0) as level \
         from dataapprovalworkflowlevels w \
-<<<<<<< HEAD
         inner join dataapprovallevel l on l.dataapprovallevelid = w.dataapprovallevelid;
-=======
-        inner join dataapprovallevel l on l.dataapprovallevelid = w.dataapprovallevelid
->>>>>>> fb53b865
         """,
             "tableName",
             toStaging(TABLE_NAME));
