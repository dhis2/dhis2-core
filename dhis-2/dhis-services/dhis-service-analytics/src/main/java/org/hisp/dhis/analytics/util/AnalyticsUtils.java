/*
 * Copyright (c) 2004-2022, University of Oslo
 * All rights reserved.
 *
 * Redistribution and use in source and binary forms, with or without
 * modification, are permitted provided that the following conditions are met:
 * Redistributions of source code must retain the above copyright notice, this
 * list of conditions and the following disclaimer.
 *
 * Redistributions in binary form must reproduce the above copyright notice,
 * this list of conditions and the following disclaimer in the documentation
 * and/or other materials provided with the distribution.
 * Neither the name of the HISP project nor the names of its contributors may
 * be used to endorse or promote products derived from this software without
 * specific prior written permission.
 *
 * THIS SOFTWARE IS PROVIDED BY THE COPYRIGHT HOLDERS AND CONTRIBUTORS "AS IS" AND
 * ANY EXPRESS OR IMPLIED WARRANTIES, INCLUDING, BUT NOT LIMITED TO, THE IMPLIED
 * WARRANTIES OF MERCHANTABILITY AND FITNESS FOR A PARTICULAR PURPOSE ARE
 * DISCLAIMED. IN NO EVENT SHALL THE COPYRIGHT OWNER OR CONTRIBUTORS BE LIABLE FOR
 * ANY DIRECT, INDIRECT, INCIDENTAL, SPECIAL, EXEMPLARY, OR CONSEQUENTIAL DAMAGES
 * (INCLUDING, BUT NOT LIMITED TO, PROCUREMENT OF SUBSTITUTE GOODS OR SERVICES;
 * LOSS OF USE, DATA, OR PROFITS; OR BUSINESS INTERRUPTION) HOWEVER CAUSED AND ON
 * ANY THEORY OF LIABILITY, WHETHER IN CONTRACT, STRICT LIABILITY, OR TORT
 * (INCLUDING NEGLIGENCE OR OTHERWISE) ARISING IN ANY WAY OUT OF THE USE OF THIS
 * SOFTWARE, EVEN IF ADVISED OF THE POSSIBILITY OF SUCH DAMAGE.
 */
package org.hisp.dhis.analytics.util;

import static org.hisp.dhis.common.DataDimensionItem.DATA_DIM_TYPE_CLASS_MAP;
import static org.hisp.dhis.common.DimensionalObject.ATTRIBUTEOPTIONCOMBO_DIM_ID;
import static org.hisp.dhis.common.DimensionalObject.CATEGORYOPTIONCOMBO_DIM_ID;
import static org.hisp.dhis.common.DimensionalObject.DATA_X_DIM_ID;
import static org.hisp.dhis.common.DimensionalObject.DIMENSION_SEP;
import static org.hisp.dhis.common.DimensionalObject.ORGUNIT_DIM_ID;
import static org.hisp.dhis.common.DimensionalObject.PERIOD_DIM_ID;
import static org.hisp.dhis.common.DimensionalObject.QUERY_MODS_ID_SEPARATOR;
import static org.hisp.dhis.expression.ExpressionService.SYMBOL_WILDCARD;
import static org.hisp.dhis.feedback.ErrorCode.E7131;
import static org.hisp.dhis.feedback.ErrorCode.E7132;
import static org.hisp.dhis.system.util.MathUtils.getRounded;
import static org.hisp.dhis.util.DateUtils.toMediumDate;
import static org.hisp.dhis.util.SqlExceptionUtils.ERR_MSG_SILENT_FALLBACK;
import static org.hisp.dhis.util.SqlExceptionUtils.ERR_MSG_SQL_SYNTAX_ERROR;
import static org.hisp.dhis.util.SqlExceptionUtils.ERR_MSG_TABLE_NOT_EXISTING;
import static org.hisp.dhis.util.SqlExceptionUtils.relationDoesNotExist;
import static org.springframework.util.Assert.isTrue;

import com.google.common.collect.Lists;
import com.google.common.collect.Maps;
import com.google.common.collect.Sets;
import java.math.BigDecimal;
import java.util.ArrayList;
import java.util.HashMap;
import java.util.HashSet;
import java.util.List;
import java.util.Map;
import java.util.Map.Entry;
import java.util.Optional;
import java.util.Set;
import java.util.function.Supplier;
import java.util.regex.Matcher;
import java.util.regex.Pattern;
import lombok.AccessLevel;
import lombok.NoArgsConstructor;
import lombok.extern.slf4j.Slf4j;
import org.apache.commons.lang3.ObjectUtils;
import org.apache.commons.lang3.StringUtils;
import org.apache.commons.math3.util.Precision;
import org.hisp.dhis.analytics.DataQueryParams;
import org.hisp.dhis.analytics.orgunit.OrgUnitHelper;
import org.hisp.dhis.calendar.Calendar;
import org.hisp.dhis.calendar.DateTimeUnit;
import org.hisp.dhis.category.CategoryOptionCombo;
import org.hisp.dhis.common.DataDimensionItemType;
import org.hisp.dhis.common.DataDimensionalItemObject;
import org.hisp.dhis.common.DimensionItemType;
import org.hisp.dhis.common.DimensionType;
import org.hisp.dhis.common.DimensionalItemObject;
import org.hisp.dhis.common.DimensionalObject;
import org.hisp.dhis.common.DimensionalObjectUtils;
import org.hisp.dhis.common.DisplayProperty;
import org.hisp.dhis.common.Grid;
import org.hisp.dhis.common.GridHeader;
import org.hisp.dhis.common.IdentifiableObjectUtils;
import org.hisp.dhis.common.IllegalQueryException;
import org.hisp.dhis.common.MetadataItem;
import org.hisp.dhis.common.NameableObjectUtils;
import org.hisp.dhis.common.QueryItem;
import org.hisp.dhis.common.QueryRuntimeException;
import org.hisp.dhis.common.RegexUtils;
import org.hisp.dhis.common.ValueType;
import org.hisp.dhis.commons.util.TextUtils;
import org.hisp.dhis.dataelement.DataElement;
import org.hisp.dhis.dataelement.DataElementOperand;
import org.hisp.dhis.dataelement.DataElementOperand.TotalType;
import org.hisp.dhis.db.model.DataType;
import org.hisp.dhis.dxf2.datavalue.DataValue;
import org.hisp.dhis.dxf2.datavalueset.DataValueSet;
import org.hisp.dhis.expression.ExpressionService;
import org.hisp.dhis.feedback.ErrorCode;
import org.hisp.dhis.feedback.ErrorMessage;
import org.hisp.dhis.hibernate.HibernateProxyUtils;
import org.hisp.dhis.indicator.Indicator;
import org.hisp.dhis.organisationunit.OrganisationUnit;
import org.hisp.dhis.period.FinancialPeriodType;
import org.hisp.dhis.period.Period;
import org.hisp.dhis.period.PeriodType;
import org.hisp.dhis.program.Program;
import org.hisp.dhis.program.ProgramIndicator;
import org.hisp.dhis.program.ProgramStage;
import org.hisp.dhis.system.grid.ListGrid;
import org.hisp.dhis.util.DateUtils;
import org.joda.time.DateTime;
import org.springframework.dao.DataAccessResourceFailureException;
import org.springframework.dao.DataIntegrityViolationException;
import org.springframework.jdbc.BadSqlGrammarException;
import org.springframework.util.Assert;

/**
 * @author Lars Helge Overland
 */
@Slf4j
@NoArgsConstructor(access = AccessLevel.PRIVATE)
public final class AnalyticsUtils {
  private static final int DECIMALS_NO_ROUNDING = 10;

  private static final String KEY_AGG_VALUE = "[aggregated]";

  private static final Pattern OU_LEVEL_PATTERN =
      Pattern.compile(DataQueryParams.PREFIX_ORG_UNIT_LEVEL + "(\\d+)");

  /**
   * Returns an SQL statement for retrieving raw data values for an aggregate query.
   *
   * @param params the {@link DataQueryParams}.
   * @return a SQL statement.
   */
  public static String getDebugDataSql(DataQueryParams params) {
    List<DimensionalItemObject> dataElements =
        new ArrayList<>(NameableObjectUtils.getCopyNullSafe(params.getDataElements()));
    dataElements.addAll(NameableObjectUtils.getCopyNullSafe(params.getFilterDataElements()));

    List<DimensionalItemObject> periods =
        new ArrayList<>(NameableObjectUtils.getCopyNullSafe(params.getPeriods()));
    periods.addAll(NameableObjectUtils.getCopyNullSafe(params.getFilterPeriods()));

    List<DimensionalItemObject> orgUnits =
        new ArrayList<>(NameableObjectUtils.getCopyNullSafe(params.getOrganisationUnits()));
    orgUnits.addAll(NameableObjectUtils.getCopyNullSafe(params.getFilterOrganisationUnits()));

    if (dataElements.isEmpty() || periods.isEmpty() || orgUnits.isEmpty()) {
      throw new IllegalQueryException(ErrorCode.E7400);
    }

    String sql =
        "select de.name as de_name, de.uid as de_uid, de.dataelementid as de_id, "
            + "pe.startdate as start_date, pe.enddate as end_date, pt.name as pt_name, "
            + "ou.name as ou_name, ou.uid as ou_uid, ou.organisationunitid as ou_id, "
            + "coc.name as coc_name, coc.uid as coc_uid, coc.categoryoptioncomboid as coc_id, "
            + "aoc.name as aoc_name, aoc.uid as aoc_uid, aoc.categoryoptioncomboid as aoc_id, dv.value as datavalue "
            + "from datavalue dv "
            + "inner join dataelement de on dv.dataelementid = de.dataelementid "
            + "inner join period pe on dv.periodid = pe.periodid "
            + "inner join periodtype pt on pe.periodtypeid = pt.periodtypeid "
            + "inner join organisationunit ou on dv.sourceid = ou.organisationunitid "
            + "inner join categoryoptioncombo coc on dv.categoryoptioncomboid = coc.categoryoptioncomboid "
            + "inner join categoryoptioncombo aoc on dv.attributeoptioncomboid = aoc.categoryoptioncomboid "
            + "where dv.dataelementid in ("
            + StringUtils.join(IdentifiableObjectUtils.getIdentifiers(dataElements), ",")
            + ") "
            + "and (";

    for (DimensionalItemObject period : periods) {
      Period pe = (Period) period;
      sql +=
          "(pe.startdate >= '"
              + toMediumDate(pe.getStartDate())
              + "' and pe.enddate <= '"
              + toMediumDate(pe.getEndDate())
              + "') or ";
    }

    sql = TextUtils.removeLastOr(sql) + ") and (";

    for (DimensionalItemObject orgUnit : orgUnits) {
      OrganisationUnit ou = (OrganisationUnit) orgUnit;
      int level = ou.getLevel();
      sql +=
          "(dv.sourceid in (select organisationunitid from analytics_rs_orgunitstructure where idlevel"
              + level
              + " = "
              + ou.getId()
              + ")) or ";
    }

    sql = TextUtils.removeLastOr(sql) + ") ";
<<<<<<< HEAD
    sql += "and dv.deleted = false " + "limit 100000";
=======
    sql += "and dv.deleted = false limit 100000";
>>>>>>> f9e25432

    return sql;
  }

  /**
   * Returns a list of data dimension options which match the given data dimension item type.
   *
   * @param itemType the data dimension item type.
   * @param dataDimensionOptions the data dimension options.
   * @return list of nameable objects.
   */
  public static List<DimensionalItemObject> getByDataDimensionItemType(
      DataDimensionItemType itemType, List<DimensionalItemObject> dataDimensionOptions) {
    List<DimensionalItemObject> list = new ArrayList<>();

    for (DimensionalItemObject object : dataDimensionOptions) {
      Class<?> type = HibernateProxyUtils.getRealClass(object);

      if (type.equals(DATA_DIM_TYPE_CLASS_MAP.get(itemType))) {
        list.add(object);
      }
    }

    return list;
  }

  /**
   * Rounds a value. If the given parameters has skip rounding, the value is rounded to {@link
   * AnalyticsUtils#DECIMALS_NO_ROUNDING}. decimals. If the given number of decimals is specified,
   * the value is rounded to the given decimals. Otherwise, default rounding is used. If 0 decimals
   * is explicitly specified, this method returns a long value. Otherwise, a double value is
   * returned.
   *
   * @param params the query parameters.
   * @param decimals the number of decimals.
   * @param value the value.
   * @return a double.
   */
  public static Number getRoundedValue(DataQueryParams params, Integer decimals, Double value) {
    if (value == null) {
      return value;
    } else if (params.isSkipRounding()) {
      return Precision.round(value, DECIMALS_NO_ROUNDING);
    } else if (decimals != null && decimals > 0) {
      return Precision.round(value, decimals);
    } else if (decimals != null && decimals == 0) {
      return Math.round(value);
    } else {
      return getRounded(value);
    }
  }

  /**
   * Rounds a value. If the given parameters has skip rounding, the value is rounded to {@link
   * AnalyticsUtils#DECIMALS_NO_ROUNDING}. decimals. If the given number of decimals is specified,
   * the value is rounded to the given decimals. Otherwise, default rounding is used. If 0 decimals
   * is explicitly specified, this method returns a long value. Otherwise, a double value is
   * returned.
   *
   * @param params the query parameters.
   * @param decimals the number of decimals.
   * @param value the value.
   * @return a double.
   */
  public static Number getRoundedValue(DataQueryParams params, Integer decimals, BigDecimal value) {
    return getRoundedValue(params, decimals, value.doubleValue());
  }

  /**
   * Rounds a value. If the given parameters has skip rounding, the value is returned unchanged. If
   * the given number is null or not of type Double, the value is returned unchanged. If skip
   * rounding is specified in the given {@link DataQueryParams}, 10 decimals is used. Otherwise,
   * default rounding is used.
   *
   * <p>If the given value is of type Double and ends with one or more decimal "0" (ie.: "125.0",
   * "2355.000", etc.) a long value will be returned, forcing the removal of all decimal "0". The
   * resulting value for the previous example would be, respectively, "125" and "2355".
   *
   * @param params the query parameters.
   * @param value the value.
   * @return a value.
   */
  public static Object getRoundedValueObject(DataQueryParams params, Object value) {
    if (value == null || !Double.class.equals(value.getClass())) {
      return value;
    } else if (params.isSkipRounding()) {
      return Precision.round((Double) value, DECIMALS_NO_ROUNDING);
    }

    Double rounded = getRounded((Double) value);

    if (endsWithZeroAsDecimal(rounded)) {
      return rounded.longValue();
    }

    return rounded;
  }

  /**
   * This method simply checks if the given double value (positive or
   * negative) has one or more "0" as decimal digits. ie.:
   *
   * <pre>
   * {@code
   * 25.0 -> true
   * -232.0000 -> true
   * 133.25 -> false
   * -1045.00000001 -> false
   * }</code>
   *
   * @param value
   * @return true if the value has "0" as decimal digits, false otherwise
   */
  public static boolean endsWithZeroAsDecimal(double value) {
    return ((value * 10) % 10 == 0);
  }

  /**
   * Returns the database column type based on the given value type. For boolean values, 1 means
   * true, 0 means false and null means no value.
   *
   * @param valueType the value type to represent as database column type.
   * @param spatialSupport indicates whether spatial data types are enabled.
   * @return the {@link DataType}.
   */
  public static DataType getColumnType(ValueType valueType, boolean spatialSupport) {
    if (valueType.isDecimal()) {
      return DataType.DOUBLE;
    } else if (valueType.isInteger()) {
      return DataType.BIGINT;
    } else if (valueType.isBoolean()) {
      return DataType.INTEGER;
    } else if (valueType.isDate()) {
      return DataType.TIMESTAMP;
    } else if (valueType.isGeo() && spatialSupport) {
      return DataType.GEOMETRY_POINT; // TODO consider GEOMETRY
    } else {
      return DataType.TEXT;
    }
  }

  /**
   * Converts the data and option combo identifiers to an operand identifier, i.e. {@code
   * deuid-cocuid} to {@code deuid.cocuid}. For {@link TotalType#AOC_ONLY} a {@link
   * ExpressionService#SYMBOL_WILDCARD} symbol will be inserted after the data item.
   *
   * <p>Also transfers a queryModsId to the end of the operand identifier, i.e. {@code
   * deuid_queryModsId-cocuid} to {@code deuid.cocuid_queryModsId}
   *
   * @param valueMap the value map to convert.
   * @param totalType the {@link TotalType}.
   * @return a value map.
   */
  public static <T> Map<String, T> convertDxToOperand(
      Map<String, T> valueMap, TotalType totalType) {
    Map<String, T> map = Maps.newHashMap();

    for (Entry<String, T> entry : valueMap.entrySet()) {
      List<String> items =
          Lists.newArrayList(entry.getKey().split(DimensionalObject.DIMENSION_SEP));
      List<String> operands =
          Lists.newArrayList(items.subList(0, totalType.getPropertyCount() + 1));
      List<String> dimensions =
          Lists.newArrayList(items.subList(totalType.getPropertyCount() + 1, items.size()));

      // Add wild card in place of category option combination

      if (TotalType.AOC_ONLY == totalType) {
        operands.add(1, SYMBOL_WILDCARD);
      }

      // If the DataElement has a queryModsId, move it to end of operand

      List<String> queryModsSplit =
          Lists.newArrayList(operands.get(0).split(QUERY_MODS_ID_SEPARATOR));
      if (queryModsSplit.size() > 1) {
        operands.set(0, queryModsSplit.get(0));
        int lastOp = operands.size() - 1;
        operands.set(
            lastOp, operands.get(lastOp) + QUERY_MODS_ID_SEPARATOR + queryModsSplit.get(1));
      }

      String operand =
          StringUtils.join(operands, DimensionalObjectUtils.COMPOSITE_DIM_OBJECT_PLAIN_SEP);
      String dimension = StringUtils.join(dimensions, DimensionalObject.DIMENSION_SEP);
      dimension =
          !dimension.isEmpty() ? (DimensionalObject.DIMENSION_SEP + dimension) : StringUtils.EMPTY;
      String key = operand + dimension;

      map.put(key, entry.getValue());
    }

    return map;
  }

  /**
   * Converts a String, Object map into a specific String, Double map.
   *
   * @param map the map to convert.
   * @return a mapping between string and double values.
   */
  public static Map<String, Double> getDoubleMap(Map<String, Object> map) {
    Map<String, Double> typedMap = new HashMap<>();

    for (Map.Entry<String, Object> entry : map.entrySet()) {
      Object value = entry.getValue();

      if (value != null && Double.class.equals(value.getClass())) {
        typedMap.put(entry.getKey(), (Double) entry.getValue());
      }
    }

    return typedMap;
  }

  /**
   * Generates a mapping where the key represents the dimensional item identifiers concatenated by
   * {@link DimensionalObject#DIMENSION_SEP} and the value is the corresponding aggregated data
   * value based on the given grid. Assumes that the value column is the last column in the grid.
   *
   * @param grid the {@link Grid}.
   * @return a mapping between item identifiers and aggregated values.
   */
  public static Map<String, Object> getAggregatedDataValueMapping(Grid grid) {
    Map<String, Object> map = new HashMap<>();

    int metaCols = grid.getWidth() - 1;
    int valueIndex = grid.getWidth() - 1;

    for (List<Object> row : grid.getRows()) {
      StringBuilder key = new StringBuilder();

      for (int index = 0; index < metaCols; index++) {
        key.append(row.get(index)).append(DIMENSION_SEP);
      }

      key.deleteCharAt(key.length() - 1);

      Object value = row.get(valueIndex);

      map.put(key.toString(), value);
    }

    return map;
  }

  /**
   * Generates a data value set based on the given grid with aggregated data. Sets the created and
   * last updated fields to the current date.
   *
   * @param params the {@link DataQueryParams}.
   * @param grid the {@link Grid}.
   * @return a {@link DataValueSet}.
   */
  public static DataValueSet getDataValueSet(DataQueryParams params, Grid grid) {
    validateGridForDataValueSet(grid);

    int dxInx = grid.getIndexOfHeader(DATA_X_DIM_ID);
    int peInx = grid.getIndexOfHeader(PERIOD_DIM_ID);
    int ouInx = grid.getIndexOfHeader(ORGUNIT_DIM_ID);
    int coInx = grid.getIndexOfHeader(CATEGORYOPTIONCOMBO_DIM_ID);
    int aoInx = grid.getIndexOfHeader(ATTRIBUTEOPTIONCOMBO_DIM_ID);
    int vlInx = grid.getHeaderWidth() - 1;

    Set<String> primaryKeys = new HashSet<>();

    String created = DateUtils.getMediumDateString();

    DataValueSet dvs = new DataValueSet();

    for (List<Object> row : grid.getRows()) {
      DataValue dv = new DataValue();

      Object coc = row.get(coInx);
      Object aoc = row.get(aoInx);

      dv.setDataElement(String.valueOf(row.get(dxInx)));
      dv.setPeriod(String.valueOf(row.get(peInx)));
      dv.setOrgUnit(String.valueOf(row.get(ouInx)));
      dv.setCategoryOptionCombo(coc != null ? String.valueOf(coc) : null);
      dv.setAttributeOptionCombo(aoc != null ? String.valueOf(aoc) : null);
      dv.setValue(String.valueOf(row.get(vlInx)));
      dv.setComment(KEY_AGG_VALUE);
      dv.setCreated(created);
      dv.setLastUpdated(created);

      if (!params.isDuplicatesOnly() || !primaryKeys.add(dv.getPrimaryKey())) {
        dvs.getDataValues().add(dv);
      }
    }

    return dvs;
  }

  /**
   * Generates a data value set as a grid based on the given grid with aggregated data. Sets the
   * created and last updated fields to the current date.
   *
   * @param grid the {@link Grid}.
   * @return a data value set.
   */
  public static Grid getDataValueSetAsGrid(Grid grid) {
    validateGridForDataValueSet(grid);

    int dxInx = grid.getIndexOfHeader(DATA_X_DIM_ID);
    int peInx = grid.getIndexOfHeader(PERIOD_DIM_ID);
    int ouInx = grid.getIndexOfHeader(ORGUNIT_DIM_ID);
    int coInx = grid.getIndexOfHeader(CATEGORYOPTIONCOMBO_DIM_ID);
    int aoInx = grid.getIndexOfHeader(ATTRIBUTEOPTIONCOMBO_DIM_ID);
    int vlInx = grid.getHeaderWidth() - 1;

    String created = DateUtils.getMediumDateString();

    Grid dvs = new ListGrid();

    dvs.addHeader(new GridHeader("data_element", ValueType.TEXT));
    dvs.addHeader(new GridHeader("period", ValueType.TEXT));
    dvs.addHeader(new GridHeader("organisation_unit", ValueType.TEXT));
    dvs.addHeader(new GridHeader("category_option_combo", ValueType.TEXT));
    dvs.addHeader(new GridHeader("attribute_option_combo", ValueType.TEXT));
    dvs.addHeader(new GridHeader("value", ValueType.TEXT));
    dvs.addHeader(new GridHeader("stored_by", ValueType.TEXT));
    dvs.addHeader(new GridHeader("created", ValueType.DATETIME));
    dvs.addHeader(new GridHeader("last_updated", ValueType.DATETIME));
    dvs.addHeader(new GridHeader("comment", ValueType.TEXT));
    dvs.addHeader(new GridHeader("follow_up", ValueType.BOOLEAN));

    for (List<Object> row : grid.getRows()) {
      List<Object> objects = new ArrayList<>();

      objects.add(row.get(dxInx));
      objects.add(row.get(peInx));
      objects.add(row.get(ouInx));
      objects.add(row.get(coInx));
      objects.add(row.get(aoInx));
      objects.add(row.get(vlInx));
      objects.add("");
      objects.add(created);
      objects.add(created);
      objects.add(KEY_AGG_VALUE);
      objects.add(false);

      dvs.addRow().addValuesAsList(objects);
    }

    return dvs;
  }

  /**
   * Validates that the required headers for a data value set exist.
   *
   * @param grid the {@link Grid}.
   * @throws IllegalArgumentException if validation fails.
   */
  private static void validateGridForDataValueSet(Grid grid) {
    isTrue(grid.headerExists(DATA_X_DIM_ID), "Data header does not exist");
    isTrue(grid.headerExists(PERIOD_DIM_ID), "Period header does not exist");
    isTrue(grid.headerExists(ORGUNIT_DIM_ID), "Org unit header does not exist");
    isTrue(
        grid.headerExists(CATEGORYOPTIONCOMBO_DIM_ID),
        "Category option combo header does not exist");
    isTrue(
        grid.headerExists(ATTRIBUTEOPTIONCOMBO_DIM_ID),
        "Attribute option combo header does not exist");
  }

  /**
   * Prepares the given grid to be converted to a data value set.
   *
   * <ul>
   *   <li>Converts data values from double to integer based on the associated data item if
   *       required.
   *   <li>Adds a category option combo and a attribute option combo column to the grid based on the
   *       aggregated export properties of the associated data item.
   *   <li>For data element operand data items, the operand identifier is split and the data element
   *       identifier is used for the data dimension column and the category option combo identifier
   *       is used for the category option combo column.
   * </ul>
   *
   * @param params the {@link DataQueryParams}.
   * @param grid the grid.
   */
  public static void handleGridForDataValueSet(DataQueryParams params, Grid grid) {
    Map<String, DimensionalItemObject> dimItemObjectMap =
        AnalyticsUtils.getDimensionalItemObjectMap(params);

    List<Object> cocCol = Lists.newArrayList();
    List<Object> aocCol = Lists.newArrayList();

    int dxInx = grid.getIndexOfHeader(DATA_X_DIM_ID);
    int vlInx = grid.getHeaderWidth() - 1;

    Assert.isTrue(dxInx >= 0, "Data dimension index must be greater than or equal to zero");
    Assert.isTrue(vlInx >= 0, "Value index must be greater than or equal to zero");

    for (List<Object> row : grid.getRows()) {
      String dx = String.valueOf(row.get(dxInx));

      Assert.notNull(dx, "Data dimension item cannot be null");

      DimensionalItemObject item = dimItemObjectMap.get(dx);

      Assert.notNull(item, "Dimensional item cannot be null");

      Object value = AnalyticsUtils.getIntegerOrValue(row.get(vlInx), item);

      row.set(vlInx, value);

      String coc = null, aoc = null;

      if (DataDimensionalItemObject.class.isAssignableFrom(item.getClass())) {
        DataDimensionalItemObject dataItem = (DataDimensionalItemObject) item;
        coc = dataItem.getAggregateExportCategoryOptionCombo();
        aoc = dataItem.getAggregateExportAttributeOptionCombo();
      } else if (DataElementOperand.class.isAssignableFrom(item.getClass())) {
        row.set(dxInx, DimensionalObjectUtils.getFirstIdentifer(dx));
        coc = DimensionalObjectUtils.getSecondIdentifer(dx);
      }

      cocCol.add(coc);
      aocCol.add(aoc);
    }

    grid.addHeader(
            vlInx,
            new GridHeader(
                ATTRIBUTEOPTIONCOMBO_DIM_ID,
                ATTRIBUTEOPTIONCOMBO_DIM_ID,
                ValueType.TEXT,
                false,
                true))
        .addHeader(
            vlInx,
            new GridHeader(
                CATEGORYOPTIONCOMBO_DIM_ID,
                CATEGORYOPTIONCOMBO_DIM_ID,
                ValueType.TEXT,
                false,
                true))
        .addColumn(vlInx, aocCol)
        .addColumn(vlInx, cocCol);
  }

  /**
   * Handles conversion of double values to integer. A value is converted to integer if it is a
   * double, and if either the dimensional item object is associated with a data element of value
   * type integer, or associated with an indicator with zero decimals in aggregated output.
   *
   * @param value the value.
   * @param item the dimensional item object.
   * @return an double or integer depending on the given arguments.
   */
  public static Object getIntegerOrValue(Object value, DimensionalItemObject item) {
    boolean doubleValue = item != null && value != null && (value instanceof Double);

    if (doubleValue) {
      if (DimensionItemType.DATA_ELEMENT == item.getDimensionItemType()
          && ((DataElement) item).getValueType().isInteger()) {
        value = ((Double) value).intValue();
      } else if (DimensionItemType.DATA_ELEMENT_OPERAND == item.getDimensionItemType()
          && ((DataElementOperand) item).getDataElement().getValueType().isInteger()) {
        value = ((Double) value).intValue();
      } else if (DimensionItemType.INDICATOR == item.getDimensionItemType()
          && ((Indicator) item).hasZeroDecimals()) {
        value = ((Double) value).intValue();
      } else if (DimensionItemType.PROGRAM_INDICATOR == item.getDimensionItemType()
          && ((ProgramIndicator) item).hasZeroDecimals()) {
        value = ((Double) value).intValue();
      }
    }

    return value;
  }

  /**
   * Returns a mapping between dimension item identifiers and dimensional item object for the given
   * query.
   *
   * @param params the {@link DataQueryParams}.
   * @return a mapping between identifiers and names.
   */
  public static Map<String, DimensionalItemObject> getDimensionalItemObjectMap(
      DataQueryParams params) {
    List<DimensionalObject> dimensions = params.getDimensionsAndFilters();

    Map<String, DimensionalItemObject> map = new HashMap<>();

    for (DimensionalObject dimension : dimensions) {
      dimension.getItems().stream().forEach(i -> map.put(i.getDimensionItem(), i));
    }

    return map;
  }

  /**
   * Returns a mapping between identifiers and names for the given query.
   *
   * @param params the {@link DataQueryParams}.
   * @return a mapping between identifiers and names.
   */
  public static Map<String, String> getDimensionItemNameMap(DataQueryParams params) {
    List<DimensionalObject> dimensions = params.getDimensionsAndFilters();

    Map<String, String> map = new HashMap<>();

    Calendar calendar = PeriodType.getCalendar();

    for (DimensionalObject dimension : dimensions) {
      for (DimensionalItemObject item : dimension.getItems()) {
        if (DimensionType.PERIOD.equals(dimension.getDimensionType()) && !calendar.isIso8601()) {
          Period period = (Period) item;
          DateTimeUnit dateTimeUnit = calendar.fromIso(period.getStartDate());

          map.put(period.getPeriodType().getIsoDate(dateTimeUnit), period.getDisplayName());
        } else {
          map.put(item.getDimensionItem(), item.getDisplayProperty(params.getDisplayProperty()));
        }

        if (DimensionType.ORGANISATION_UNIT.equals(dimension.getDimensionType())
            && params.isHierarchyMeta()) {
          OrganisationUnit unit = (OrganisationUnit) item;

          map.putAll(
              NameableObjectUtils.getUidDisplayPropertyMap(
                  unit.getAncestors(), params.getDisplayProperty()));
        }
      }

      map.put(dimension.getDimension(), dimension.getDisplayProperty(params.getDisplayProperty()));
    }

    return map;
  }

  /**
   * Returns a mapping between identifiers and meta data items for the given query.
   *
   * @param params the {@link DataQueryParams}.
   * @return a mapping between identifiers and meta data items.
   */
  public static Map<String, MetadataItem> getDimensionMetadataItemMap(DataQueryParams params) {
    return getDimensionMetadataItemMap(params, null);
  }

  /**
   * Returns a mapping between identifiers and meta data items for the given query.
   *
   * @param params the {@link DataQueryParams}.
   * @param grid the {@link Grid}.
   * @return
   */
  public static Map<String, MetadataItem> getDimensionMetadataItemMap(
      DataQueryParams params, Grid grid) {
    List<DimensionalObject> dimensions = params.getDimensionsAndFilters();

    Map<String, MetadataItem> map = new HashMap<>();

    Calendar calendar = PeriodType.getCalendar();

    boolean includeMetadataDetails = params.isIncludeMetadataDetails();

    List<OrganisationUnit> organisationUnitList = new ArrayList<>();

    for (DimensionalObject dimension : dimensions) {
      for (DimensionalItemObject item : dimension.getItems()) {
        if (DimensionType.PERIOD == dimension.getDimensionType() && !calendar.isIso8601()) {
          Period period = (Period) item;
          DateTimeUnit dateTimeUnit = calendar.fromIso(period.getStartDate());
          String isoDate = period.getPeriodType().getIsoDate(dateTimeUnit);
          map.put(
              isoDate,
              new MetadataItem(period.getDisplayName(), includeMetadataDetails ? period : null));
        } else {
          if (DimensionType.ORGANISATION_UNIT == dimension.getDimensionType()) {
            organisationUnitList =
                OrgUnitHelper.getActiveOrganisationUnits(grid, organisationUnitList);
          }

          map.put(
              item.getDimensionItem(),
              new MetadataItem(
                  item.getDisplayProperty(params.getDisplayProperty()),
                  params.getServerBaseUrl(),
                  includeMetadataDetails ? item : null));
        }

        if (DimensionItemType.DATA_ELEMENT == item.getDimensionItemType()) {
          DataElement dataElement = (DataElement) item;

          for (CategoryOptionCombo coc : dataElement.getCategoryOptionCombos()) {
            map.put(
                coc.getUid(),
                new MetadataItem(
                    coc.getDisplayProperty(params.getDisplayProperty()),
                    includeMetadataDetails ? coc : null));
          }
        }
      }

      for (OrganisationUnit unit : organisationUnitList) {
        for (OrganisationUnit ancestor : unit.getAncestors()) {
          map.put(
              ancestor.getUid(),
              new MetadataItem(
                  ancestor.getDisplayProperty(params.getDisplayProperty()),
                  includeMetadataDetails ? ancestor : null));
        }
      }

      map.put(
          dimension.getDimension(),
          new MetadataItem(
              dimension.getDisplayProperty(params.getDisplayProperty()),
              includeMetadataDetails ? dimension : null));

      if (dimension.getDimensionItemKeywords() != null) {
        // if there is includeMetadataDetails flag set to true
        // MetaDataItem is put into the map
        // with all existing information.
        // DimensionItemKeyword can use the same key and overwrite the
        // value with the less information (DimensionItemKeyword can
        // contain only key, uid, code and name ).
        // The key/value should be included only if absent.
        dimension
            .getDimensionItemKeywords()
            .getKeywords()
            .forEach(b -> map.putIfAbsent(b.getKey(), b.getMetadataItem()));
      }
    }

    Program program = params.getProgram();
    ProgramStage stage = params.getProgramStage();

    if (ObjectUtils.allNotNull(program)) {
      map.put(
          program.getUid(),
          new MetadataItem(
              program.getDisplayProperty(params.getDisplayProperty()),
              includeMetadataDetails ? program : null));

      if (stage != null) {
        map.put(
            stage.getUid(),
            new MetadataItem(
                stage.getDisplayProperty(params.getDisplayProperty()),
                includeMetadataDetails ? stage : null));
      } else {
        for (ProgramStage ps : program.getProgramStages()) {
          map.put(
              ps.getUid(),
              new MetadataItem(
                  ps.getDisplayProperty(params.getDisplayProperty()),
                  includeMetadataDetails ? ps : null));
        }
      }
    }

    return map;
  }

  /**
   * Returns a mapping between the category option combo identifiers and names for the given query.
   *
   * @param params the {@link DataQueryParams}.
   * @return a mapping between identifiers and names.
   */
  public static Map<String, String> getCocNameMap(DataQueryParams params) {
    Map<String, String> metaData = new HashMap<>();

    List<DimensionalItemObject> des = params.getAllDataElements();

    for (DimensionalItemObject de : des) {
      DataElement dataElement = (DataElement) de;

      for (CategoryOptionCombo coc : dataElement.getCategoryOptionCombos()) {
        metaData.put(coc.getUid(), coc.getName());
      }
    }

    return metaData;
  }

  /**
   * Returns a mapping between identifiers and display properties for the given list of query items.
   *
   * @param queryItems the list of {@link QueryItem}.
   * @param displayProperty the {@link DisplayProperty} to use.
   * @return a mapping between identifiers and display properties.
   */
  public static Map<String, String> getUidDisplayPropertyMap(
      List<QueryItem> queryItems, DisplayProperty displayProperty) {
    Map<String, String> map = new HashMap<>();

    for (QueryItem item : queryItems) {
      map.put(item.getItem().getUid(), item.getItem().getDisplayProperty(displayProperty));
    }

    return map;
  }

  /**
   * Returns a mapping between identifiers and display properties for the given list of dimensions.
   *
   * @param dimensions the list of {@link DimensionalObject}.
   * @param hierarchyMeta indicates whether to include meta data about the organisation unit
   *     hierarchy.
   * @return a mapping between identifiers and display properties.
   */
  public static Map<String, String> getUidDisplayPropertyMap(
      List<DimensionalObject> dimensions, boolean hierarchyMeta, DisplayProperty displayProperty) {
    Map<String, String> map = new HashMap<>();

    for (DimensionalObject dimension : dimensions) {
      boolean hierarchy =
          hierarchyMeta && DimensionType.ORGANISATION_UNIT.equals(dimension.getDimensionType());

      for (DimensionalItemObject object : dimension.getItems()) {
        Set<DimensionalItemObject> objects = Sets.newHashSet(object);

        if (hierarchy) {
          OrganisationUnit unit = (OrganisationUnit) object;

          objects.addAll(unit.getAncestors());
        }

        map.putAll(NameableObjectUtils.getUidDisplayPropertyMap(objects, displayProperty));
      }

      map.put(dimension.getDimension(), dimension.getDisplayProperty(displayProperty));
    }

    return map;
  }

  /**
   * Returns true if the given period occurs less than maxYears before the current date.
   *
   * @param year the year to check.
   * @param maxYears amount of years back to check
   * @return false if maxYears is 0 or period occurs earlier than maxYears years since now.
   */
  public static boolean periodIsOutsideApprovalMaxYears(Integer year, Integer maxYears) {
    if (maxYears == 0) {
      return false;
    }

    int currentYear = new DateTime().getYear();

    return (currentYear - year) >= maxYears;
  }

  /**
   * Returns the level from the given org unit level dimension name. Returns -1 if the level could
   * not be determined.
   *
   * @param dimensionName the given org unit level dimension name.
   * @return the org unit level, or -1.
   */
  public static int getLevelFromOrgUnitDimensionName(String dimensionName) {
    Set<String> matches = RegexUtils.getMatches(OU_LEVEL_PATTERN, dimensionName, 1);

    return matches.size() == 1 ? Integer.valueOf(matches.iterator().next()) : -1;
  }

  /**
   * Indicates whether table layout is specified.
   *
   * @param columns the list of column dimensions.
   * @param rows the list of row dimensions.
   * @return true or false.
   */
  public static boolean isTableLayout(List<String> columns, List<String> rows) {
    return (columns != null && !columns.isEmpty()) || (rows != null && !rows.isEmpty());
  }

  /**
   * Calculates the weighted arithmetic mean between two yearly values, based on the given factor as
   * the month.
   *
   * @param year1Value the value for the first year.
   * @param year2Value the value for the second year.
   * @param factor a month value, zero represents January.
   * @return the weighted average of the two values.
   */
  public static Double calculateYearlyWeightedAverage(
      Double year1Value, Double year2Value, Double factor) {
    return Precision.round(
        (year1Value * ((12 - factor) / 12)) + (year2Value * (factor / 12)), DECIMALS_NO_ROUNDING);
  }

  /**
   * Returns the base month of the year for the period type, zero-based.
   *
   * @param periodType the period type.
   * @return the base month.
   */
  public static Double getBaseMonth(PeriodType periodType) {
    if (periodType instanceof FinancialPeriodType) {
      return (double) ((FinancialPeriodType) periodType).getBaseMonth();
    }

    return 0D;
  }

  /**
   * Throws an {@link IllegalQueryException} using the given {@link ErrorCode}.
   *
   * @param errorCode the {@link ErrorCode}.
   * @param args the arguments to provide to the error code message.
   */
  public static void throwIllegalQueryEx(ErrorCode errorCode, Object... args) {
    throw illegalQueryExSupplier(errorCode, args).get();
  }

  /**
   * Returns a {@link Supplier} of {@link IllegalQueryException} using the given {@link ErrorCode}.
   * The supplier can be used to throw an {@link IllegalQueryException} at a later point in time.
   * This is useful when the exception should be thrown in a lambda expression.
   *
   * @param errorCode the {@link ErrorCode}.
   * @param args the arguments to provide to the error code message.
   * @return a {@link Supplier} of {@link IllegalQueryException}.
   */
  public static Supplier<RuntimeException> illegalQueryExSupplier(
      ErrorCode errorCode, Object... args) {
    return () -> new IllegalQueryException(new ErrorMessage(errorCode, args));
  }

  /**
   * Checks of the given ISO period string matches at least one period in the given list.
   *
   * @param period the ISO period string.
   * @param periods a list of {@link DimensionalItemObject} of type period.
   * @return true if the period exists in the given list.
   */
  public static boolean isPeriodInPeriods(String period, List<DimensionalItemObject> periods) {
    return periods.stream()
        .map(d -> (Period) d)
        .map(Period::getIsoDate)
        .anyMatch(date -> date.equals(period));
  }

  /**
   * Filters a list of {@link DimensionalItemObject} and returns one or more {@link
   * DimensionalItemObject} matching the given identifier.
   *
   * @param dimensionIdentifier the identifier to match.
   * @param items the list of {@link DimensionalItemObject} to filter.
   * @return a list containing the {@link DimensionalItemObject} matching the given identifier.
   */
  public static List<DimensionalItemObject> findDimensionalItems(
      String dimensionIdentifier, List<DimensionalItemObject> items) {
    return items.stream()
        .filter(
            dio ->
                dio.getDimensionItem() != null
                    && dio.getDimensionItemWithQueryModsId().equals(dimensionIdentifier))
        .toList();
  }

  /**
   * Check if the given grid row contains a valid period ISO string.
   *
   * @param row the grid row represented as a list of objects.
   * @param periodIndex the index at which the period is located.
   * @return true if the rows contains a valid period ISO string at the given index.
   */
  public static boolean hasPeriod(List<Object> row, int periodIndex) {
    return periodIndex < row.size()
        && row.get(periodIndex) instanceof String
        && PeriodType.getPeriodFromIsoString((String) row.get(periodIndex)) != null;
  }

  /**
   * Wraps the provided interface around a common exception handling strategy.
   *
   * @param runnable the {@link Runnable} containing the code block to execute and wrap around the
   *     exception handling.
   */
  public static void withExceptionHandling(Runnable runnable) {
    withExceptionHandling(
        () -> {
          runnable.run();
          return null;
        },
        false);
  }

  /**
   * Wraps the provided interface around a common exception handling strategy.
   *
   * @param runnable the {@link Runnable} containing the code block to execute and wrap around the
   *     exception handling.
   * @param isMultipleQueries special treatment for multiple queries should be applied (or not).
   */
  public static void withExceptionHandling(Runnable runnable, boolean isMultipleQueries) {
    withExceptionHandling(
        () -> {
          runnable.run();
          return null;
        },
        isMultipleQueries);
  }

  /**
   * Wraps the provided interface around a common exception handling strategy.
   *
   * @param supplier the {@link Supplier} containing the code block to execute and wrap around the
   *     exception handling.
   * @return the {@link Optional} wrapping th result of the supplier execution.
   */
  public static <T> Optional<T> withExceptionHandling(Supplier<T> supplier) {
    return withExceptionHandling(supplier::get, false);
  }

  /**
   * Wraps the provided interface around a common exception handling strategy.
   *
   * @param supplier the {@link Supplier} containing the code block to execute and wrap around the
   *     exception handling.
   * @param isMultipleQueries special treatment for multiple queries should be applied (or not).
   * @return the {@link Optional} wrapping th result of the supplier execution.
   */
  public static <T> Optional<T> withExceptionHandling(
      Supplier<T> supplier, boolean isMultipleQueries) {
    try {
      return Optional.ofNullable(supplier.get());
    } catch (BadSqlGrammarException ex) {
      if (relationDoesNotExist(ex.getSQLException())) {
        log.info(ERR_MSG_TABLE_NOT_EXISTING, ex);
        throw ex;
      }
      if (!isMultipleQueries) {
        log.error(ERR_MSG_SQL_SYNTAX_ERROR, ex);
        throw ex;
      }
      log.info(ERR_MSG_SILENT_FALLBACK, ex);
    } catch (QueryRuntimeException ex) {
      log.error("Internal runtime exception", ex);
      throw ex;
    } catch (DataIntegrityViolationException ex) {
      log.error(E7132.getMessage(), ex);
      throw new QueryRuntimeException(E7132);
    } catch (DataAccessResourceFailureException ex) {
      log.error(E7131.getMessage(), ex);
      throw new QueryRuntimeException(E7131);
    }

    return Optional.empty();
  }

  /**
   * Retrieves the sql string with content replacement between for example select and from
   *
   * @param original original sql string
   * @param replacement the replacement content
   */
  public static String replaceStringBetween(
      String original, String startToken, String endToken, String replacement) {
    Pattern pattern =
        Pattern.compile(Pattern.quote(startToken) + "(.*?)" + Pattern.quote(endToken));
    Matcher matcher = pattern.matcher(original);
    return matcher.replaceAll(startToken + replacement + endToken);
  }
}<|MERGE_RESOLUTION|>--- conflicted
+++ resolved
@@ -195,11 +195,7 @@
     }
 
     sql = TextUtils.removeLastOr(sql) + ") ";
-<<<<<<< HEAD
-    sql += "and dv.deleted = false " + "limit 100000";
-=======
     sql += "and dv.deleted = false limit 100000";
->>>>>>> f9e25432
 
     return sql;
   }
