/*
 * Copyright (c) 2004-2022, University of Oslo
 * All rights reserved.
 *
 * Redistribution and use in source and binary forms, with or without
 * modification, are permitted provided that the following conditions are met:
 * Redistributions of source code must retain the above copyright notice, this
 * list of conditions and the following disclaimer.
 *
 * Redistributions in binary form must reproduce the above copyright notice,
 * this list of conditions and the following disclaimer in the documentation
 * and/or other materials provided with the distribution.
 * Neither the name of the HISP project nor the names of its contributors may
 * be used to endorse or promote products derived from this software without
 * specific prior written permission.
 *
 * THIS SOFTWARE IS PROVIDED BY THE COPYRIGHT HOLDERS AND CONTRIBUTORS "AS IS" AND
 * ANY EXPRESS OR IMPLIED WARRANTIES, INCLUDING, BUT NOT LIMITED TO, THE IMPLIED
 * WARRANTIES OF MERCHANTABILITY AND FITNESS FOR A PARTICULAR PURPOSE ARE
 * DISCLAIMED. IN NO EVENT SHALL THE COPYRIGHT OWNER OR CONTRIBUTORS BE LIABLE FOR
 * ANY DIRECT, INDIRECT, INCIDENTAL, SPECIAL, EXEMPLARY, OR CONSEQUENTIAL DAMAGES
 * (INCLUDING, BUT NOT LIMITED TO, PROCUREMENT OF SUBSTITUTE GOODS OR SERVICES;
 * LOSS OF USE, DATA, OR PROFITS; OR BUSINESS INTERRUPTION) HOWEVER CAUSED AND ON
 * ANY THEORY OF LIABILITY, WHETHER IN CONTRACT, STRICT LIABILITY, OR TORT
 * (INCLUDING NEGLIGENCE OR OTHERWISE) ARISING IN ANY WAY OUT OF THE USE OF THIS
 * SOFTWARE, EVEN IF ADVISED OF THE POSSIBILITY OF SUCH DAMAGE.
 */
package org.hisp.dhis.analytics.table;

import static java.lang.String.format;
import static java.lang.String.join;
import static org.hisp.dhis.analytics.AnalyticsTableType.TRACKED_ENTITY_INSTANCE_EVENTS;
import static org.hisp.dhis.analytics.table.JdbcEventAnalyticsTableManager.EXPORTABLE_EVENT_STATUSES;
import static org.hisp.dhis.analytics.table.util.PartitionUtils.getEndDate;
import static org.hisp.dhis.analytics.table.util.PartitionUtils.getStartDate;
import static org.hisp.dhis.commons.util.TextUtils.removeLastComma;
import static org.hisp.dhis.db.model.DataType.CHARACTER_11;
import static org.hisp.dhis.db.model.DataType.CHARACTER_32;
import static org.hisp.dhis.db.model.DataType.DOUBLE;
import static org.hisp.dhis.db.model.DataType.GEOMETRY;
import static org.hisp.dhis.db.model.DataType.INTEGER;
import static org.hisp.dhis.db.model.DataType.JSONB;
import static org.hisp.dhis.db.model.DataType.TIMESTAMP;
import static org.hisp.dhis.db.model.DataType.VARCHAR_255;
import static org.hisp.dhis.db.model.DataType.VARCHAR_50;
import static org.hisp.dhis.db.model.constraint.Nullable.NOT_NULL;
import static org.hisp.dhis.db.model.constraint.Nullable.NULL;
import static org.hisp.dhis.period.PeriodDataProvider.DataSource.DATABASE;
import static org.hisp.dhis.period.PeriodDataProvider.DataSource.SYSTEM_DEFINED;
import static org.hisp.dhis.util.DateUtils.toLongDate;
import static org.hisp.dhis.util.DateUtils.toMediumDate;

import java.util.ArrayList;
import java.util.Collections;
import java.util.Date;
import java.util.List;
import org.hisp.dhis.analytics.AnalyticsTableHookService;
import org.hisp.dhis.analytics.AnalyticsTableType;
import org.hisp.dhis.analytics.AnalyticsTableUpdateParams;
import org.hisp.dhis.analytics.partition.PartitionManager;
import org.hisp.dhis.analytics.table.model.AnalyticsTable;
import org.hisp.dhis.analytics.table.model.AnalyticsTableColumn;
import org.hisp.dhis.analytics.table.model.AnalyticsTablePartition;
import org.hisp.dhis.analytics.table.setting.AnalyticsTableSettings;
import org.hisp.dhis.calendar.Calendar;
import org.hisp.dhis.category.CategoryService;
import org.hisp.dhis.common.IdentifiableObjectManager;
import org.hisp.dhis.dataapproval.DataApprovalLevelService;
import org.hisp.dhis.db.model.IndexType;
import org.hisp.dhis.db.model.Logged;
import org.hisp.dhis.db.sql.SqlBuilder;
import org.hisp.dhis.organisationunit.OrganisationUnitService;
import org.hisp.dhis.period.PeriodDataProvider;
import org.hisp.dhis.period.PeriodType;
import org.hisp.dhis.resourcetable.ResourceTableService;
import org.hisp.dhis.setting.SystemSettingManager;
import org.hisp.dhis.system.database.DatabaseInfoProvider;
import org.hisp.dhis.trackedentity.TrackedEntityType;
import org.hisp.dhis.trackedentity.TrackedEntityTypeService;
import org.springframework.beans.factory.annotation.Qualifier;
import org.springframework.jdbc.core.JdbcTemplate;
import org.springframework.stereotype.Component;
import org.springframework.transaction.annotation.Transactional;

@Component("org.hisp.dhis.analytics.TeiEventsAnalyticsTableManager")
public class JdbcTeiEventsAnalyticsTableManager extends AbstractJdbcTableManager {
  private static final List<AnalyticsTableColumn> FIXED_COLS =
      List.of(
          new AnalyticsTableColumn("trackedentityinstanceuid", CHARACTER_11, NOT_NULL, "tei.uid"),
          new AnalyticsTableColumn("programuid", CHARACTER_11, NULL, "p.uid"),
          new AnalyticsTableColumn("programinstanceuid", CHARACTER_11, NULL, "pi.uid"),
          new AnalyticsTableColumn("programstageuid", CHARACTER_11, NULL, "ps.uid"),
          new AnalyticsTableColumn("programstageinstanceuid", CHARACTER_11, NULL, "psi.uid"),
          new AnalyticsTableColumn("occurreddate", TIMESTAMP, "psi.occurreddate"),
          new AnalyticsTableColumn("lastupdated", TIMESTAMP, "psi.lastupdated"),
          new AnalyticsTableColumn("created", TIMESTAMP, "psi.created"),
          new AnalyticsTableColumn("scheduleddate", TIMESTAMP, "psi.scheduleddate"),
          new AnalyticsTableColumn("status", VARCHAR_50, "psi.status"),
          new AnalyticsTableColumn("psigeometry", GEOMETRY, "psi.geometry", IndexType.GIST),
          new AnalyticsTableColumn(
              "psilongitude",
              DOUBLE,
              "case when 'POINT' = GeometryType(psi.geometry) then ST_X(psi.geometry) end"),
          new AnalyticsTableColumn(
              "psilatitude",
              DOUBLE,
              "case when 'POINT' = GeometryType(psi.geometry) then ST_Y(psi.geometry) end"),
          new AnalyticsTableColumn("uidlevel1", CHARACTER_11, NULL, "ous.uidlevel1"),
          new AnalyticsTableColumn("uidlevel2", CHARACTER_11, NULL, "ous.uidlevel2"),
          new AnalyticsTableColumn("uidlevel3", CHARACTER_11, NULL, "ous.uidlevel3"),
          new AnalyticsTableColumn("uidlevel4", CHARACTER_11, NULL, "ous.uidlevel4"),
          new AnalyticsTableColumn("ou", CHARACTER_11, NULL, "ou.uid"),
          new AnalyticsTableColumn("ouname", VARCHAR_255, NULL, "ou.name"),
          new AnalyticsTableColumn("oucode", CHARACTER_32, NULL, "ou.code"),
          new AnalyticsTableColumn("oulevel", INTEGER, NULL, "ous.level"),
          new AnalyticsTableColumn("eventdatavalues", JSONB, "psi.eventdatavalues"));

  private static final String AND = " and (";

  private final TrackedEntityTypeService trackedEntityTypeService;

  public JdbcTeiEventsAnalyticsTableManager(
      IdentifiableObjectManager idObjectManager,
      OrganisationUnitService organisationUnitService,
      CategoryService categoryService,
      SystemSettingManager systemSettingManager,
      DataApprovalLevelService dataApprovalLevelService,
      ResourceTableService resourceTableService,
      AnalyticsTableHookService tableHookService,
      PartitionManager partitionManager,
      DatabaseInfoProvider databaseInfoProvider,
      @Qualifier("analyticsJdbcTemplate") JdbcTemplate jdbcTemplate,
      TrackedEntityTypeService trackedEntityTypeService,
      AnalyticsTableSettings analyticsTableSettings,
      PeriodDataProvider periodDataProvider,
      SqlBuilder sqlBuilder) {
    super(
        idObjectManager,
        organisationUnitService,
        categoryService,
        systemSettingManager,
        dataApprovalLevelService,
        resourceTableService,
        tableHookService,
        partitionManager,
        databaseInfoProvider,
        jdbcTemplate,
        analyticsTableSettings,
        periodDataProvider,
        sqlBuilder);
    this.trackedEntityTypeService = trackedEntityTypeService;
  }

  /**
   * Returns the {@link AnalyticsTableType} of analytics table which this manager handles.
   *
   * @return type of analytics table.
   */
  @Override
  public AnalyticsTableType getAnalyticsTableType() {
    return TRACKED_ENTITY_INSTANCE_EVENTS;
  }

  /**
   * Returns a {@link AnalyticsTable} with a list of yearly {@link AnalyticsTablePartition}.
   *
   * @param params the {@link AnalyticsTableUpdateParams}.
   * @return the analytics table with partitions.
   */
  @Override
  @Transactional
  public List<AnalyticsTable> getAnalyticsTables(AnalyticsTableUpdateParams params) {
    Calendar calendar = PeriodType.getCalendar();
    List<TrackedEntityType> trackedEntityTypes = trackedEntityTypeService.getAllTrackedEntityType();
    List<AnalyticsTable> tables = new ArrayList<>();
    Logged logged = analyticsTableSettings.getTableLogged();

    for (TrackedEntityType tet : trackedEntityTypes) {
      List<Integer> dataYears = getDataYears(params, tet);

      Collections.sort(dataYears);

      AnalyticsTable table = new AnalyticsTable(getAnalyticsTableType(), getColumns(), logged, tet);

      for (Integer year : dataYears) {
        table.addTablePartition(
            List.of(), year, getStartDate(calendar, year), getEndDate(calendar, year));
      }

      if (table.hasTablePartitions()) {
        tables.add(table);
      }
    }

    return tables;
  }

  private List<Integer> getDataYears(AnalyticsTableUpdateParams params, TrackedEntityType tet) {
    StringBuilder sql =
        new StringBuilder("select temp.supportedyear from")
            .append(
                " (select distinct extract(year from "
                    + eventDateExpression
                    + ") as supportedyear ")
            .append(" from trackedentity tei ")
            .append(
                " inner join trackedentitytype tet on tet.trackedentitytypeid = tei.trackedentitytypeid ")
            .append(" inner join enrollment pi on pi.trackedentityid = tei.trackedentityid ")
            .append(" inner join event psi on psi.enrollmentid = pi.enrollmentid")
            .append(" where psi.lastupdated <= '" + toLongDate(params.getStartTime()) + "' ")
            .append(" and tet.trackedentitytypeid = " + tet.getId() + " ")
            .append(AND + eventDateExpression + ") is not null ")
            .append(AND + eventDateExpression + ") > '1000-01-01' ")
            .append(" and psi.deleted is false ")
            .append(" and tei.deleted is false");

    if (params.getFromDate() != null) {
<<<<<<< HEAD
      sql.append(
          AND + getDateLinkedToStatus() + ") >= '" + toMediumDate(params.getFromDate()) + "'");
=======
      sql.append(AND + eventDateExpression + ") >= '" + toMediumDate(params.getFromDate()) + "'");
>>>>>>> 7b45170f
    }

    List<Integer> availableDataYears =
        periodDataProvider.getAvailableYears(
            analyticsTableSettings.getMaxPeriodYearsOffset() == null ? SYSTEM_DEFINED : DATABASE);
    Integer firstDataYear = availableDataYears.get(0);
    Integer latestDataYear = availableDataYears.get(availableDataYears.size() - 1);

    sql.append(
        " ) as temp where temp.supportedyear >= "
            + firstDataYear
            + " and temp.supportedyear <= "
            + latestDataYear);

    return jdbcTemplate.queryForList(sql.toString(), Integer.class);
  }

  private List<AnalyticsTableColumn> getColumns() {
    List<AnalyticsTableColumn> analyticsTableColumnList = new ArrayList<>(FIXED_COLS);
    analyticsTableColumnList.add(getOrganisationUnitNameHierarchyColumn());

    return analyticsTableColumnList;
  }

  @Override
  protected List<String> getPartitionChecks(Integer year, Date endDate) {
    return List.of();
  }

  /**
   * Populates the given analytics table.
   *
   * @param params the {@link AnalyticsTableUpdateParams}.
   * @param partition the {@link AnalyticsTablePartition} to populate.
   */
  @Override
  protected void populateTable(
      AnalyticsTableUpdateParams params, AnalyticsTablePartition partition) {
    String tableName = partition.getName();
    List<AnalyticsTableColumn> columns = partition.getMasterTable().getAnalyticsTableColumns();
<<<<<<< HEAD

    String start = toLongDate(partition.getStartDate());
    String end = toLongDate(partition.getEndDate());
    String partitionClause =
        partition.isLatestPartition()
            ? "psi.lastupdated >= '" + start + "' "
            : "("
                + getDateLinkedToStatus()
                + ") >= '"
                + start
                + "' "
                + "and "
                + "("
                + getDateLinkedToStatus()
                + ") < '"
                + end
                + "' ";
=======
    String partitionClause = getPartitionClause(partition);
>>>>>>> 7b45170f

    StringBuilder sql = new StringBuilder("insert into " + tableName + " (");

    for (AnalyticsTableColumn col : columns) {
      sql.append(quote(col.getName()) + ",");
    }

    removeLastComma(sql).append(") select distinct ");

    for (AnalyticsTableColumn col : columns) {
      sql.append(col.getSelectExpression() + ",");
    }

    removeLastComma(sql)
        .append(" from event psi")
        .append(
            " inner join enrollment pi on pi.enrollmentid = psi.enrollmentid"
                + " and pi.deleted is false")
        .append(
            " inner join trackedentity tei on tei.trackedentityid = pi.trackedentityid"
                + " and tei.deleted is false"
                + " and tei.trackedentitytypeid = "
                + partition.getMasterTable().getTrackedEntityType().getId()
                + " and tei.lastupdated < '"
                + toLongDate(params.getStartTime())
                + "'")
        .append(" left join programstage ps on ps.programstageid = psi.programstageid")
        .append(" left join program p on p.programid = ps.programid")
        .append(" left join organisationunit ou on psi.organisationunitid = ou.organisationunitid")
        .append(
            " left join analytics_rs_orgunitstructure ous on ous.organisationunitid = ou.organisationunitid")
        .append(" where psi.status in (" + join(",", EXPORTABLE_EVENT_STATUSES) + ") ")
        .append(partitionClause)
        .append(" and psi.deleted is false ");

    invokeTimeAndLog(sql.toString(), tableName);
  }

  /**
   * Returns a partition SQL clause.
   *
   * @param partition the {@link AnalyticsTablePartition}.
   * @return a partition SQL clause.
   */
  private String getPartitionClause(AnalyticsTablePartition partition) {
    String start = toLongDate(partition.getStartDate());
    String end = toLongDate(partition.getEndDate());
    String latestFilter = format("and psi.lastupdated >= '%s' ", start);
    String partitionFilter =
        format(
            "and (%s) >= '%s' and (%s) < '%s' ",
            eventDateExpression, start, eventDateExpression, end);

    return partition.isLatestPartition() ? latestFilter : partitionFilter;
  }

  /**
   * Indicates whether data was created or updated for the given time range since last successful
   * "latest" table partition update.
   *
   * @param startDate the start date.
   * @param endDate the end date.
   * @return true if updated data exists.
   */
  @Override
  protected boolean hasUpdatedLatestData(Date startDate, Date endDate) {
    return false;
  }
}<|MERGE_RESOLUTION|>--- conflicted
+++ resolved
@@ -215,12 +215,7 @@
             .append(" and tei.deleted is false");
 
     if (params.getFromDate() != null) {
-<<<<<<< HEAD
-      sql.append(
-          AND + getDateLinkedToStatus() + ") >= '" + toMediumDate(params.getFromDate()) + "'");
-=======
       sql.append(AND + eventDateExpression + ") >= '" + toMediumDate(params.getFromDate()) + "'");
->>>>>>> 7b45170f
     }
 
     List<Integer> availableDataYears =
@@ -261,27 +256,7 @@
       AnalyticsTableUpdateParams params, AnalyticsTablePartition partition) {
     String tableName = partition.getName();
     List<AnalyticsTableColumn> columns = partition.getMasterTable().getAnalyticsTableColumns();
-<<<<<<< HEAD
-
-    String start = toLongDate(partition.getStartDate());
-    String end = toLongDate(partition.getEndDate());
-    String partitionClause =
-        partition.isLatestPartition()
-            ? "psi.lastupdated >= '" + start + "' "
-            : "("
-                + getDateLinkedToStatus()
-                + ") >= '"
-                + start
-                + "' "
-                + "and "
-                + "("
-                + getDateLinkedToStatus()
-                + ") < '"
-                + end
-                + "' ";
-=======
     String partitionClause = getPartitionClause(partition);
->>>>>>> 7b45170f
 
     StringBuilder sql = new StringBuilder("insert into " + tableName + " (");
 
