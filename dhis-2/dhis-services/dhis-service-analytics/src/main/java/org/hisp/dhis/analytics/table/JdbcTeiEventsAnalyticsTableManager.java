/*
 * Copyright (c) 2004-2022, University of Oslo
 * All rights reserved.
 *
 * Redistribution and use in source and binary forms, with or without
 * modification, are permitted provided that the following conditions are met:
 * Redistributions of source code must retain the above copyright notice, this
 * list of conditions and the following disclaimer.
 *
 * Redistributions in binary form must reproduce the above copyright notice,
 * this list of conditions and the following disclaimer in the documentation
 * and/or other materials provided with the distribution.
 * Neither the name of the HISP project nor the names of its contributors may
 * be used to endorse or promote products derived from this software without
 * specific prior written permission.
 *
 * THIS SOFTWARE IS PROVIDED BY THE COPYRIGHT HOLDERS AND CONTRIBUTORS "AS IS" AND
 * ANY EXPRESS OR IMPLIED WARRANTIES, INCLUDING, BUT NOT LIMITED TO, THE IMPLIED
 * WARRANTIES OF MERCHANTABILITY AND FITNESS FOR A PARTICULAR PURPOSE ARE
 * DISCLAIMED. IN NO EVENT SHALL THE COPYRIGHT OWNER OR CONTRIBUTORS BE LIABLE FOR
 * ANY DIRECT, INDIRECT, INCIDENTAL, SPECIAL, EXEMPLARY, OR CONSEQUENTIAL DAMAGES
 * (INCLUDING, BUT NOT LIMITED TO, PROCUREMENT OF SUBSTITUTE GOODS OR SERVICES;
 * LOSS OF USE, DATA, OR PROFITS; OR BUSINESS INTERRUPTION) HOWEVER CAUSED AND ON
 * ANY THEORY OF LIABILITY, WHETHER IN CONTRACT, STRICT LIABILITY, OR TORT
 * (INCLUDING NEGLIGENCE OR OTHERWISE) ARISING IN ANY WAY OUT OF THE USE OF THIS
 * SOFTWARE, EVEN IF ADVISED OF THE POSSIBILITY OF SUCH DAMAGE.
 */
package org.hisp.dhis.analytics.table;

import static java.lang.String.join;
import static org.hisp.dhis.analytics.AnalyticsTableType.TRACKED_ENTITY_INSTANCE_EVENTS;
import static org.hisp.dhis.analytics.table.JdbcEventAnalyticsTableManager.EXPORTABLE_EVENT_STATUSES;
import static org.hisp.dhis.analytics.table.util.PartitionUtils.getEndDate;
import static org.hisp.dhis.analytics.table.util.PartitionUtils.getStartDate;
import static org.hisp.dhis.commons.util.TextUtils.SPACE;
import static org.hisp.dhis.commons.util.TextUtils.emptyIfTrue;
import static org.hisp.dhis.commons.util.TextUtils.format;
import static org.hisp.dhis.commons.util.TextUtils.removeLastComma;
import static org.hisp.dhis.commons.util.TextUtils.replace;
import static org.hisp.dhis.db.model.DataType.CHARACTER_11;
import static org.hisp.dhis.db.model.DataType.CHARACTER_32;
import static org.hisp.dhis.db.model.DataType.DOUBLE;
import static org.hisp.dhis.db.model.DataType.GEOMETRY;
import static org.hisp.dhis.db.model.DataType.INTEGER;
import static org.hisp.dhis.db.model.DataType.JSONB;
import static org.hisp.dhis.db.model.DataType.TIMESTAMP;
import static org.hisp.dhis.db.model.DataType.VARCHAR_255;
import static org.hisp.dhis.db.model.DataType.VARCHAR_50;
import static org.hisp.dhis.db.model.constraint.Nullable.NOT_NULL;
import static org.hisp.dhis.db.model.constraint.Nullable.NULL;
import static org.hisp.dhis.period.PeriodDataProvider.DataSource.DATABASE;
import static org.hisp.dhis.period.PeriodDataProvider.DataSource.SYSTEM_DEFINED;
import static org.hisp.dhis.util.DateUtils.toLongDate;
import static org.hisp.dhis.util.DateUtils.toMediumDate;

import java.util.ArrayList;
import java.util.Collections;
import java.util.Date;
import java.util.List;
import java.util.Map;
import org.hisp.dhis.analytics.AnalyticsTableHookService;
import org.hisp.dhis.analytics.AnalyticsTableType;
import org.hisp.dhis.analytics.AnalyticsTableUpdateParams;
import org.hisp.dhis.analytics.partition.PartitionManager;
import org.hisp.dhis.analytics.table.model.AnalyticsTable;
import org.hisp.dhis.analytics.table.model.AnalyticsTableColumn;
import org.hisp.dhis.analytics.table.model.AnalyticsTablePartition;
import org.hisp.dhis.analytics.table.setting.AnalyticsTableSettings;
import org.hisp.dhis.calendar.Calendar;
import org.hisp.dhis.category.CategoryService;
import org.hisp.dhis.common.IdentifiableObjectManager;
import org.hisp.dhis.dataapproval.DataApprovalLevelService;
import org.hisp.dhis.db.model.IndexType;
import org.hisp.dhis.db.model.Logged;
import org.hisp.dhis.db.sql.SqlBuilder;
import org.hisp.dhis.organisationunit.OrganisationUnitService;
import org.hisp.dhis.period.PeriodDataProvider;
import org.hisp.dhis.period.PeriodType;
import org.hisp.dhis.resourcetable.ResourceTableService;
import org.hisp.dhis.setting.SystemSettingManager;
import org.hisp.dhis.system.database.DatabaseInfoProvider;
import org.hisp.dhis.trackedentity.TrackedEntityType;
import org.hisp.dhis.trackedentity.TrackedEntityTypeService;
import org.springframework.beans.factory.annotation.Qualifier;
import org.springframework.jdbc.core.JdbcTemplate;
import org.springframework.stereotype.Component;
import org.springframework.transaction.annotation.Transactional;

@Component("org.hisp.dhis.analytics.TeiEventsAnalyticsTableManager")
public class JdbcTeiEventsAnalyticsTableManager extends AbstractJdbcTableManager {
  private static final List<AnalyticsTableColumn> FIXED_COLS =
      List.of(
          new AnalyticsTableColumn("trackedentityinstanceuid", CHARACTER_11, NOT_NULL, "tei.uid"),
          new AnalyticsTableColumn("programuid", CHARACTER_11, NULL, "p.uid"),
          new AnalyticsTableColumn("programinstanceuid", CHARACTER_11, NULL, "pi.uid"),
          new AnalyticsTableColumn("programstageuid", CHARACTER_11, NULL, "ps.uid"),
          new AnalyticsTableColumn("programstageinstanceuid", CHARACTER_11, NULL, "psi.uid"),
          new AnalyticsTableColumn("occurreddate", TIMESTAMP, "psi.occurreddate"),
          new AnalyticsTableColumn("lastupdated", TIMESTAMP, "psi.lastupdated"),
          new AnalyticsTableColumn("created", TIMESTAMP, "psi.created"),
          new AnalyticsTableColumn("scheduleddate", TIMESTAMP, "psi.scheduleddate"),
          new AnalyticsTableColumn("status", VARCHAR_50, "psi.status"),
          new AnalyticsTableColumn("psigeometry", GEOMETRY, "psi.geometry", IndexType.GIST),
          new AnalyticsTableColumn(
              "psilongitude",
              DOUBLE,
              "case when 'POINT' = GeometryType(psi.geometry) then ST_X(psi.geometry) end"),
          new AnalyticsTableColumn(
              "psilatitude",
              DOUBLE,
              "case when 'POINT' = GeometryType(psi.geometry) then ST_Y(psi.geometry) end"),
          new AnalyticsTableColumn("uidlevel1", CHARACTER_11, NULL, "ous.uidlevel1"),
          new AnalyticsTableColumn("uidlevel2", CHARACTER_11, NULL, "ous.uidlevel2"),
          new AnalyticsTableColumn("uidlevel3", CHARACTER_11, NULL, "ous.uidlevel3"),
          new AnalyticsTableColumn("uidlevel4", CHARACTER_11, NULL, "ous.uidlevel4"),
          new AnalyticsTableColumn("ou", CHARACTER_11, NULL, "ou.uid"),
          new AnalyticsTableColumn("ouname", VARCHAR_255, NULL, "ou.name"),
          new AnalyticsTableColumn("oucode", CHARACTER_32, NULL, "ou.code"),
          new AnalyticsTableColumn("oulevel", INTEGER, NULL, "ous.level"),
          new AnalyticsTableColumn("eventdatavalues", JSONB, "psi.eventdatavalues"));

  private static final String AND = " and (";

  private final TrackedEntityTypeService trackedEntityTypeService;

  public JdbcTeiEventsAnalyticsTableManager(
      IdentifiableObjectManager idObjectManager,
      OrganisationUnitService organisationUnitService,
      CategoryService categoryService,
      SystemSettingManager systemSettingManager,
      DataApprovalLevelService dataApprovalLevelService,
      ResourceTableService resourceTableService,
      AnalyticsTableHookService tableHookService,
      PartitionManager partitionManager,
      DatabaseInfoProvider databaseInfoProvider,
      @Qualifier("analyticsJdbcTemplate") JdbcTemplate jdbcTemplate,
      TrackedEntityTypeService trackedEntityTypeService,
      AnalyticsTableSettings analyticsTableSettings,
      PeriodDataProvider periodDataProvider,
      SqlBuilder sqlBuilder) {
    super(
        idObjectManager,
        organisationUnitService,
        categoryService,
        systemSettingManager,
        dataApprovalLevelService,
        resourceTableService,
        tableHookService,
        partitionManager,
        databaseInfoProvider,
        jdbcTemplate,
        analyticsTableSettings,
        periodDataProvider,
        sqlBuilder);
    this.trackedEntityTypeService = trackedEntityTypeService;
  }

  /**
   * Returns the {@link AnalyticsTableType} of analytics table which this manager handles.
   *
   * @return type of analytics table.
   */
  @Override
  public AnalyticsTableType getAnalyticsTableType() {
    return TRACKED_ENTITY_INSTANCE_EVENTS;
  }

  /**
   * Returns a {@link AnalyticsTable} with a list of yearly {@link AnalyticsTablePartition}.
   *
   * @param params the {@link AnalyticsTableUpdateParams}.
   * @return the analytics table with partitions.
   */
  @Override
  @Transactional
  public List<AnalyticsTable> getAnalyticsTables(AnalyticsTableUpdateParams params) {
    Calendar calendar = PeriodType.getCalendar();
    List<TrackedEntityType> trackedEntityTypes = trackedEntityTypeService.getAllTrackedEntityType();
    List<AnalyticsTable> tables = new ArrayList<>();
    Logged logged = analyticsTableSettings.getTableLogged();

    for (TrackedEntityType tet : trackedEntityTypes) {
      List<Integer> dataYears = getDataYears(params, tet);

      Collections.sort(dataYears);

      AnalyticsTable table = new AnalyticsTable(getAnalyticsTableType(), getColumns(), logged, tet);

      for (Integer year : dataYears) {
        table.addTablePartition(
            List.of(), year, getStartDate(calendar, year), getEndDate(calendar, year));
      }

      if (table.hasTablePartitions()) {
        tables.add(table);
      }
    }

    return tables;
  }

  private List<Integer> getDataYears(AnalyticsTableUpdateParams params, TrackedEntityType tet) {
    StringBuilder sql = new StringBuilder();
    sql.append(
        replaceQualify(
            """
<<<<<<< HEAD
        select temp.supportedyear from \
        (select distinct extract(year from ${eventDateExpression}) as supportedyear \
        from ${trackedentity} tei \
        inner join ${trackedentitytype} tet on tet.trackedentitytypeid = tei.trackedentitytypeid \
        inner join ${enrollment} pi on pi.trackedentityid = tei.trackedentityid \
        inner join ${event} psi on psi.enrollmentid = pi.enrollmentid \
        where psi.lastupdated <= '${startTime}' \
        and tet.trackedentitytypeid = ${tetId} \
        and (${eventDateExpression}) is not null \
        and (${eventDateExpression}) > '1000-01-01' \
        and psi.deleted = false \
        and tei.deleted = false\s""",
            List.of("trackedentity", "trackedentitytype", "enrollment", "event"),
=======
            select temp.supportedyear from \
            (select distinct extract(year from ${eventDateExpression}) as supportedyear \
            from trackedentity tei \
            inner join trackedentitytype tet on tet.trackedentitytypeid = tei.trackedentitytypeid \
            inner join enrollment pi on pi.trackedentityid = tei.trackedentityid \
            inner join event psi on psi.enrollmentid = pi.enrollmentid \
            where psi.lastupdated <= '${startTime}' \
            and tet.trackedentitytypeid = ${tetId} \
            and (${eventDateExpression}) is not null \
            and (${eventDateExpression}) > '1000-01-01' \
            and psi.deleted = false \
            and tei.deleted = false\s""",
>>>>>>> 0b620ed7
            Map.of(
                "eventDateExpression", eventDateExpression,
                "startTime", toLongDate(params.getStartTime()),
                "tetId", String.valueOf(tet.getId()))));

    if (params.getFromDate() != null) {
      sql.append(AND + eventDateExpression + ") >= '" + toMediumDate(params.getFromDate()) + "'");
    }

    List<Integer> availableDataYears =
        periodDataProvider.getAvailableYears(
            analyticsTableSettings.getMaxPeriodYearsOffset() == null ? SYSTEM_DEFINED : DATABASE);
    Integer firstDataYear = availableDataYears.get(0);
    Integer latestDataYear = availableDataYears.get(availableDataYears.size() - 1);

    sql.append(
        replace(
            """
             ) as temp where temp.supportedyear >= ${firstDataYear} \
             and temp.supportedyear <= ${latestDataYear}\s""",
            Map.of(
                "firstDataYear", String.valueOf(firstDataYear),
                "latestDataYear", String.valueOf(latestDataYear))));

    return jdbcTemplate.queryForList(sql.toString(), Integer.class);
  }

  private List<AnalyticsTableColumn> getColumns() {
    List<AnalyticsTableColumn> columns = new ArrayList<>();
    columns.addAll(FIXED_COLS);
    columns.add(getOrganisationUnitNameHierarchyColumn());

    return columns;
  }

  @Override
  protected List<String> getPartitionChecks(Integer year, Date endDate) {
    return List.of();
  }

  /**
   * Populates the given analytics table.
   *
   * @param params the {@link AnalyticsTableUpdateParams}.
   * @param partition the {@link AnalyticsTablePartition} to populate.
   */
  @Override
  public void populateTable(AnalyticsTableUpdateParams params, AnalyticsTablePartition partition) {
    String tableName = partition.getName();
    List<AnalyticsTableColumn> columns = partition.getAnalyticsTableColumns();
    String partitionClause = getPartitionClause(partition);

    StringBuilder sql = new StringBuilder("insert into " + tableName + " (");

    for (AnalyticsTableColumn col : columns) {
      sql.append(quote(col.getName()) + ",");
    }

    removeLastComma(sql).append(") select distinct ");

    for (AnalyticsTableColumn col : columns) {
      sql.append(col.getSelectExpression() + ",");
    }

    removeLastComma(sql)
        .append(SPACE)
        .append(
            replaceQualify(
                """
<<<<<<< HEAD
        from ${event} psi \
        inner join ${enrollment} pi on pi.enrollmentid = psi.enrollmentid \
        and pi.deleted = false \
        inner join ${trackedentity} tei on tei.trackedentityid = pi.trackedentityid \
        and tei.deleted = false \
        and tei.trackedentitytypeid = ${tetId} \
        and tei.lastupdated < '${startTime}' \
        left join ${programstage} ps on ps.programstageid = psi.programstageid \
        left join ${program} p on p.programid = ps.programid \
        left join ${organisationunit} ou on psi.organisationunitid = ou.organisationunitid \
        left join analytics_rs_orgunitstructure ous on ous.organisationunitid = ou.organisationunitid \
        where psi.status in (${statuses}) \
        ${partitionClause} \
        and psi.deleted = false\s""",
                List.of(
                    "event",
                    "enrollment",
                    "trackedentity",
                    "programstage",
                    "program",
                    "organisationunit"),
=======
                \s from event psi \
                inner join enrollment pi on pi.enrollmentid = psi.enrollmentid \
                and pi.deleted = false \
                inner join trackedentity tei on tei.trackedentityid = pi.trackedentityid \
                and tei.deleted = false \
                and tei.trackedentitytypeid = ${tetId} \
                and tei.lastupdated < '${startTime}' \
                left join programstage ps on ps.programstageid = psi.programstageid \
                left join program p on p.programid = ps.programid \
                left join organisationunit ou on psi.organisationunitid = ou.organisationunitid \
                left join analytics_rs_orgunitstructure ous on ous.organisationunitid = ou.organisationunitid \
                where psi.status in (${statuses}) \
                ${partitionClause} \
                and psi.deleted = false\s""",
>>>>>>> 0b620ed7
                Map.of(
                    "tetId", String.valueOf(partition.getTrackedEntityType().getId()),
                    "startTime", toLongDate(params.getStartTime()),
                    "statuses", join(",", EXPORTABLE_EVENT_STATUSES),
                    "partitionClause", partitionClause)));

    invokeTimeAndLog(sql.toString(), "Populating table: '{}'", tableName);
  }

  /**
   * Returns a partition SQL clause.
   *
   * @param partition the {@link AnalyticsTablePartition}.
   * @return a partition SQL clause.
   */
  private String getPartitionClause(AnalyticsTablePartition partition) {
    String start = toLongDate(partition.getStartDate());
    String end = toLongDate(partition.getEndDate());
    String latestFilter = format("and psi.lastupdated >= '{}' ", start);
    String partitionFilter =
        format(
            "and ({}) >= '{}' and ({}) < '{}' ",
            eventDateExpression,
            start,
            eventDateExpression,
            end);

    return partition.isLatestPartition()
        ? latestFilter
        : emptyIfTrue(partitionFilter, sqlBuilder.supportsDeclarativePartitioning());
  }
}<|MERGE_RESOLUTION|>--- conflicted
+++ resolved
@@ -204,34 +204,19 @@
     sql.append(
         replaceQualify(
             """
-<<<<<<< HEAD
-        select temp.supportedyear from \
-        (select distinct extract(year from ${eventDateExpression}) as supportedyear \
-        from ${trackedentity} tei \
-        inner join ${trackedentitytype} tet on tet.trackedentitytypeid = tei.trackedentitytypeid \
-        inner join ${enrollment} pi on pi.trackedentityid = tei.trackedentityid \
-        inner join ${event} psi on psi.enrollmentid = pi.enrollmentid \
-        where psi.lastupdated <= '${startTime}' \
-        and tet.trackedentitytypeid = ${tetId} \
-        and (${eventDateExpression}) is not null \
-        and (${eventDateExpression}) > '1000-01-01' \
-        and psi.deleted = false \
-        and tei.deleted = false\s""",
-            List.of("trackedentity", "trackedentitytype", "enrollment", "event"),
-=======
             select temp.supportedyear from \
             (select distinct extract(year from ${eventDateExpression}) as supportedyear \
-            from trackedentity tei \
-            inner join trackedentitytype tet on tet.trackedentitytypeid = tei.trackedentitytypeid \
-            inner join enrollment pi on pi.trackedentityid = tei.trackedentityid \
-            inner join event psi on psi.enrollmentid = pi.enrollmentid \
+            from ${trackedentity} tei \
+            inner join ${trackedentitytype} tet on tet.trackedentitytypeid = tei.trackedentitytypeid \
+            inner join ${enrollment} pi on pi.trackedentityid = tei.trackedentityid \
+            inner join ${event} psi on psi.enrollmentid = pi.enrollmentid \
             where psi.lastupdated <= '${startTime}' \
             and tet.trackedentitytypeid = ${tetId} \
             and (${eventDateExpression}) is not null \
             and (${eventDateExpression}) > '1000-01-01' \
             and psi.deleted = false \
             and tei.deleted = false\s""",
->>>>>>> 0b620ed7
+            List.of("trackedentity", "trackedentitytype", "enrollment", "event"),
             Map.of(
                 "eventDateExpression", eventDateExpression,
                 "startTime", toLongDate(params.getStartTime()),
@@ -301,21 +286,20 @@
         .append(
             replaceQualify(
                 """
-<<<<<<< HEAD
-        from ${event} psi \
-        inner join ${enrollment} pi on pi.enrollmentid = psi.enrollmentid \
-        and pi.deleted = false \
-        inner join ${trackedentity} tei on tei.trackedentityid = pi.trackedentityid \
-        and tei.deleted = false \
-        and tei.trackedentitytypeid = ${tetId} \
-        and tei.lastupdated < '${startTime}' \
-        left join ${programstage} ps on ps.programstageid = psi.programstageid \
-        left join ${program} p on p.programid = ps.programid \
-        left join ${organisationunit} ou on psi.organisationunitid = ou.organisationunitid \
-        left join analytics_rs_orgunitstructure ous on ous.organisationunitid = ou.organisationunitid \
-        where psi.status in (${statuses}) \
-        ${partitionClause} \
-        and psi.deleted = false\s""",
+                from ${event} psi \
+                inner join ${enrollment} pi on pi.enrollmentid = psi.enrollmentid \
+                and pi.deleted = false \
+                inner join ${trackedentity} tei on tei.trackedentityid = pi.trackedentityid \
+                and tei.deleted = false \
+                and tei.trackedentitytypeid = ${tetId} \
+                and tei.lastupdated < '${startTime}' \
+                left join ${programstage} ps on ps.programstageid = psi.programstageid \
+                left join ${program} p on p.programid = ps.programid \
+                left join ${organisationunit} ou on psi.organisationunitid = ou.organisationunitid \
+                left join analytics_rs_orgunitstructure ous on ous.organisationunitid = ou.organisationunitid \
+                where psi.status in (${statuses}) \
+                ${partitionClause} \
+                and psi.deleted = false\s""",
                 List.of(
                     "event",
                     "enrollment",
@@ -323,22 +307,6 @@
                     "programstage",
                     "program",
                     "organisationunit"),
-=======
-                \s from event psi \
-                inner join enrollment pi on pi.enrollmentid = psi.enrollmentid \
-                and pi.deleted = false \
-                inner join trackedentity tei on tei.trackedentityid = pi.trackedentityid \
-                and tei.deleted = false \
-                and tei.trackedentitytypeid = ${tetId} \
-                and tei.lastupdated < '${startTime}' \
-                left join programstage ps on ps.programstageid = psi.programstageid \
-                left join program p on p.programid = ps.programid \
-                left join organisationunit ou on psi.organisationunitid = ou.organisationunitid \
-                left join analytics_rs_orgunitstructure ous on ous.organisationunitid = ou.organisationunitid \
-                where psi.status in (${statuses}) \
-                ${partitionClause} \
-                and psi.deleted = false\s""",
->>>>>>> 0b620ed7
                 Map.of(
                     "tetId", String.valueOf(partition.getTrackedEntityType().getId()),
                     "startTime", toLongDate(params.getStartTime()),
