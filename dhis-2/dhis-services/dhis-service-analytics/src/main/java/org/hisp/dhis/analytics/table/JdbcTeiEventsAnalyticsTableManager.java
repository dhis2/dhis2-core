--- conflicted
+++ resolved
@@ -275,11 +275,8 @@
   @Override
   protected void populateTable(
       AnalyticsTableUpdateParams params, AnalyticsTablePartition partition) {
-<<<<<<< HEAD
     String tableName = partition.getName();
-=======
-    String tableName = partition.getTempName();
->>>>>>> 4b37e4a7
+
     List<AnalyticsTableColumn> columns = partition.getMasterTable().getAnalyticsTableColumns();
 
     String start = getLongDateString(partition.getStartDate());
