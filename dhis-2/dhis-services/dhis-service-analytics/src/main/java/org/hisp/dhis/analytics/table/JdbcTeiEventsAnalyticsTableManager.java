--- conflicted
+++ resolved
@@ -56,6 +56,7 @@
 import java.util.Collections;
 import java.util.Date;
 import java.util.List;
+
 import org.hisp.dhis.analytics.AnalyticsTableHookService;
 import org.hisp.dhis.analytics.AnalyticsTableType;
 import org.hisp.dhis.analytics.AnalyticsTableUpdateParams;
@@ -258,29 +259,8 @@
   protected void populateTable(
       AnalyticsTableUpdateParams params, AnalyticsTablePartition partition) {
     String tableName = partition.getName();
-
     List<AnalyticsTableColumn> columns = partition.getMasterTable().getAnalyticsTableColumns();
-
-<<<<<<< HEAD
     String partitionClause = getPartitionClause(partition);
-=======
-    String start = toLongDate(partition.getStartDate());
-    String end = toLongDate(partition.getEndDate());
-    String partitionClause =
-        partition.isLatestPartition()
-            ? "psi.lastupdated >= '" + start + "' "
-            : "("
-                + getDateLinkedToStatus()
-                + ") >= '"
-                + start
-                + "' "
-                + "and "
-                + "("
-                + getDateLinkedToStatus()
-                + ") < '"
-                + end
-                + "' ";
->>>>>>> d4c727ef
 
     StringBuilder sql = new StringBuilder("insert into " + tableName + " (");
 
@@ -326,8 +306,8 @@
    * @return a partition SQL clause.
    */
   private String getPartitionClause(AnalyticsTablePartition partition) {
-    String start = getLongDateString(partition.getStartDate());
-    String end = getLongDateString(partition.getEndDate());
+    String start = toLongDate(partition.getStartDate());
+    String end = toLongDate(partition.getEndDate());
     String statusDate = getDateLinkedToStatus();
     String latestFilter = format("and psi.lastupdated >= '%s' ", start);
     String partitionFilter =
