--- conflicted
+++ resolved
@@ -141,16 +141,8 @@
     AnalyticsTable table =
         params.isLatestUpdate()
             ? new AnalyticsTable(
-<<<<<<< HEAD
-                AnalyticsTableType.VALIDATION_RESULT,
-                List.of(),
-                Logged.LOGGED,
-                getDistribution(params))
-            : getRegularAnalyticsTable(params, getDataYears(params), getColumns());
-=======
-                AnalyticsTableType.VALIDATION_RESULT, List.of(), List.of(), Logged.LOGGED)
+                AnalyticsTableType.VALIDATION_RESULT, List.of(), List.of(), Logged.LOGGED, getDistribution(params))
             : getRegularAnalyticsTable(params, getDataYears(params), getColumns(), SORT_KEY);
->>>>>>> 0a65033b
 
     return table.hasTablePartitions() ? List.of(table) : List.of();
   }
