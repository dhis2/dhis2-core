/*
 * Copyright (c) 2004-2022, University of Oslo
 * All rights reserved.
 *
 * Redistribution and use in source and binary forms, with or without
 * modification, are permitted provided that the following conditions are met:
 * Redistributions of source code must retain the above copyright notice, this
 * list of conditions and the following disclaimer.
 *
 * Redistributions in binary form must reproduce the above copyright notice,
 * this list of conditions and the following disclaimer in the documentation
 * and/or other materials provided with the distribution.
 * Neither the name of the HISP project nor the names of its contributors may
 * be used to endorse or promote products derived from this software without
 * specific prior written permission.
 *
 * THIS SOFTWARE IS PROVIDED BY THE COPYRIGHT HOLDERS AND CONTRIBUTORS "AS IS" AND
 * ANY EXPRESS OR IMPLIED WARRANTIES, INCLUDING, BUT NOT LIMITED TO, THE IMPLIED
 * WARRANTIES OF MERCHANTABILITY AND FITNESS FOR A PARTICULAR PURPOSE ARE
 * DISCLAIMED. IN NO EVENT SHALL THE COPYRIGHT OWNER OR CONTRIBUTORS BE LIABLE FOR
 * ANY DIRECT, INDIRECT, INCIDENTAL, SPECIAL, EXEMPLARY, OR CONSEQUENTIAL DAMAGES
 * (INCLUDING, BUT NOT LIMITED TO, PROCUREMENT OF SUBSTITUTE GOODS OR SERVICES;
 * LOSS OF USE, DATA, OR PROFITS; OR BUSINESS INTERRUPTION) HOWEVER CAUSED AND ON
 * ANY THEORY OF LIABILITY, WHETHER IN CONTRACT, STRICT LIABILITY, OR TORT
 * (INCLUDING NEGLIGENCE OR OTHERWISE) ARISING IN ANY WAY OUT OF THE USE OF THIS
 * SOFTWARE, EVEN IF ADVISED OF THE POSSIBILITY OF SUCH DAMAGE.
 */
package org.hisp.dhis.resourcetable.table;

import static java.lang.String.valueOf;
import static org.hisp.dhis.commons.util.TextUtils.replace;
import static org.hisp.dhis.db.model.Table.toStaging;

import com.google.common.collect.Lists;
import java.util.List;
import java.util.Map;
import java.util.Optional;
import org.hisp.dhis.category.Category;
import org.hisp.dhis.category.CategoryOptionGroupSet;
import org.hisp.dhis.commons.util.TextUtils;
import org.hisp.dhis.db.model.Column;
import org.hisp.dhis.db.model.DataType;
import org.hisp.dhis.db.model.Logged;
import org.hisp.dhis.db.model.Table;
import org.hisp.dhis.db.model.constraint.Nullable;
import org.hisp.dhis.db.sql.SqlBuilder;
import org.hisp.dhis.resourcetable.ResourceTableType;
import org.hisp.dhis.resourcetable.util.UniqueNameContext;

/**
 * @author Lars Helge Overland
 */
public class CategoryResourceTable extends AbstractResourceTable {
  private static final String TABLE_NAME = "analytics_rs_categorystructure";

  private final List<Category> categories;

  private final List<CategoryOptionGroupSet> groupSets;

  public CategoryResourceTable(
      SqlBuilder sqlBuilder,
      Logged logged,
      List<Category> categories,
      List<CategoryOptionGroupSet> groupSets) {
    super(sqlBuilder, logged);
    this.categories = categories;
    this.groupSets = groupSets;
  }

  @Override
  public Table getTable() {
    return new Table(toStaging(TABLE_NAME), getColumns(), getPrimaryKey(), logged);
  }

  private List<Column> getColumns() {
    List<Column> columns =
        Lists.newArrayList(
            new Column("categoryoptioncomboid", DataType.BIGINT, Nullable.NOT_NULL),
            new Column("categoryoptioncomboname", DataType.VARCHAR_255));

    UniqueNameContext nameContext = new UniqueNameContext();

    for (Category category : categories) {
      columns.addAll(
          List.of(
              new Column(nameContext.uniqueName(category.getShortName()), DataType.VARCHAR_255),
              new Column(category.getUid(), DataType.CHARACTER_11)));
    }

    for (CategoryOptionGroupSet groupSet : groupSets) {
      columns.addAll(
          List.of(
              new Column(nameContext.uniqueName(groupSet.getShortName()), DataType.VARCHAR_255),
              new Column(groupSet.getUid(), DataType.CHARACTER_11)));
    }

    return columns;
  }

  private List<String> getPrimaryKey() {
    return List.of("categoryoptioncomboid");
  }

  @Override
  public ResourceTableType getTableType() {
    return ResourceTableType.CATEGORY_STRUCTURE;
  }

  @Override
  public Optional<String> getPopulateTempTableStatement() {
    String sql =
        "insert into "
            + toStaging(TABLE_NAME)
            + " "
            + "select coc.categoryoptioncomboid as cocid, coc.name as cocname, ";

    for (Category category : categories) {
      sql +=
          replace(
              """
            (
              select co.name from ${categoryoptioncombos_categoryoptions} cocco \
              inner join ${categoryoption} co on cocco.categoryoptionid = co.categoryoptionid \
              inner join ${categories_categoryoptions} cco on co.categoryoptionid = cco.categoryoptionid \
              where coc.categoryoptioncomboid = cocco.categoryoptioncomboid \
              and cco.categoryid = ${categoryId} limit 1) as ${categoryName}, \
              (
              select co.uid from ${categoryoptioncombos_categoryoptions} cocco \
              inner join ${categoryoption} co on cocco.categoryoptionid = co.categoryoptionid \
              inner join ${categories_categoryoptions} cco on co.categoryoptionid = cco.categoryoptionid \
              where coc.categoryoptioncomboid = cocco.categoryoptioncomboid
              and cco.categoryid = ${categoryId} limit 1) as ${categoryUid}, \
              """,
              Map.of(
<<<<<<< HEAD
                  "categoryId", String.valueOf(category.getId()),
                  "categoryName", sqlBuilder.quote(category.getName()),
                  "categoryUid", sqlBuilder.quote(category.getUid()),
                  "categoryoptioncombos_categoryoptions",
                      sqlBuilder.qualifyTable("categoryoptioncombos_categoryoptions"),
                  "categoryoption", sqlBuilder.qualifyTable("categoryoption"),
                  "categories_categoryoptions",
                      sqlBuilder.qualifyTable("categories_categoryoptions")));
=======
                  "categoryId", valueOf(category.getId()),
                  "categoryName", quote(category.getName()),
                  "categoryUid", quote(category.getUid())));
>>>>>>> d4e4ed58
    }

    for (CategoryOptionGroupSet groupSet : groupSets) {
      sql +=
          replace(
              """
            (
              select cog.name from ${categoryoptioncombos_categoryoptions} cocco \
              inner join ${categoryoptiongroupmembers} cogm on cocco.categoryoptionid = cogm.categoryoptionid \
              inner join ${categoryoptiongroup} cog on cogm.categoryoptiongroupid = cog.categoryoptiongroupid \
              inner join ${categoryoptiongroupsetmembers} cogsm on cogm.categoryoptiongroupid = cogsm.categoryoptiongroupid \
              where coc.categoryoptioncomboid = cocco.categoryoptioncomboid \
              and cogsm.categoryoptiongroupsetid = ${groupSetId} limit 1) as ${groupSetName}, \
              (
              select cog.uid from categoryoptioncombos_categoryoptions cocco \
              inner join categoryoptiongroupmembers cogm on cocco.categoryoptionid = cogm.categoryoptionid \
              inner join categoryoptiongroup cog on cogm.categoryoptiongroupid = cog.categoryoptiongroupid \
              inner join categoryoptiongroupsetmembers cogsm on cogm.categoryoptiongroupid = cogsm.categoryoptiongroupid \
              where coc.categoryoptioncomboid = cocco.categoryoptioncomboid \
              and cogsm.categoryoptiongroupsetid = ${groupSetId} limit 1) as ${groupSetUid}, \
              """,
              Map.of(
<<<<<<< HEAD
                  "groupSetId", String.valueOf(groupSet.getId()),
                  "groupSetName", sqlBuilder.quote(groupSet.getName()),
                  "groupSetUid", sqlBuilder.quote(groupSet.getUid()),
                  "categoryoptioncombos_categoryoptions",
                      sqlBuilder.qualifyTable("categoryoptioncombos_categoryoptions"),
                  "categoryoptiongroupmembers",
                      sqlBuilder.qualifyTable("categoryoptiongroupmembers"),
                  "categoryoptiongroup", sqlBuilder.qualifyTable("categoryoptiongroup"),
                  "categoryoptiongroupsetmembers",
                      sqlBuilder.qualifyTable("categoryoptiongroupsetmembers")));
=======
                  "groupSetId", valueOf(groupSet.getId()),
                  "groupSetName", quote(groupSet.getName()),
                  "groupSetUid", quote(groupSet.getUid())));
>>>>>>> d4e4ed58
    }

    sql = TextUtils.removeLastComma(sql) + " ";
    sql += "from categoryoptioncombo coc ";

    return Optional.of(sql);
  }

  @Override
  public Optional<List<Object[]>> getPopulateTempTableContent() {
    return Optional.empty();
  }
}<|MERGE_RESOLUTION|>--- conflicted
+++ resolved
@@ -132,20 +132,18 @@
               and cco.categoryid = ${categoryId} limit 1) as ${categoryUid}, \
               """,
               Map.of(
-<<<<<<< HEAD
-                  "categoryId", String.valueOf(category.getId()),
-                  "categoryName", sqlBuilder.quote(category.getName()),
-                  "categoryUid", sqlBuilder.quote(category.getUid()),
+                  "categoryId",
+                  valueOf(category.getId()),
+                  "categoryName",
+                  quote(category.getName()),
+                  "categoryUid",
+                  quote(category.getUid()),
                   "categoryoptioncombos_categoryoptions",
-                      sqlBuilder.qualifyTable("categoryoptioncombos_categoryoptions"),
-                  "categoryoption", sqlBuilder.qualifyTable("categoryoption"),
+                  qualify("categoryoptioncombos_categoryoptions"),
+                  "categoryoption",
+                  sqlBuilder.qualifyTable("categoryoption"),
                   "categories_categoryoptions",
-                      sqlBuilder.qualifyTable("categories_categoryoptions")));
-=======
-                  "categoryId", valueOf(category.getId()),
-                  "categoryName", quote(category.getName()),
-                  "categoryUid", quote(category.getUid())));
->>>>>>> d4e4ed58
+                  qualify("categories_categoryoptions")));
     }
 
     for (CategoryOptionGroupSet groupSet : groupSets) {
@@ -168,22 +166,14 @@
               and cogsm.categoryoptiongroupsetid = ${groupSetId} limit 1) as ${groupSetUid}, \
               """,
               Map.of(
-<<<<<<< HEAD
-                  "groupSetId", String.valueOf(groupSet.getId()),
-                  "groupSetName", sqlBuilder.quote(groupSet.getName()),
-                  "groupSetUid", sqlBuilder.quote(groupSet.getUid()),
-                  "categoryoptioncombos_categoryoptions",
-                      sqlBuilder.qualifyTable("categoryoptioncombos_categoryoptions"),
-                  "categoryoptiongroupmembers",
-                      sqlBuilder.qualifyTable("categoryoptiongroupmembers"),
-                  "categoryoptiongroup", sqlBuilder.qualifyTable("categoryoptiongroup"),
-                  "categoryoptiongroupsetmembers",
-                      sqlBuilder.qualifyTable("categoryoptiongroupsetmembers")));
-=======
                   "groupSetId", valueOf(groupSet.getId()),
                   "groupSetName", quote(groupSet.getName()),
-                  "groupSetUid", quote(groupSet.getUid())));
->>>>>>> d4e4ed58
+                  "groupSetUid", quote(groupSet.getUid()),
+                  "categoryoptioncombos_categoryoptions",
+                      qualify("categoryoptioncombos_categoryoptions"),
+                  "categoryoptiongroupmembers", qualify("categoryoptiongroupmembers"),
+                  "categoryoptiongroup", sqlBuilder.qualifyTable("categoryoptiongroup"),
+                  "categoryoptiongroupsetmembers", qualify("categoryoptiongroupsetmembers")));
     }
 
     sql = TextUtils.removeLastComma(sql) + " ";
