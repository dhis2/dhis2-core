--- conflicted
+++ resolved
@@ -49,14 +49,9 @@
 /**
  * @author Lars Helge Overland
  */
-<<<<<<< HEAD
-public class CategoryResourceTable extends AbstractResourceTable {
-  private static final String TABLE_NAME = "_categorystructure";
-=======
 @RequiredArgsConstructor
 public class CategoryResourceTable implements ResourceTable {
   private static final String TABLE_NAME = "analytics_rs_categorystructure";
->>>>>>> 7b45170f
 
   private final List<Category> categories;
 
