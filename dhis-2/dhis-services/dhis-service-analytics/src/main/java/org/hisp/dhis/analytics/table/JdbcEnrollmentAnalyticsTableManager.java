/*
 * Copyright (c) 2004-2022, University of Oslo
 * All rights reserved.
 *
 * Redistribution and use in source and binary forms, with or without
 * modification, are permitted provided that the following conditions are met:
 * Redistributions of source code must retain the above copyright notice, this
 * list of conditions and the following disclaimer.
 *
 * Redistributions in binary form must reproduce the above copyright notice,
 * this list of conditions and the following disclaimer in the documentation
 * and/or other materials provided with the distribution.
 * Neither the name of the HISP project nor the names of its contributors may
 * be used to endorse or promote products derived from this software without
 * specific prior written permission.
 *
 * THIS SOFTWARE IS PROVIDED BY THE COPYRIGHT HOLDERS AND CONTRIBUTORS "AS IS" AND
 * ANY EXPRESS OR IMPLIED WARRANTIES, INCLUDING, BUT NOT LIMITED TO, THE IMPLIED
 * WARRANTIES OF MERCHANTABILITY AND FITNESS FOR A PARTICULAR PURPOSE ARE
 * DISCLAIMED. IN NO EVENT SHALL THE COPYRIGHT OWNER OR CONTRIBUTORS BE LIABLE FOR
 * ANY DIRECT, INDIRECT, INCIDENTAL, SPECIAL, EXEMPLARY, OR CONSEQUENTIAL DAMAGES
 * (INCLUDING, BUT NOT LIMITED TO, PROCUREMENT OF SUBSTITUTE GOODS OR SERVICES;
 * LOSS OF USE, DATA, OR PROFITS; OR BUSINESS INTERRUPTION) HOWEVER CAUSED AND ON
 * ANY THEORY OF LIABILITY, WHETHER IN CONTRACT, STRICT LIABILITY, OR TORT
 * (INCLUDING NEGLIGENCE OR OTHERWISE) ARISING IN ANY WAY OUT OF THE USE OF THIS
 * SOFTWARE, EVEN IF ADVISED OF THE POSSIBILITY OF SUCH DAMAGE.
 */
package org.hisp.dhis.analytics.table;

import static org.hisp.dhis.util.DateUtils.toLongDate;

import java.util.ArrayList;
import java.util.Collection;
import java.util.Date;
import java.util.List;
import java.util.Map;
import org.hisp.dhis.analytics.AnalyticsTableHookService;
import org.hisp.dhis.analytics.AnalyticsTableType;
import org.hisp.dhis.analytics.AnalyticsTableUpdateParams;
import org.hisp.dhis.analytics.partition.PartitionManager;
import org.hisp.dhis.analytics.table.model.AnalyticsTable;
import org.hisp.dhis.analytics.table.model.AnalyticsTableColumn;
import org.hisp.dhis.analytics.table.model.AnalyticsTablePartition;
import org.hisp.dhis.analytics.table.setting.AnalyticsTableSettings;
import org.hisp.dhis.category.CategoryService;
import org.hisp.dhis.common.IdentifiableObjectManager;
import org.hisp.dhis.commons.collection.UniqueArrayList;
import org.hisp.dhis.dataapproval.DataApprovalLevelService;
import org.hisp.dhis.db.model.Logged;
import org.hisp.dhis.db.sql.SqlBuilder;
import org.hisp.dhis.organisationunit.OrganisationUnitService;
import org.hisp.dhis.period.PeriodDataProvider;
import org.hisp.dhis.program.Program;
import org.hisp.dhis.resourcetable.ResourceTableService;
import org.hisp.dhis.setting.SystemSettingsProvider;
import org.hisp.dhis.system.database.DatabaseInfoProvider;
import org.springframework.beans.factory.annotation.Qualifier;
import org.springframework.jdbc.core.JdbcTemplate;
import org.springframework.stereotype.Service;
import org.springframework.transaction.annotation.Transactional;

/**
 * @author Markus Bekken
 */
@Service("org.hisp.dhis.analytics.EnrollmentAnalyticsTableManager")
public class JdbcEnrollmentAnalyticsTableManager extends AbstractEventJdbcTableManager {

  private final List<AnalyticsTableColumn> fixedColumns;

  public JdbcEnrollmentAnalyticsTableManager(
      IdentifiableObjectManager idObjectManager,
      OrganisationUnitService organisationUnitService,
      CategoryService categoryService,
      SystemSettingsProvider settingsProvider,
      DataApprovalLevelService dataApprovalLevelService,
      ResourceTableService resourceTableService,
      AnalyticsTableHookService tableHookService,
      PartitionManager partitionManager,
      DatabaseInfoProvider databaseInfoProvider,
      @Qualifier("analyticsJdbcTemplate") JdbcTemplate jdbcTemplate,
      AnalyticsTableSettings analyticsExportSettings,
      PeriodDataProvider periodDataProvider,
      SqlBuilder sqlBuilder) {
    super(
        idObjectManager,
        organisationUnitService,
        categoryService,
        settingsProvider,
        dataApprovalLevelService,
        resourceTableService,
        tableHookService,
        partitionManager,
        databaseInfoProvider,
        jdbcTemplate,
        analyticsExportSettings,
        periodDataProvider,
        sqlBuilder);
    fixedColumns = EnrollmentAnalyticsColumn.getColumns(sqlBuilder);
  }

  @Override
  public AnalyticsTableType getAnalyticsTableType() {
    return AnalyticsTableType.ENROLLMENT;
  }

  @Override
  @Transactional
  public List<AnalyticsTable> getAnalyticsTables(AnalyticsTableUpdateParams params) {
    return params.isLatestUpdate() ? List.of() : getRegularAnalyticsTables(params);
  }

  /**
   * Creates a list of {@link AnalyticsTable} for each program.
   *
   * @param params the {@link AnalyticsTableUpdateParams}.
   * @return a list of {@link AnalyticsTableUpdateParams}.
   */
  private List<AnalyticsTable> getRegularAnalyticsTables(AnalyticsTableUpdateParams params) {
    List<AnalyticsTable> tables = new UniqueArrayList<>();

    Logged logged = analyticsTableSettings.getTableLogged();
    List<Program> programs = idObjectManager.getAllNoAcl(Program.class);

    for (Program program : programs) {
      AnalyticsTable table =
          new AnalyticsTable(getAnalyticsTableType(), getColumns(program), logged, program);

      tables.add(table);
    }

    return tables;
  }

  @Override
  protected List<String> getPartitionChecks(Integer year, Date endDate) {
    return List.of();
  }

  @Override
  public void populateTable(AnalyticsTableUpdateParams params, AnalyticsTablePartition partition) {
    Program program = partition.getMasterTable().getProgram();

    String fromClause =
        replaceQualify(
            """
            \sfrom ${enrollment} en \
            inner join ${program} pr on en.programid=pr.programid \
            left join ${trackedentity} te on en.trackedentityid=te.trackedentityid and te.deleted = false \
            left join ${organisationunit} registrationou on te.organisationunitid=registrationou.organisationunitid \
            inner join ${organisationunit} ou on en.organisationunitid=ou.organisationunitid \
            left join analytics_rs_dateperiodstructure dps on cast(en.enrollmentdate as date)=dps.dateperiod \
            left join analytics_rs_orgunitstructure ous on en.organisationunitid=ous.organisationunitid \
            left join analytics_rs_organisationunitgroupsetstructure ougs on en.organisationunitid=ougs.organisationunitid \
            where pr.programid=${programId} \
            and en.organisationunitid is not null \
            and (ougs.startdate is null or dps.monthstartdate=ougs.startdate) \
            and en.lastupdated <= '${startTime}' \
            and en.occurreddate is not null \
            and en.deleted = false\s""",
            Map.of(
                "programId", String.valueOf(program.getId()),
                "startTime", toLongDate(params.getStartTime())));

    populateTableInternal(partition, fromClause);
  }

  /**
   * Returns a list of columns for the given program.
   *
   * @param program the {@link Program}.
   * @return a list of {@link AnalyticsTableColumn}.
   */
  private List<AnalyticsTableColumn> getColumns(Program program) {
    List<AnalyticsTableColumn> columns = new ArrayList<>();
    columns.addAll(fixedColumns);
    columns.addAll(getOrganisationUnitLevelColumns());
    columns.add(getOrganisationUnitNameHierarchyColumn());
    columns.addAll(getOrganisationUnitGroupSetColumns());
    columns.addAll(getPeriodTypeColumns("dps"));
    columns.addAll(getTrackedEntityAttributeColumns(program));
    columns.addAll(getTrackedEntityColumns(program));

    return filterDimensionColumns(columns);
  }

  /**
   * Returns a list of tracked entity attribute {@link AnalyticsTableColumn}.
   *
   * @param program the {@link Program}.
   * @return a list of {@link AnalyticsTableColumn}.
   */
  private List<AnalyticsTableColumn> getTrackedEntityAttributeColumns(Program program) {
<<<<<<< HEAD
    List<AnalyticsTableColumn> columns = new ArrayList<>();

    for (TrackedEntityAttribute attribute : program.getTrackedEntityAttributes()) {
      DataType dataType = getColumnType(attribute.getValueType(), isSpatialSupport());
      String dataClause =
          attribute.isNumericType()
              ? getNumericClause()
              : attribute.isDateType() ? getDateClause() : "";
      String select = getSelectExpressionForAttribute(attribute.getValueType(), "value");
      Skip skipIndex = skipIndex(attribute.getValueType(), attribute.hasOptionSet());

      String sql =
          replaceQualify(
              """
              (select ${select} from ${trackedentityattributevalue} \
              where trackedentityid=en.trackedentityid \
              and trackedentityattributeid=${attributeId}\
              ${dataClause})${closingParentheses} as ${attributeUid}""",
              Map.of(
                  "select",
                  select,
                  "attributeId",
                  String.valueOf(attribute.getId()),
                  "dataClause",
                  dataClause,
                  "closingParentheses",
                  getClosingParentheses(select),
                  "attributeUid",
                  quote(attribute.getUid())));
      columns.add(
          AnalyticsTableColumn.builder()
              .name(attribute.getUid())
              .dimensionType(AnalyticsDimensionType.DYNAMIC)
              .dataType(dataType)
              .selectExpression(sql)
              .skipIndex(skipIndex)
              .build());

      if (attribute.getValueType().isOrganisationUnit()) {
        String fromTypeSql = "ou.name from organisationunit ou where ou.uid = (select value";
        String ouNameSql = getSelectSubquery(attribute, fromTypeSql, dataClause);

        columns.add(
            AnalyticsTableColumn.builder()
                .name((attribute.getUid() + OU_NAME_COL_SUFFIX))
                .dimensionType(AnalyticsDimensionType.DYNAMIC)
                .dataType(TEXT)
                .selectExpression(ouNameSql)
                .skipIndex(SKIP)
                .build());
      }
    }
    return columns;
=======
    return program.getNonConfidentialTrackedEntityAttributes().stream()
        .map(this::getColumnForAttribute)
        .flatMap(Collection::stream)
        .toList();
>>>>>>> e47d0bdf
  }

  /**
   * Returns a list of tracked entity {@link AnalyticsTableColumn}.
   *
   * @param program the {@link Program}.
   * @return a list of {@link AnalyticsTableColumn}.
   */
  private List<AnalyticsTableColumn> getTrackedEntityColumns(Program program) {
    List<AnalyticsTableColumn> columns = new ArrayList<>();

    if (program.isRegistration()) {
      columns.add(EnrollmentAnalyticsColumn.TRACKED_ENTITY);
      if (sqlBuilder.supportsGeospatialData()) {
        columns.add(EnrollmentAnalyticsColumn.TRACKED_ENTITY_GEOMETRY);
      }
    }

    return columns;
  }
}<|MERGE_RESOLUTION|>--- conflicted
+++ resolved
@@ -190,66 +190,10 @@
    * @return a list of {@link AnalyticsTableColumn}.
    */
   private List<AnalyticsTableColumn> getTrackedEntityAttributeColumns(Program program) {
-<<<<<<< HEAD
-    List<AnalyticsTableColumn> columns = new ArrayList<>();
-
-    for (TrackedEntityAttribute attribute : program.getTrackedEntityAttributes()) {
-      DataType dataType = getColumnType(attribute.getValueType(), isSpatialSupport());
-      String dataClause =
-          attribute.isNumericType()
-              ? getNumericClause()
-              : attribute.isDateType() ? getDateClause() : "";
-      String select = getSelectExpressionForAttribute(attribute.getValueType(), "value");
-      Skip skipIndex = skipIndex(attribute.getValueType(), attribute.hasOptionSet());
-
-      String sql =
-          replaceQualify(
-              """
-              (select ${select} from ${trackedentityattributevalue} \
-              where trackedentityid=en.trackedentityid \
-              and trackedentityattributeid=${attributeId}\
-              ${dataClause})${closingParentheses} as ${attributeUid}""",
-              Map.of(
-                  "select",
-                  select,
-                  "attributeId",
-                  String.valueOf(attribute.getId()),
-                  "dataClause",
-                  dataClause,
-                  "closingParentheses",
-                  getClosingParentheses(select),
-                  "attributeUid",
-                  quote(attribute.getUid())));
-      columns.add(
-          AnalyticsTableColumn.builder()
-              .name(attribute.getUid())
-              .dimensionType(AnalyticsDimensionType.DYNAMIC)
-              .dataType(dataType)
-              .selectExpression(sql)
-              .skipIndex(skipIndex)
-              .build());
-
-      if (attribute.getValueType().isOrganisationUnit()) {
-        String fromTypeSql = "ou.name from organisationunit ou where ou.uid = (select value";
-        String ouNameSql = getSelectSubquery(attribute, fromTypeSql, dataClause);
-
-        columns.add(
-            AnalyticsTableColumn.builder()
-                .name((attribute.getUid() + OU_NAME_COL_SUFFIX))
-                .dimensionType(AnalyticsDimensionType.DYNAMIC)
-                .dataType(TEXT)
-                .selectExpression(ouNameSql)
-                .skipIndex(SKIP)
-                .build());
-      }
-    }
-    return columns;
-=======
-    return program.getNonConfidentialTrackedEntityAttributes().stream()
+    return program.getTrackedEntityAttributes().stream()
         .map(this::getColumnForAttribute)
         .flatMap(Collection::stream)
         .toList();
->>>>>>> e47d0bdf
   }
 
   /**
