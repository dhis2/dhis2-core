--- conflicted
+++ resolved
@@ -216,11 +216,7 @@
             inner join ${organisationunit} ou on pi.organisationunitid=ou.organisationunitid \
             left join analytics_rs_orgunitstructure ous on pi.organisationunitid=ous.organisationunitid \
             left join analytics_rs_organisationunitgroupsetstructure ougs on pi.organisationunitid=ougs.organisationunitid \
-<<<<<<< HEAD
-            and (cast(${enrollmentDateMonth} as date)=ougs.startdate or ougs.startdate is null) \
-=======
             and (cast(${piEnrollmentDateMonth} as date)=ougs.startdate or ougs.startdate is null) \
->>>>>>> 0b620ed7
             left join analytics_rs_dateperiodstructure dps on cast(pi.enrollmentdate as date)=dps.dateperiod \
             where pr.programid=${programId}  \
             and pi.organisationunitid is not null \
@@ -229,11 +225,7 @@
             and pi.deleted = false\s""",
             List.of("enrollment", "program", "trackedentity", "organisationunit"),
             Map.of(
-<<<<<<< HEAD
-                "enrollmentDateMonth", sqlBuilder.dateTrunc("month", "pi.enrollmentdate"),
-=======
                 "piEnrollmentDateMonth", sqlBuilder.dateTrunc("month", "pi.enrollmentdate"),
->>>>>>> 0b620ed7
                 "programId", String.valueOf(program.getId()),
                 "startTime", toLongDate(params.getStartTime())));
 
