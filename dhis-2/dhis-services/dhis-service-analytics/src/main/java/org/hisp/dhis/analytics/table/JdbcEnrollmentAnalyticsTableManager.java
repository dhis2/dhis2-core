/*
 * Copyright (c) 2004-2022, University of Oslo
 * All rights reserved.
 *
 * Redistribution and use in source and binary forms, with or without
 * modification, are permitted provided that the following conditions are met:
 * Redistributions of source code must retain the above copyright notice, this
 * list of conditions and the following disclaimer.
 *
 * Redistributions in binary form must reproduce the above copyright notice,
 * this list of conditions and the following disclaimer in the documentation
 * and/or other materials provided with the distribution.
 * Neither the name of the HISP project nor the names of its contributors may
 * be used to endorse or promote products derived from this software without
 * specific prior written permission.
 *
 * THIS SOFTWARE IS PROVIDED BY THE COPYRIGHT HOLDERS AND CONTRIBUTORS "AS IS" AND
 * ANY EXPRESS OR IMPLIED WARRANTIES, INCLUDING, BUT NOT LIMITED TO, THE IMPLIED
 * WARRANTIES OF MERCHANTABILITY AND FITNESS FOR A PARTICULAR PURPOSE ARE
 * DISCLAIMED. IN NO EVENT SHALL THE COPYRIGHT OWNER OR CONTRIBUTORS BE LIABLE FOR
 * ANY DIRECT, INDIRECT, INCIDENTAL, SPECIAL, EXEMPLARY, OR CONSEQUENTIAL DAMAGES
 * (INCLUDING, BUT NOT LIMITED TO, PROCUREMENT OF SUBSTITUTE GOODS OR SERVICES;
 * LOSS OF USE, DATA, OR PROFITS; OR BUSINESS INTERRUPTION) HOWEVER CAUSED AND ON
 * ANY THEORY OF LIABILITY, WHETHER IN CONTRACT, STRICT LIABILITY, OR TORT
 * (INCLUDING NEGLIGENCE OR OTHERWISE) ARISING IN ANY WAY OUT OF THE USE OF THIS
 * SOFTWARE, EVEN IF ADVISED OF THE POSSIBILITY OF SUCH DAMAGE.
 */
package org.hisp.dhis.analytics.table;

import static java.util.Collections.emptyList;
import static org.hisp.dhis.analytics.ColumnDataType.CHARACTER_11;
import static org.hisp.dhis.analytics.ColumnDataType.DOUBLE;
import static org.hisp.dhis.analytics.ColumnDataType.GEOMETRY;
import static org.hisp.dhis.analytics.ColumnDataType.INTEGER;
import static org.hisp.dhis.analytics.ColumnDataType.TEXT;
import static org.hisp.dhis.analytics.ColumnDataType.TIMESTAMP;
import static org.hisp.dhis.analytics.ColumnDataType.VARCHAR_255;
import static org.hisp.dhis.analytics.ColumnDataType.VARCHAR_50;
import static org.hisp.dhis.analytics.ColumnNotNullConstraint.NOT_NULL;
import static org.hisp.dhis.analytics.util.AnalyticsSqlUtils.quote;
import static org.hisp.dhis.analytics.util.DisplayNameUtils.getDisplayName;
import static org.hisp.dhis.util.DateUtils.getLongDateString;

import java.util.ArrayList;
import java.util.List;
import org.hisp.dhis.analytics.AnalyticsSettings;
import org.hisp.dhis.analytics.AnalyticsTable;
import org.hisp.dhis.analytics.AnalyticsTableColumn;
import org.hisp.dhis.analytics.AnalyticsTableHookService;
import org.hisp.dhis.analytics.AnalyticsTablePartition;
import org.hisp.dhis.analytics.AnalyticsTableType;
import org.hisp.dhis.analytics.AnalyticsTableUpdateParams;
import org.hisp.dhis.analytics.IndexType;
import org.hisp.dhis.analytics.partition.PartitionManager;
import org.hisp.dhis.category.CategoryService;
import org.hisp.dhis.common.IdentifiableObjectManager;
import org.hisp.dhis.commons.collection.UniqueArrayList;
import org.hisp.dhis.dataapproval.DataApprovalLevelService;
import org.hisp.dhis.jdbc.StatementBuilder;
import org.hisp.dhis.organisationunit.OrganisationUnitService;
import org.hisp.dhis.period.PeriodDataProvider;
import org.hisp.dhis.program.Program;
import org.hisp.dhis.resourcetable.ResourceTableService;
import org.hisp.dhis.setting.SystemSettingManager;
import org.hisp.dhis.system.database.DatabaseInfo;
import org.springframework.beans.factory.annotation.Qualifier;
import org.springframework.jdbc.core.JdbcTemplate;
import org.springframework.stereotype.Service;
import org.springframework.transaction.annotation.Transactional;

/**
 * @author Markus Bekken
 */
@Service("org.hisp.dhis.analytics.EnrollmentAnalyticsTableManager")
public class JdbcEnrollmentAnalyticsTableManager extends AbstractEventJdbcTableManager {
  public JdbcEnrollmentAnalyticsTableManager(
      IdentifiableObjectManager idObjectManager,
      OrganisationUnitService organisationUnitService,
      CategoryService categoryService,
      SystemSettingManager systemSettingManager,
      DataApprovalLevelService dataApprovalLevelService,
      ResourceTableService resourceTableService,
      AnalyticsTableHookService tableHookService,
      StatementBuilder statementBuilder,
      PartitionManager partitionManager,
      DatabaseInfo databaseInfo,
<<<<<<< HEAD
      JdbcTemplate jdbcTemplate,
      AnalyticsSettings analyticsSettings,
=======
      @Qualifier("analyticsJdbcTemplate") JdbcTemplate jdbcTemplate,
      AnalyticsExportSettings analyticsExportSettings,
>>>>>>> 00c2aa66
      PeriodDataProvider periodDataProvider) {
    super(
        idObjectManager,
        organisationUnitService,
        categoryService,
        systemSettingManager,
        dataApprovalLevelService,
        resourceTableService,
        tableHookService,
        statementBuilder,
        partitionManager,
        databaseInfo,
        jdbcTemplate,
        analyticsSettings,
        periodDataProvider);
  }

  private static final List<AnalyticsTableColumn> FIXED_COLS =
      List.of(
          new AnalyticsTableColumn(quote("pi"), CHARACTER_11, NOT_NULL, "pi.uid"),
          new AnalyticsTableColumn(quote("enrollmentdate"), TIMESTAMP, "pi.enrollmentdate"),
          new AnalyticsTableColumn(quote("incidentdate"), TIMESTAMP, "pi.incidentdate"),
          new AnalyticsTableColumn(
              quote("completeddate"),
              TIMESTAMP,
              "case pi.status when 'COMPLETED' then pi.enddate end"),
          new AnalyticsTableColumn(quote("lastupdated"), TIMESTAMP, "pi.lastupdated"),
          new AnalyticsTableColumn(quote("storedby"), VARCHAR_255, "pi.storedby"),
          new AnalyticsTableColumn(
              quote("createdbyusername"),
              VARCHAR_255,
              "pi.createdbyuserinfo ->> 'username' as createdbyusername"),
          new AnalyticsTableColumn(
              quote("createdbyname"),
              VARCHAR_255,
              "pi.createdbyuserinfo ->> 'firstName' as createdbyname"),
          new AnalyticsTableColumn(
              quote("createdbylastname"),
              VARCHAR_255,
              "pi.createdbyuserinfo ->> 'surname' as createdbylastname"),
          new AnalyticsTableColumn(
              quote("createdbydisplayname"),
              VARCHAR_255,
              getDisplayName("createdbyuserinfo", "pi", "createdbydisplayname")),
          new AnalyticsTableColumn(
              quote("lastupdatedbyusername"),
              VARCHAR_255,
              "pi.lastupdatedbyuserinfo ->> 'username' as lastupdatedbyusername"),
          new AnalyticsTableColumn(
              quote("lastupdatedbyname"),
              VARCHAR_255,
              "pi.lastupdatedbyuserinfo ->> 'firstName' as lastupdatedbyname"),
          new AnalyticsTableColumn(
              quote("lastupdatedbylastname"),
              VARCHAR_255,
              "pi.lastupdatedbyuserinfo ->> 'surname' as lastupdatedbylastname"),
          new AnalyticsTableColumn(
              quote("lastupdatedbydisplayname"),
              VARCHAR_255,
              getDisplayName("lastupdatedbyuserinfo", "pi", "lastupdatedbydisplayname")),
          new AnalyticsTableColumn(quote("enrollmentstatus"), VARCHAR_50, "pi.status"),
          new AnalyticsTableColumn(
              quote("longitude"),
              DOUBLE,
              "CASE WHEN 'POINT' = GeometryType(pi.geometry) THEN ST_X(pi.geometry) ELSE null END"),
          new AnalyticsTableColumn(
              quote("latitude"),
              DOUBLE,
              "CASE WHEN 'POINT' = GeometryType(pi.geometry) THEN ST_Y(pi.geometry) ELSE null END"),
          new AnalyticsTableColumn(quote("ou"), CHARACTER_11, NOT_NULL, "ou.uid"),
          new AnalyticsTableColumn(quote("ouname"), TEXT, NOT_NULL, "ou.name"),
          new AnalyticsTableColumn(quote("oucode"), TEXT, "ou.code"),
          new AnalyticsTableColumn(quote("oulevel"), INTEGER, "ous.level"),
          new AnalyticsTableColumn(quote("pigeometry"), GEOMETRY, "pi.geometry")
              .withIndexType(IndexType.GIST),
          new AnalyticsTableColumn(
              quote("registrationou"),
              CHARACTER_11,
              NOT_NULL,
              "coalesce(registrationou.uid,ou.uid)"));

  @Override
  public AnalyticsTableType getAnalyticsTableType() {
    return AnalyticsTableType.ENROLLMENT;
  }

  @Override
  @Transactional
  public List<AnalyticsTable> getAnalyticsTables(AnalyticsTableUpdateParams params) {
    return params.isLatestUpdate() ? new ArrayList<>() : getRegularAnalyticsTables(params);
  }

  /**
   * Creates a list of {@link AnalyticsTable} for each program.
   *
   * @param params the {@link AnalyticsTableUpdateParams}.
   * @return a list of {@link AnalyticsTableUpdateParams}.
   */
  private List<AnalyticsTable> getRegularAnalyticsTables(AnalyticsTableUpdateParams params) {
    List<AnalyticsTable> tables = new UniqueArrayList<>();

    List<Program> programs = idObjectManager.getAllNoAcl(Program.class);

    for (Program program : programs) {
      AnalyticsTable table =
          new AnalyticsTable(
              getAnalyticsTableType(), getDimensionColumns(program), List.of(), program);

      tables.add(table);
    }

    return tables;
  }

  @Override
  protected List<String> getPartitionChecks(AnalyticsTablePartition partition) {
    return emptyList();
  }

  @Override
  protected void populateTable(
      AnalyticsTableUpdateParams params, AnalyticsTablePartition partition) {
    Program program = partition.getMasterTable().getProgram();

    String fromClause =
        "from enrollment pi "
            + "inner join program pr on pi.programid=pr.programid "
            + "left join trackedentity tei on pi.trackedentityid=tei.trackedentityid "
            + "and tei.deleted is false "
            + "left join organisationunit registrationou on tei.organisationunitid=registrationou.organisationunitid "
            + "inner join organisationunit ou on pi.organisationunitid=ou.organisationunitid "
            + "left join _orgunitstructure ous on pi.organisationunitid=ous.organisationunitid "
            + "left join _organisationunitgroupsetstructure ougs on pi.organisationunitid=ougs.organisationunitid "
            + "and (cast(date_trunc('month', pi.enrollmentdate) as date)=ougs.startdate or ougs.startdate is null) "
            + "left join _dateperiodstructure dps on cast(pi.enrollmentdate as date)=dps.dateperiod "
            + "where pr.programid="
            + program.getId()
            + " "
            + "and pi.organisationunitid is not null "
            + "and pi.lastupdated <= '"
            + getLongDateString(params.getStartTime())
            + "' "
            + "and pi.incidentdate is not null "
            + "and pi.deleted is false ";

    populateTableInternal(partition, getDimensionColumns(program), fromClause);
  }

  private List<AnalyticsTableColumn> getDimensionColumns(Program program) {
    List<AnalyticsTableColumn> columns = new ArrayList<>();

    columns.addAll(addOrganisationUnitLevels());
    columns.add(getOrganisationUnitNameHierarchyColumn());
    columns.addAll(addOrganisationUnitGroupSets());
    columns.addAll(addPeriodTypeColumns("dps"));
    columns.addAll(addTrackedEntityAttributes(program));
    columns.addAll(getFixedColumns());

    if (program.isRegistration()) {
      columns.add(new AnalyticsTableColumn(quote("tei"), CHARACTER_11, "tei.uid"));
      columns.add(new AnalyticsTableColumn(quote("teigeometry"), GEOMETRY, "tei.geometry"));
    }

    return filterDimensionColumns(columns);
  }

  @Override
  public List<AnalyticsTableColumn> getFixedColumns() {
    return FIXED_COLS;
  }
}<|MERGE_RESOLUTION|>--- conflicted
+++ resolved
@@ -84,13 +84,8 @@
       StatementBuilder statementBuilder,
       PartitionManager partitionManager,
       DatabaseInfo databaseInfo,
-<<<<<<< HEAD
-      JdbcTemplate jdbcTemplate,
+      @Qualifier("analyticsJdbcTemplate") JdbcTemplate jdbcTemplate,
       AnalyticsSettings analyticsSettings,
-=======
-      @Qualifier("analyticsJdbcTemplate") JdbcTemplate jdbcTemplate,
-      AnalyticsExportSettings analyticsExportSettings,
->>>>>>> 00c2aa66
       PeriodDataProvider periodDataProvider) {
     super(
         idObjectManager,
