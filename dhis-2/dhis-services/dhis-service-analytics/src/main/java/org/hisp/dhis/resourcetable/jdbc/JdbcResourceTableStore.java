--- conflicted
+++ resolved
@@ -29,208 +29,141 @@
 
 import java.util.List;
 import java.util.Optional;
-
+import lombok.RequiredArgsConstructor;
+import lombok.extern.slf4j.Slf4j;
 import org.hisp.dhis.analytics.AnalyticsTableHook;
 import org.hisp.dhis.analytics.AnalyticsTableHookService;
 import org.hisp.dhis.analytics.AnalyticsTablePhase;
-<<<<<<< HEAD
-import org.hisp.dhis.db.model.Table;
-import org.hisp.dhis.db.sql.PostgreSqlBuilder;
-import org.hisp.dhis.db.sql.SqlBuilder;
-=======
->>>>>>> 9333aaeb
 import org.hisp.dhis.resourcetable.ResourceTable;
 import org.hisp.dhis.resourcetable.ResourceTableStore;
 import org.hisp.dhis.system.util.Clock;
 import org.springframework.jdbc.core.JdbcTemplate;
 import org.springframework.stereotype.Service;
 
-import lombok.RequiredArgsConstructor;
-import lombok.extern.slf4j.Slf4j;
-
 /**
  * @author Lars Helge Overland
  */
 @Slf4j
 @RequiredArgsConstructor
-@Service( "org.hisp.dhis.resourcetable.ResourceTableStore" )
-public class JdbcResourceTableStore implements ResourceTableStore
-{
-    // -------------------------------------------------------------------------
-    // Dependencies
-    // -------------------------------------------------------------------------
+@Service("org.hisp.dhis.resourcetable.ResourceTableStore")
+public class JdbcResourceTableStore implements ResourceTableStore {
+  // -------------------------------------------------------------------------
+  // Dependencies
+  // -------------------------------------------------------------------------
 
-    private final AnalyticsTableHookService analyticsTableHookService;
+  private final AnalyticsTableHookService analyticsTableHookService;
 
-<<<<<<< HEAD
-    private final JdbcTemplate jdbcTemplate;
+  private final JdbcTemplate jdbcTemplate;
 
-    private final SqlBuilder sqlBuilder = new PostgreSqlBuilder();
-=======
-  private final JdbcTemplate jdbcTemplate;
->>>>>>> 9333aaeb
+  // -------------------------------------------------------------------------
+  // ResourceTableStore implementation
+  // -------------------------------------------------------------------------
 
-    // -------------------------------------------------------------------------
-    // ResourceTableStore implementation
-    // -------------------------------------------------------------------------
-
-<<<<<<< HEAD
-    @Override
-    public void generateResourceTable( ResourceTable<?> resourceTable )
-    {
-        log.info( String.format( "Generating resource table: '%s'", resourceTable.getTableName() ) );
-=======
   @Override
   public void generateResourceTable(ResourceTable<?> resourceTable) {
     log.info("Generating resource table: '{}'", resourceTable.getTableName());
->>>>>>> 9333aaeb
 
-        final Clock clock = new Clock().startClock();
-        final Table stagingTable = resourceTable.getTable();
-        final Optional<String> populateTableSql = resourceTable.getPopulateTempTableStatement();
-        final Optional<List<Object[]>> populateTableContent = resourceTable.getPopulateTempTableContent();
-        final List<String> createIndexSql = resourceTable.getCreateIndexStatements();
-        final String analyzeTableSql = String.format( "analyze %s;", resourceTable.getTempTableName() );
+    final Clock clock = new Clock().startClock();
+    final String createTableSql = resourceTable.getCreateTempTableStatement();
+    final Optional<String> populateTableSql = resourceTable.getPopulateTempTableStatement();
+    final Optional<List<Object[]>> populateTableContent =
+        resourceTable.getPopulateTempTableContent();
+    final List<String> createIndexSql = resourceTable.getCreateIndexStatements();
+    final String analyzeTableSql = String.format("analyze %s;", resourceTable.getTempTableName());
 
-        // ---------------------------------------------------------------------
-        // Drop temporary table if it exists
-        // ---------------------------------------------------------------------
+    // ---------------------------------------------------------------------
+    // Drop temporary table if it exists
+    // ---------------------------------------------------------------------
 
-        jdbcTemplate.execute( sqlBuilder.dropTableIfExists( stagingTable ) );
+    jdbcTemplate.execute(resourceTable.getDropTempTableIfExistsStatement());
 
-        // ---------------------------------------------------------------------
-        // Create temporary table
-        // ---------------------------------------------------------------------
+    // ---------------------------------------------------------------------
+    // Create temporary table
+    // ---------------------------------------------------------------------
 
-<<<<<<< HEAD
-        final String createTableSql = sqlBuilder.createTable( stagingTable );
-=======
     log.debug("Create table SQL: '{}'", createTableSql);
->>>>>>> 9333aaeb
 
-        log.debug( String.format( "Create table SQL: '%s'", createTableSql ) );
+    jdbcTemplate.execute(createTableSql);
 
-        jdbcTemplate.execute( createTableSql );
+    // ---------------------------------------------------------------------
+    // Populate temporary table through SQL or object batch update
+    // ---------------------------------------------------------------------
 
-<<<<<<< HEAD
-        // ---------------------------------------------------------------------
-        // Populate temporary table through SQL or object batch update
-        // ---------------------------------------------------------------------
-=======
     if (populateTableSql.isPresent()) {
       log.debug("Populate table SQL: '{}'", populateTableSql.get());
->>>>>>> 9333aaeb
 
-        if ( populateTableSql.isPresent() )
-        {
-            log.debug( String.format( "Populate table SQL: '%s'", populateTableSql.get() ) );
+      jdbcTemplate.execute(populateTableSql.get());
+    } else if (populateTableContent.isPresent()) {
+      List<Object[]> content = populateTableContent.get();
 
-<<<<<<< HEAD
-            jdbcTemplate.execute( populateTableSql.get() );
-        }
-        else if ( populateTableContent.isPresent() )
-        {
-            List<Object[]> content = populateTableContent.get();
-=======
       log.debug("Populate table content rows: {}", content.size());
->>>>>>> 9333aaeb
 
-            log.debug( String.format( "Populate table content rows: '%d'", content.size() ) );
+      if (content.size() > 0) {
+        int columns = content.get(0).length;
 
-            if ( content.size() > 0 )
-            {
-                int columns = content.get( 0 ).length;
+        batchUpdate(columns, resourceTable.getTempTableName(), content);
+      }
+    }
 
-                batchUpdate( columns, resourceTable.getTempTableName(), content );
-            }
-        }
+    // ---------------------------------------------------------------------
+    // Invoke hooks
+    // ---------------------------------------------------------------------
 
-        // ---------------------------------------------------------------------
-        // Invoke hooks
-        // ---------------------------------------------------------------------
+    List<AnalyticsTableHook> hooks =
+        analyticsTableHookService.getByPhaseAndResourceTableType(
+            AnalyticsTablePhase.RESOURCE_TABLE_POPULATED, resourceTable.getTableType());
 
-        List<AnalyticsTableHook> hooks = analyticsTableHookService.getByPhaseAndResourceTableType(
-            AnalyticsTablePhase.RESOURCE_TABLE_POPULATED, resourceTable.getTableType() );
+    if (!hooks.isEmpty()) {
+      analyticsTableHookService.executeAnalyticsTableSqlHooks(hooks);
 
-<<<<<<< HEAD
-        if ( !hooks.isEmpty() )
-        {
-            analyticsTableHookService.executeAnalyticsTableSqlHooks( hooks );
-=======
       log.info("Invoked resource table hooks: '{}'", hooks.size());
     }
->>>>>>> 9333aaeb
 
-            log.info( String.format( "Invoked resource table hooks: '%d'", hooks.size() ) );
-        }
+    // ---------------------------------------------------------------------
+    // Create indexes
+    // ---------------------------------------------------------------------
 
-<<<<<<< HEAD
-        // ---------------------------------------------------------------------
-        // Create indexes
-        // ---------------------------------------------------------------------
-=======
     for (final String sql : createIndexSql) {
       log.debug("Create index SQL: '{}'", sql);
->>>>>>> 9333aaeb
 
-        for ( final String sql : createIndexSql )
-        {
-            log.debug( String.format( "Create index SQL: '%s'", sql ) );
+      jdbcTemplate.execute(sql);
+    }
 
-            jdbcTemplate.execute( sql );
-        }
+    // ---------------------------------------------------------------------
+    // Analyze
+    // ---------------------------------------------------------------------
 
-        // ---------------------------------------------------------------------
-        // Analyze
-        // ---------------------------------------------------------------------
+    jdbcTemplate.execute(analyzeTableSql);
 
-<<<<<<< HEAD
-        jdbcTemplate.execute( analyzeTableSql );
-=======
     log.debug("Analyzed resource table: '{}'", resourceTable.getTempTableName());
->>>>>>> 9333aaeb
 
-        log.debug( String.format( "Analyzed resource table: '%s'", resourceTable.getTempTableName() ) );
+    // ---------------------------------------------------------------------
+    // Swap tables
+    // ---------------------------------------------------------------------
 
-        // ---------------------------------------------------------------------
-        // Swap tables
-        // ---------------------------------------------------------------------
+    jdbcTemplate.execute(resourceTable.getDropTableIfExistsStatement());
 
-        jdbcTemplate.execute( resourceTable.getDropTableIfExistsStatement() );
+    jdbcTemplate.execute(resourceTable.getRenameTempTableStatement());
 
-<<<<<<< HEAD
-        jdbcTemplate.execute( resourceTable.getRenameTempTableStatement() );
-
-        log.debug( String.format( "Swapped resource table: '%s'", resourceTable.getTableName() ) );
-=======
     log.debug("Swapped resource table: '{}'", resourceTable.getTableName());
 
     log.info("Resource table '{}' update done: '{}'", resourceTable.getTableName(), clock.time());
   }
->>>>>>> 9333aaeb
 
-        log.info(
-            String.format(
-                "Resource table '%s' update done: '%s'", resourceTable.getTableName(), clock.time() ) );
+  @Override
+  public void batchUpdate(int columns, String tableName, List<Object[]> batchArgs) {
+    if (columns == 0 || tableName == null) {
+      return;
     }
 
-    @Override
-    public void batchUpdate( int columns, String tableName, List<Object[]> batchArgs )
-    {
-        if ( columns == 0 || tableName == null )
-        {
-            return;
-        }
+    StringBuilder builder = new StringBuilder("insert into " + tableName + " values (");
 
-        StringBuilder builder = new StringBuilder( "insert into " + tableName + " values (" );
+    for (int i = 0; i < columns; i++) {
+      builder.append("?,");
+    }
 
-        for ( int i = 0; i < columns; i++ )
-        {
-            builder.append( "?," );
-        }
+    builder.deleteCharAt(builder.length() - 1).append(")");
 
-        builder.deleteCharAt( builder.length() - 1 ).append( ")" );
-
-        jdbcTemplate.batchUpdate( builder.toString(), batchArgs );
-    }
+    jdbcTemplate.batchUpdate(builder.toString(), batchArgs);
+  }
 }