/*
 * Copyright (c) 2004-2022, University of Oslo
 * All rights reserved.
 *
 * Redistribution and use in source and binary forms, with or without
 * modification, are permitted provided that the following conditions are met:
 * Redistributions of source code must retain the above copyright notice, this
 * list of conditions and the following disclaimer.
 *
 * Redistributions in binary form must reproduce the above copyright notice,
 * this list of conditions and the following disclaimer in the documentation
 * and/or other materials provided with the distribution.
 * Neither the name of the HISP project nor the names of its contributors may
 * be used to endorse or promote products derived from this software without
 * specific prior written permission.
 *
 * THIS SOFTWARE IS PROVIDED BY THE COPYRIGHT HOLDERS AND CONTRIBUTORS "AS IS" AND
 * ANY EXPRESS OR IMPLIED WARRANTIES, INCLUDING, BUT NOT LIMITED TO, THE IMPLIED
 * WARRANTIES OF MERCHANTABILITY AND FITNESS FOR A PARTICULAR PURPOSE ARE
 * DISCLAIMED. IN NO EVENT SHALL THE COPYRIGHT OWNER OR CONTRIBUTORS BE LIABLE FOR
 * ANY DIRECT, INDIRECT, INCIDENTAL, SPECIAL, EXEMPLARY, OR CONSEQUENTIAL DAMAGES
 * (INCLUDING, BUT NOT LIMITED TO, PROCUREMENT OF SUBSTITUTE GOODS OR SERVICES;
 * LOSS OF USE, DATA, OR PROFITS; OR BUSINESS INTERRUPTION) HOWEVER CAUSED AND ON
 * ANY THEORY OF LIABILITY, WHETHER IN CONTRACT, STRICT LIABILITY, OR TORT
 * (INCLUDING NEGLIGENCE OR OTHERWISE) ARISING IN ANY WAY OUT OF THE USE OF THIS
 * SOFTWARE, EVEN IF ADVISED OF THE POSSIBILITY OF SUCH DAMAGE.
 */
package org.hisp.dhis.analytics.table;

import static java.lang.String.join;
import static org.hisp.dhis.analytics.AnalyticsTableType.TRACKED_ENTITY_INSTANCE_ENROLLMENTS;
import static org.hisp.dhis.analytics.table.JdbcEventAnalyticsTableManager.EXPORTABLE_EVENT_STATUSES;
import static org.hisp.dhis.commons.util.TextUtils.removeLastComma;
import static org.hisp.dhis.commons.util.TextUtils.replace;
import static org.hisp.dhis.db.model.DataType.CHARACTER_11;
import static org.hisp.dhis.db.model.DataType.CHARACTER_32;
import static org.hisp.dhis.db.model.DataType.DOUBLE;
import static org.hisp.dhis.db.model.DataType.GEOMETRY;
import static org.hisp.dhis.db.model.DataType.INTEGER;
import static org.hisp.dhis.db.model.DataType.TIMESTAMP;
import static org.hisp.dhis.db.model.DataType.VARCHAR_255;
import static org.hisp.dhis.db.model.DataType.VARCHAR_50;
import static org.hisp.dhis.db.model.constraint.Nullable.NOT_NULL;
import static org.hisp.dhis.db.model.constraint.Nullable.NULL;
import static org.hisp.dhis.util.DateUtils.toLongDate;

import java.util.ArrayList;
import java.util.Date;
import java.util.List;
import java.util.Map;
import java.util.stream.Collectors;
import org.hisp.dhis.analytics.AnalyticsTableHookService;
import org.hisp.dhis.analytics.AnalyticsTableType;
import org.hisp.dhis.analytics.AnalyticsTableUpdateParams;
import org.hisp.dhis.analytics.partition.PartitionManager;
import org.hisp.dhis.analytics.table.model.AnalyticsTable;
import org.hisp.dhis.analytics.table.model.AnalyticsTableColumn;
import org.hisp.dhis.analytics.table.model.AnalyticsTablePartition;
import org.hisp.dhis.analytics.table.setting.AnalyticsTableSettings;
import org.hisp.dhis.category.CategoryService;
import org.hisp.dhis.common.IdentifiableObjectManager;
import org.hisp.dhis.dataapproval.DataApprovalLevelService;
import org.hisp.dhis.db.model.IndexType;
import org.hisp.dhis.db.model.Logged;
import org.hisp.dhis.db.sql.SqlBuilder;
import org.hisp.dhis.organisationunit.OrganisationUnitService;
import org.hisp.dhis.period.PeriodDataProvider;
import org.hisp.dhis.resourcetable.ResourceTableService;
import org.hisp.dhis.setting.SystemSettingManager;
import org.hisp.dhis.system.database.DatabaseInfoProvider;
import org.hisp.dhis.trackedentity.TrackedEntityTypeService;
import org.springframework.beans.factory.annotation.Qualifier;
import org.springframework.jdbc.core.JdbcTemplate;
import org.springframework.stereotype.Component;
import org.springframework.transaction.annotation.Transactional;

@Component("org.hisp.dhis.analytics.TeiEnrollmentsAnalyticsTableManager")
public class JdbcTeiEnrollmentsAnalyticsTableManager extends AbstractJdbcTableManager {
  private static final List<AnalyticsTableColumn> FIXED_COLS =
      List.of(
          new AnalyticsTableColumn("trackedentityinstanceuid", CHARACTER_11, NOT_NULL, "tei.uid"),
          new AnalyticsTableColumn("programuid", CHARACTER_11, NULL, "p.uid"),
          new AnalyticsTableColumn("programinstanceuid", CHARACTER_11, NULL, "pi.uid"),
          new AnalyticsTableColumn("enrollmentdate", TIMESTAMP, "pi.enrollmentdate"),
          new AnalyticsTableColumn("enddate", TIMESTAMP, "pi.completeddate"),
          new AnalyticsTableColumn("incidentdate", TIMESTAMP, "pi.occurreddate"),
          new AnalyticsTableColumn("enrollmentstatus", VARCHAR_50, "pi.status"),
          new AnalyticsTableColumn("pigeometry", GEOMETRY, "pi.geometry", IndexType.GIST),
          new AnalyticsTableColumn(
              "pilongitude",
              DOUBLE,
              "case when 'POINT' = GeometryType(pi.geometry) then ST_X(pi.geometry) end"),
          new AnalyticsTableColumn(
              "pilatitude",
              DOUBLE,
              "case when 'POINT' = GeometryType(pi.geometry) then ST_Y(pi.geometry) end"),
          new AnalyticsTableColumn("uidlevel1", CHARACTER_11, NULL, "ous.uidlevel1"),
          new AnalyticsTableColumn("uidlevel2", CHARACTER_11, NULL, "ous.uidlevel2"),
          new AnalyticsTableColumn("uidlevel3", CHARACTER_11, NULL, "ous.uidlevel3"),
          new AnalyticsTableColumn("uidlevel4", CHARACTER_11, NULL, "ous.uidlevel4"),
          new AnalyticsTableColumn("ou", CHARACTER_11, NULL, "ou.uid"),
          new AnalyticsTableColumn("ouname", VARCHAR_255, NULL, "ou.name"),
          new AnalyticsTableColumn("oucode", CHARACTER_32, NULL, "ou.code"),
          new AnalyticsTableColumn("oulevel", INTEGER, NULL, "ous.level"));

  private final TrackedEntityTypeService trackedEntityTypeService;

  public JdbcTeiEnrollmentsAnalyticsTableManager(
      IdentifiableObjectManager idObjectManager,
      OrganisationUnitService organisationUnitService,
      CategoryService categoryService,
      SystemSettingManager systemSettingManager,
      DataApprovalLevelService dataApprovalLevelService,
      ResourceTableService resourceTableService,
      AnalyticsTableHookService tableHookService,
      PartitionManager partitionManager,
      DatabaseInfoProvider databaseInfoProvider,
      @Qualifier("analyticsJdbcTemplate") JdbcTemplate jdbcTemplate,
      TrackedEntityTypeService trackedEntityTypeService,
      AnalyticsTableSettings analyticsTableSettings,
      PeriodDataProvider periodDataProvider,
      SqlBuilder sqlBuilder) {
    super(
        idObjectManager,
        organisationUnitService,
        categoryService,
        systemSettingManager,
        dataApprovalLevelService,
        resourceTableService,
        tableHookService,
        partitionManager,
        databaseInfoProvider,
        jdbcTemplate,
        analyticsTableSettings,
        periodDataProvider,
        sqlBuilder);
    this.trackedEntityTypeService = trackedEntityTypeService;
  }

  /**
   * Returns the {@link AnalyticsTableType} of analytics table which this manager handles.
   *
   * @return type of analytics table.
   */
  @Override
  public AnalyticsTableType getAnalyticsTableType() {
    return TRACKED_ENTITY_INSTANCE_ENROLLMENTS;
  }

  /**
   * Returns a {@link AnalyticsTable} with a list of yearly {@link AnalyticsTablePartition}.
   *
   * @param params the {@link AnalyticsTableUpdateParams}.
   * @return the analytics table with partitions.
   */
  @Override
  @Transactional
  public List<AnalyticsTable> getAnalyticsTables(AnalyticsTableUpdateParams params) {
    Logged logged = analyticsTableSettings.getTableLogged();
    return trackedEntityTypeService.getAllTrackedEntityType().stream()
        .map(tet -> new AnalyticsTable(getAnalyticsTableType(), getColumns(), logged, tet))
        .collect(Collectors.toList());
  }

  private List<AnalyticsTableColumn> getColumns() {
    List<AnalyticsTableColumn> columns = new ArrayList<>();
    columns.addAll(FIXED_COLS);
    columns.add(getOrganisationUnitNameHierarchyColumn());

    return columns;
  }

  @Override
  protected List<String> getPartitionChecks(Integer year, Date endDate) {
    return List.of();
  }

  /**
   * Populates the given analytics table.
   *
   * @param params the {@link AnalyticsTableUpdateParams}.
   * @param partition the {@link AnalyticsTablePartition} to populate.
   */
  @Override
  public void populateTable(AnalyticsTableUpdateParams params, AnalyticsTablePartition partition) {
    String tableName = partition.getName();

    List<AnalyticsTableColumn> columns = partition.getMasterTable().getAnalyticsTableColumns();

    StringBuilder sql = new StringBuilder("insert into " + tableName + " (");

    for (AnalyticsTableColumn col : columns) {
      sql.append(quote(col.getName()) + ",");
    }

    removeLastComma(sql).append(") select ");

    for (AnalyticsTableColumn col : columns) {
      sql.append(col.getSelectExpression() + ",");
    }

    removeLastComma(sql)
        .append(
            replace(
                """
        \s from enrollment pi \
        inner join trackedentity tei on pi.trackedentityid = tei.trackedentityid \
<<<<<<< HEAD
        and tei.deleted is false \
=======
        and tei.deleted = false \
>>>>>>> 5ffe5101
        and tei.trackedentitytypeid =${teiId} \
        and tei.lastupdated < '${startTime}' \
        left join program p on p.programid = pi.programid \
        left join organisationunit ou on pi.organisationunitid = ou.organisationunitid \
        left join analytics_rs_orgunitstructure ous on ous.organisationunitid = ou.organisationunitid \
<<<<<<< HEAD
        where exists ( select 1 from event psi where psi.deleted is false \
        and psi.enrollmentid = pi.enrollmentid \
        and psi.status in (${statuses})) \
        and pi.occurreddate is not null \
        and pi.deleted is false\s""",
=======
        where exists ( select 1 from event psi where psi.deleted = false \
        and psi.enrollmentid = pi.enrollmentid \
        and psi.status in (${statuses})) \
        and pi.occurreddate is not null \
        and pi.deleted = false\s""",
>>>>>>> 5ffe5101
                Map.of(
                    "teiId",
                        String.valueOf(partition.getMasterTable().getTrackedEntityType().getId()),
                    "startTime", toLongDate(params.getStartTime()),
                    "statuses", join(",", EXPORTABLE_EVENT_STATUSES))));

    invokeTimeAndLog(sql.toString(), tableName);
  }
}<|MERGE_RESOLUTION|>--- conflicted
+++ resolved
@@ -203,31 +203,19 @@
         .append(
             replace(
                 """
-        \s from enrollment pi \
+        \sfrom enrollment pi \
         inner join trackedentity tei on pi.trackedentityid = tei.trackedentityid \
-<<<<<<< HEAD
-        and tei.deleted is false \
-=======
         and tei.deleted = false \
->>>>>>> 5ffe5101
         and tei.trackedentitytypeid =${teiId} \
         and tei.lastupdated < '${startTime}' \
         left join program p on p.programid = pi.programid \
         left join organisationunit ou on pi.organisationunitid = ou.organisationunitid \
         left join analytics_rs_orgunitstructure ous on ous.organisationunitid = ou.organisationunitid \
-<<<<<<< HEAD
-        where exists ( select 1 from event psi where psi.deleted is false \
-        and psi.enrollmentid = pi.enrollmentid \
-        and psi.status in (${statuses})) \
-        and pi.occurreddate is not null \
-        and pi.deleted is false\s""",
-=======
         where exists ( select 1 from event psi where psi.deleted = false \
         and psi.enrollmentid = pi.enrollmentid \
         and psi.status in (${statuses})) \
         and pi.occurreddate is not null \
         and pi.deleted = false\s""",
->>>>>>> 5ffe5101
                 Map.of(
                     "teiId",
                         String.valueOf(partition.getMasterTable().getTrackedEntityType().getId()),
