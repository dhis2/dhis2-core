--- conflicted
+++ resolved
@@ -292,11 +292,7 @@
   String tableExists(String name);
 
   /**
-<<<<<<< HEAD
-   * @param table the {@link Table}.
-=======
    * @param index the {@link Index}.
->>>>>>> b93c05ce
    * @return a create index statement.
    */
   String createIndex(Index index);
