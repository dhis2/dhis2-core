/*
 * Copyright (c) 2004-2021, University of Oslo
 * All rights reserved.
 *
 * Redistribution and use in source and binary forms, with or without
 * modification, are permitted provided that the following conditions are met:
 * Redistributions of source code must retain the above copyright notice, this
 * list of conditions and the following disclaimer.
 *
 * Redistributions in binary form must reproduce the above copyright notice,
 * this list of conditions and the following disclaimer in the documentation
 * and/or other materials provided with the distribution.
 * Neither the name of the HISP project nor the names of its contributors may
 * be used to endorse or promote products derived from this software without
 * specific prior written permission.
 *
 * THIS SOFTWARE IS PROVIDED BY THE COPYRIGHT HOLDERS AND CONTRIBUTORS "AS IS" AND
 * ANY EXPRESS OR IMPLIED WARRANTIES, INCLUDING, BUT NOT LIMITED TO, THE IMPLIED
 * WARRANTIES OF MERCHANTABILITY AND FITNESS FOR A PARTICULAR PURPOSE ARE
 * DISCLAIMED. IN NO EVENT SHALL THE COPYRIGHT OWNER OR CONTRIBUTORS BE LIABLE FOR
 * ANY DIRECT, INDIRECT, INCIDENTAL, SPECIAL, EXEMPLARY, OR CONSEQUENTIAL DAMAGES
 * (INCLUDING, BUT NOT LIMITED TO, PROCUREMENT OF SUBSTITUTE GOODS OR SERVICES;
 * LOSS OF USE, DATA, OR PROFITS; OR BUSINESS INTERRUPTION) HOWEVER CAUSED AND ON
 * ANY THEORY OF LIABILITY, WHETHER IN CONTRACT, STRICT LIABILITY, OR TORT
 * (INCLUDING NEGLIGENCE OR OTHERWISE) ARISING IN ANY WAY OUT OF THE USE OF THIS
 * SOFTWARE, EVEN IF ADVISED OF THE POSSIBILITY OF SUCH DAMAGE.
 */
package org.hisp.dhis.analytics.table;

import static com.google.common.base.Preconditions.checkNotNull;
import static org.hisp.dhis.system.notification.NotificationLevel.ERROR;
import static org.hisp.dhis.system.notification.NotificationLevel.INFO;
import static org.hisp.dhis.util.DateUtils.getLongDateString;

import java.util.Date;
import java.util.List;
import java.util.Set;
import java.util.stream.Collectors;

import lombok.extern.slf4j.Slf4j;

import org.hisp.dhis.analytics.AnalyticsTableGenerator;
import org.hisp.dhis.analytics.AnalyticsTableService;
import org.hisp.dhis.analytics.AnalyticsTableType;
import org.hisp.dhis.analytics.AnalyticsTableUpdateParams;
import org.hisp.dhis.commons.collection.CollectionUtils;
import org.hisp.dhis.commons.util.DebugUtils;
import org.hisp.dhis.message.MessageService;
import org.hisp.dhis.resourcetable.ResourceTableService;
import org.hisp.dhis.scheduling.JobConfiguration;
import org.hisp.dhis.setting.SettingKey;
import org.hisp.dhis.setting.SystemSettingManager;
import org.hisp.dhis.system.notification.Notifier;
import org.hisp.dhis.system.util.Clock;
import org.springframework.stereotype.Service;

/**
 * @author Lars Helge Overland
 */
@Slf4j
@Service( "org.hisp.dhis.analytics.AnalyticsTableGenerator" )
public class DefaultAnalyticsTableGenerator
    implements AnalyticsTableGenerator
{
    private List<AnalyticsTableService> analyticsTableServices;

    private ResourceTableService resourceTableService;

    private MessageService messageService;

    private SystemSettingManager systemSettingManager;

    private Notifier notifier;

    public DefaultAnalyticsTableGenerator( List<AnalyticsTableService> analyticsTableServices,
        ResourceTableService resourceTableService, MessageService messageService,
        SystemSettingManager systemSettingManager, Notifier notifier )
    {
        checkNotNull( analyticsTableServices );
        checkNotNull( resourceTableService );
        checkNotNull( messageService );
        checkNotNull( systemSettingManager );
        checkNotNull( notifier );

        this.analyticsTableServices = analyticsTableServices;
        this.resourceTableService = resourceTableService;
        this.messageService = messageService;
        this.systemSettingManager = systemSettingManager;
        this.notifier = notifier;
    }

    // -------------------------------------------------------------------------
    // Implementation
    // -------------------------------------------------------------------------

    // TODO introduce last successful timestamps per table type

    @Override
    public void generateTables( AnalyticsTableUpdateParams params )
    {
        final Clock clock = new Clock( log ).startClock();
        final Date lastSuccessfulUpdate = (Date) systemSettingManager
            .getSystemSetting( SettingKey.LAST_SUCCESSFUL_ANALYTICS_TABLES_UPDATE );
        final JobConfiguration jobId = params.getJobId();
        final Set<AnalyticsTableType> skipTypes = CollectionUtils.emptyIfNull( params.getSkipTableTypes() );
        final Set<AnalyticsTableType> availableTypes = analyticsTableServices.stream()
            .map( AnalyticsTableService::getAnalyticsTableType )
            .collect( Collectors.toSet() );

        params = AnalyticsTableUpdateParams.newBuilder( params )
            .withLastSuccessfulUpdate( lastSuccessfulUpdate )
            .build();

        log.info( "Found {} analytics table types: {}", availableTypes.size(), availableTypes );
        log.info( "Analytics table update: {}", params );
        log.info( "Last successful analytics table update: '{}'",
            getLongDateString( lastSuccessfulUpdate ) );

        try
        {
            notifier.clear( jobId ).notify( jobId, "Analytics table update process started" );

            if ( !params.isSkipResourceTables() && !params.isLatestUpdate() )
            {
                notifier.notify( jobId, "Updating resource tables" );
                generateResourceTables();
            }

            for ( AnalyticsTableService service : analyticsTableServices )
            {
                AnalyticsTableType tableType = service.getAnalyticsTableType();

                if ( !skipTypes.contains( tableType ) )
                {
                    notifier.notify( jobId, "Updating tables: " + tableType );

                    service.update( params );
                }
            }

            clock.logTime( "Analytics tables updated" );

            notifier.notify( jobId, INFO, "Analytics tables updated: " + clock.time(), true );
        }
        catch ( Exception ex )
        {
            log.error( "Analytics table process failed: " + DebugUtils.getStackTrace( ex ), ex );

            notifier.notify( jobId, ERROR, "Process failed: " + ex.getMessage(), true );

            messageService.sendSystemErrorNotification( "Analytics table process failed", ex );

            throw ex;
        }

        if ( params.isLatestUpdate() )
        {
            systemSettingManager.saveSystemSetting( SettingKey.LAST_SUCCESSFUL_LATEST_ANALYTICS_PARTITION_UPDATE,
                params.getStartTime() );
            systemSettingManager.saveSystemSetting( SettingKey.LAST_SUCCESSFUL_LATEST_ANALYTICS_PARTITION_RUNTIME,
                clock.time() );
        }
        else
        {
            systemSettingManager.saveSystemSetting( SettingKey.LAST_SUCCESSFUL_ANALYTICS_TABLES_UPDATE,
                params.getStartTime() );
            systemSettingManager.saveSystemSetting( SettingKey.LAST_SUCCESSFUL_ANALYTICS_TABLES_RUNTIME,
<<<<<<< HEAD
                clock.time() );
=======
                clock.getTime() );
>>>>>>> c6affcab
        }
    }

    @Override
    public void dropTables()
    {
        for ( AnalyticsTableService service : analyticsTableServices )
        {
            service.dropTables();
        }
    }

    @Override
    public void generateResourceTables( JobConfiguration jobId )
    {
        final Clock clock = new Clock().startClock();

        notifier.notify( jobId, "Generating resource tables" );

        try
        {
            generateResourceTables();

            notifier.notify( jobId, INFO, "Resource tables generated: " + clock.time(), true );
        }
        catch ( RuntimeException ex )
        {
            notifier.notify( jobId, ERROR, "Process failed: " + ex.getMessage(), true );

            messageService.sendSystemErrorNotification( "Resource table process failed", ex );

            throw ex;
        }
    }

    // -------------------------------------------------------------------------
    // Supportive methods
    // -------------------------------------------------------------------------

    private void generateResourceTables()
    {
        final Date startTime = new Date();

        resourceTableService.dropAllSqlViews();
        resourceTableService.generateOrganisationUnitStructures();
        resourceTableService.generateDataSetOrganisationUnitCategoryTable();
        resourceTableService.generateCategoryOptionComboNames();
        resourceTableService.generateDataElementGroupSetTable();
        resourceTableService.generateIndicatorGroupSetTable();
        resourceTableService.generateOrganisationUnitGroupSetTable();
        resourceTableService.generateCategoryTable();
        resourceTableService.generateDataElementTable();
        resourceTableService.generatePeriodTable();
        resourceTableService.generateDatePeriodTable();
        resourceTableService.generateCategoryOptionComboTable();
        resourceTableService.createAllSqlViews();

        systemSettingManager.saveSystemSetting( SettingKey.LAST_SUCCESSFUL_RESOURCE_TABLES_UPDATE, startTime );
    }
}<|MERGE_RESOLUTION|>--- conflicted
+++ resolved
@@ -165,11 +165,7 @@
             systemSettingManager.saveSystemSetting( SettingKey.LAST_SUCCESSFUL_ANALYTICS_TABLES_UPDATE,
                 params.getStartTime() );
             systemSettingManager.saveSystemSetting( SettingKey.LAST_SUCCESSFUL_ANALYTICS_TABLES_RUNTIME,
-<<<<<<< HEAD
-                clock.time() );
-=======
                 clock.getTime() );
->>>>>>> c6affcab
         }
     }
 
