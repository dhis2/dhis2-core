--- conflicted
+++ resolved
@@ -80,15 +80,11 @@
     // -------------------------------------------------------------------------
 
     @Override
-<<<<<<< HEAD
-    public void generateTables( Integer lastYears, JobId jobId, Set<AnalyticsTableType> skipTableTypes, boolean skipResourceTables )
-=======
     public void generateTables( AnalyticsTableUpdateParams params )
->>>>>>> 852daf94
     {
         final Date startTime = new Date();
         final Clock clock = new Clock( log ).startClock();
-        final TaskId taskId = params.getTaskId();
+        final JobId jobId = params.getJobId();
         final Set<AnalyticsTableType> skipTypes = CollectionUtils.emptyIfNull( params.getSkipTableTypes() );
         final Set<AnalyticsTableType> availableTypes = analyticsTableServices.
             stream().map( AnalyticsTableService::getAnalyticsTableType ).collect( Collectors.toSet() );
@@ -114,11 +110,7 @@
                 {
                     notifier.notify( jobId, "Updating tables: " + tableType );
 
-<<<<<<< HEAD
-                    service.update( lastYears, jobId );
-=======
                     service.update( params );
->>>>>>> 852daf94
                 }
             }
 
