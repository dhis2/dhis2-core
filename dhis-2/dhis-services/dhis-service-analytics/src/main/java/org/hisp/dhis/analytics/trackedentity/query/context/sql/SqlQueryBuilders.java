--- conflicted
+++ resolved
@@ -53,14 +53,9 @@
           'orgUnitNameHierarchy', ev.ounamehierarchy,
           'eventStatus', ev.status,
           'eventDataValues', ev.eventdatavalues))
-<<<<<<< HEAD
-      from analytics_te_events_${trackedEntityType} ev
+      from analytics_te_event_${trackedEntityType} ev
       where ev.enrollment = en.enrollment
             and ev.trackedentity = en.trackedentity""";
-=======
-      from analytics_te_event_${trackedEntityType} ev
-      where ev.enrollment = en.enrollment""";
->>>>>>> 940108d7
 
   private static final String ENROLLMENT_QUERY =
       replace(
