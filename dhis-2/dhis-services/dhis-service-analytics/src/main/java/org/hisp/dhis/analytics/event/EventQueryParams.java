/*
 * Copyright (c) 2004-2022, University of Oslo
 * All rights reserved.
 *
 * Redistribution and use in source and binary forms, with or without
 * modification, are permitted provided that the following conditions are met:
 * Redistributions of source code must retain the above copyright notice, this
 * list of conditions and the following disclaimer.
 *
 * Redistributions in binary form must reproduce the above copyright notice,
 * this list of conditions and the following disclaimer in the documentation
 * and/or other materials provided with the distribution.
 * Neither the name of the HISP project nor the names of its contributors may
 * be used to endorse or promote products derived from this software without
 * specific prior written permission.
 *
 * THIS SOFTWARE IS PROVIDED BY THE COPYRIGHT HOLDERS AND CONTRIBUTORS "AS IS" AND
 * ANY EXPRESS OR IMPLIED WARRANTIES, INCLUDING, BUT NOT LIMITED TO, THE IMPLIED
 * WARRANTIES OF MERCHANTABILITY AND FITNESS FOR A PARTICULAR PURPOSE ARE
 * DISCLAIMED. IN NO EVENT SHALL THE COPYRIGHT OWNER OR CONTRIBUTORS BE LIABLE FOR
 * ANY DIRECT, INDIRECT, INCIDENTAL, SPECIAL, EXEMPLARY, OR CONSEQUENTIAL DAMAGES
 * (INCLUDING, BUT NOT LIMITED TO, PROCUREMENT OF SUBSTITUTE GOODS OR SERVICES;
 * LOSS OF USE, DATA, OR PROFITS; OR BUSINESS INTERRUPTION) HOWEVER CAUSED AND ON
 * ANY THEORY OF LIABILITY, WHETHER IN CONTRACT, STRICT LIABILITY, OR TORT
 * (INCLUDING NEGLIGENCE OR OTHERWISE) ARISING IN ANY WAY OUT OF THE USE OF THIS
 * SOFTWARE, EVEN IF ADVISED OF THE POSSIBILITY OF SUCH DAMAGE.
 */
package org.hisp.dhis.analytics.event;

import static org.apache.commons.collections4.CollectionUtils.isNotEmpty;
import static org.apache.commons.lang3.StringUtils.isBlank;
import static org.hisp.dhis.analytics.OrgUnitFieldType.ATTRIBUTE;
import static org.hisp.dhis.analytics.SortOrder.ASC;
import static org.hisp.dhis.analytics.SortOrder.DESC;
import static org.hisp.dhis.common.DimensionalObject.DATA_X_DIM_ID;
import static org.hisp.dhis.common.DimensionalObject.ORGUNIT_DIM_ID;
import static org.hisp.dhis.common.DimensionalObject.PERIOD_DIM_ID;
import static org.hisp.dhis.common.DimensionalObjectUtils.asList;
import static org.hisp.dhis.common.DimensionalObjectUtils.asTypedList;

import java.util.ArrayList;
import java.util.Comparator;
import java.util.Date;
import java.util.EnumMap;
import java.util.HashSet;
import java.util.LinkedHashSet;
import java.util.List;
import java.util.Locale;
import java.util.Map;
import java.util.Optional;
import java.util.Set;
import java.util.UUID;
import java.util.stream.Collectors;

import lombok.Getter;

import org.apache.commons.collections4.MapUtils;
import org.hisp.dhis.analytics.AggregationType;
import org.hisp.dhis.analytics.AnalyticsAggregationType;
import org.hisp.dhis.analytics.DataQueryParams;
import org.hisp.dhis.analytics.EventOutputType;
import org.hisp.dhis.analytics.OrgUnitField;
import org.hisp.dhis.analytics.Partitions;
import org.hisp.dhis.analytics.QueryKey;
import org.hisp.dhis.analytics.QueryParamsBuilder;
import org.hisp.dhis.analytics.SortOrder;
import org.hisp.dhis.analytics.TimeField;
import org.hisp.dhis.common.AnalyticsDateFilter;
import org.hisp.dhis.common.BaseDimensionalObject;
import org.hisp.dhis.common.DateRange;
import org.hisp.dhis.common.DhisApiVersion;
import org.hisp.dhis.common.DimensionType;
import org.hisp.dhis.common.DimensionalItemObject;
import org.hisp.dhis.common.DimensionalObject;
import org.hisp.dhis.common.DisplayProperty;
import org.hisp.dhis.common.IdScheme;
import org.hisp.dhis.common.OrganisationUnitSelectionMode;
import org.hisp.dhis.common.QueryItem;
import org.hisp.dhis.common.RequestTypeAware;
import org.hisp.dhis.common.ValueTypedDimensionalItemObject;
import org.hisp.dhis.commons.collection.ListUtils;
import org.hisp.dhis.dataelement.DataElement;
import org.hisp.dhis.event.EventStatus;
import org.hisp.dhis.legend.Legend;
import org.hisp.dhis.option.Option;
import org.hisp.dhis.organisationunit.OrganisationUnit;
import org.hisp.dhis.period.Period;
import org.hisp.dhis.program.AnalyticsType;
import org.hisp.dhis.program.Program;
import org.hisp.dhis.program.ProgramDataElementDimensionItem;
import org.hisp.dhis.program.ProgramIndicator;
import org.hisp.dhis.program.ProgramStage;
import org.hisp.dhis.program.ProgramStatus;
import org.hisp.dhis.program.ProgramTrackedEntityAttributeDimensionItem;
import org.hisp.dhis.trackedentity.TrackedEntityAttribute;

import com.google.common.base.MoreObjects;

/**
 * Class representing query parameters for retrieving event data from the event
 * analytics service. Example instantiation:
 *
 * <pre>
 * {
 *     &#64;code
 *     EventQueryParams params = new EventQueryParams.Builder()
 *         .addItem( qiA )
 *         .addItemFilter( qiB )
 *         .withOrganisationUnits( ouA, ouB )
 *         .build();
 * }
 * </pre>
 *
 * @author Lars Helge Overland
 */
public class EventQueryParams
    extends DataQueryParams
{
    public static final String EVENT_COORDINATE_FIELD = "EVENT";

    public static final String ENROLLMENT_COORDINATE_FIELD = "ENROLLMENT";

    public static final String TRACKER_COORDINATE_FIELD = "TRACKER";

    /**
     * The query items.
     */
    private List<QueryItem> items = new ArrayList<>();

    /**
     * The query item filters.
     */
    private List<QueryItem> itemFilters = new ArrayList<>();

    /**
<<<<<<< HEAD
     * When set, the headers in the response object will match the specified
     * headers in the respective order. As the headers should not be duplicated,
     * this is represented as Set.
=======
     * The headers to be returned. Does not make sense to be repeated and should
     * keep ordering, hence a {@link LinkedHashSet}.
>>>>>>> 221cce4b
     */
    protected Set<String> headers = new LinkedHashSet<>();

    /**
     * The dimensional object for which to produce aggregated data.
     */
    private DimensionalItemObject value;

    /**
     * Program indicators specified as dimensional items of the data dimension.
     */
    private List<ProgramIndicator> itemProgramIndicators = new ArrayList<>();

    /**
     * The program indicator for which to produce aggregated data.
     */
    private ProgramIndicator programIndicator;

    /**
     * Columns to sort ascending.
     */
    private List<QueryItem> asc = new ArrayList<>();

    /**
     * Columns to sort descending.
     */
    private List<QueryItem> desc = new ArrayList<>();

    /**
     * The organisation unit selection mode.
     */
    private OrganisationUnitSelectionMode organisationUnitMode;

    /**
     * The page number.
     */
    private Integer page;

    /**
     * The page size.
     */
    private Integer pageSize;

    /**
     * The paging flag.
     */
    private boolean paging;

    /**
     * The total pages flag.
     */
    private boolean totalPages;

    /**
     * The value sort order.
     */
    private SortOrder sortOrder;

    /**
     * The max limit of records to return.
     */
    private Integer limit;

    /**
     * Indicates the event output type which can be by event, enrollment type or
     * tracked entity instance.
     */
    private EventOutputType outputType;

    /**
     * Indicates the event status.
     */
    private Set<EventStatus> eventStatus = new LinkedHashSet<>();

    /**
     * Indicates whether the data dimension items should be collapsed into a
     * single dimension.
     */
    private boolean collapseDataDimensions;

    /**
     * Indicates whether request is intended to fetch events with coordinates
     * only.
     */
    private boolean coordinatesOnly;

    /**
     * Indicates whether request is intended to fetch events with geometry only.
     */
    private boolean geometryOnly;

    /**
     * Indicates whether the query originates from an aggregate data query.
     */
    private boolean aggregateData;

    /**
     * Size of cluster in meter.
     */
    private Long clusterSize;

    /**
     * The coordinate fields to use as basis for spatial event analytics. The
     * list is built as collection of coordinate field and fallback fields. The
     * order defines priority of geometry fields.
     */
    private List<String> coordinateFields;

    /**
     * Bounding box for events to include in clustering.
     */
    private String bbox;

    /**
     * Indicates whether to include underlying points for each cluster.
     */
    private boolean includeClusterPoints;

    /**
     * Indicates the program status.
     */
    private Set<ProgramStatus> programStatus = new LinkedHashSet<>();

    /**
     * Indicates whether to include metadata details to response.
     */
    protected boolean includeMetadataDetails;

    /**
     * Identifier scheme to use for data and attribute values. Applies to data
     * elements with option sets and legend sets, which are stored as codes and
     * UIDs respectively.
     */
    protected IdScheme dataIdScheme;

    /**
     * A map that holds time fields({@link TimeField}) and their respective
     * range of dates({@link DateRange}).
     */
    @Getter
    protected Map<TimeField, List<DateRange>> timeDateRanges = new EnumMap<>( TimeField.class );

    /**
     * A list that holds the range of dates({@link DateRange}) of each period
     * (pe).
     */
    @Getter
    protected List<DateRange> periodDateRanges = new ArrayList<>();

    /**
     * Flag to enable enhanced OR conditions.
     */
    @Getter
    protected boolean enhancedCondition = false;

    @Getter
    protected RequestTypeAware.EndpointItem endpointItem;

    // -------------------------------------------------------------------------
    // Constructors
    // -------------------------------------------------------------------------

    private EventQueryParams()
    {
    }

    @Override
    protected EventQueryParams instance()
    {
        EventQueryParams params = new EventQueryParams();

        params.dimensions = new ArrayList<>( this.dimensions );
        params.filters = new ArrayList<>( this.filters );
        params.headers = new LinkedHashSet<>( this.headers );
        params.includeNumDen = this.includeNumDen;
        params.displayProperty = this.displayProperty;
        params.aggregationType = this.aggregationType;
        params.hierarchyMeta = this.hierarchyMeta;
        params.skipRounding = this.skipRounding;
        params.startDate = this.startDate;
        params.endDate = this.endDate;
        params.timeField = this.timeField;
        params.orgUnitField = this.orgUnitField;
        params.apiVersion = this.apiVersion;
        params.skipData = this.skipData;
        params.skipMeta = this.skipMeta;
        params.partitions = new Partitions( this.partitions );
        params.tableName = this.tableName;
        params.periodType = this.periodType;
        params.program = this.program;
        params.programStage = this.programStage;
        params.items = new ArrayList<>( this.items );
        params.itemFilters = new ArrayList<>( this.itemFilters );
        params.value = this.value;
        params.itemProgramIndicators = new ArrayList<>( this.itemProgramIndicators );
        params.programIndicator = this.programIndicator;
        params.asc = new ArrayList<>( this.asc );
        params.desc = new ArrayList<>( this.desc );
        params.completedOnly = this.completedOnly;
        params.organisationUnitMode = this.organisationUnitMode;
        params.page = this.page;
        params.pageSize = this.pageSize;
        params.paging = this.paging;
        params.totalPages = this.totalPages;
        params.sortOrder = this.sortOrder;
        params.limit = this.limit;
        params.outputType = this.outputType;
        params.outputIdScheme = this.outputIdScheme;
        params.eventStatus = new LinkedHashSet<>( this.eventStatus );
        params.collapseDataDimensions = this.collapseDataDimensions;
        params.coordinatesOnly = this.coordinatesOnly;
        params.geometryOnly = this.geometryOnly;
        params.aggregateData = this.aggregateData;
        params.clusterSize = this.clusterSize;
        params.coordinateFields = this.coordinateFields;
        params.bbox = this.bbox;
        params.includeClusterPoints = this.includeClusterPoints;
        params.programStatus = new LinkedHashSet<>( this.programStatus );
        params.includeMetadataDetails = this.includeMetadataDetails;
        params.dataIdScheme = this.dataIdScheme;
        params.periodType = this.periodType;
        params.explainOrderId = this.explainOrderId;
        params.timeDateRanges = this.timeDateRanges;
        params.periodDateRanges = this.periodDateRanges;
        params.skipPartitioning = this.skipPartitioning;
        params.enhancedCondition = this.enhancedCondition;
        params.endpointItem = this.endpointItem;
        return params;
    }

    public static EventQueryParams fromDataQueryParams( DataQueryParams dataQueryParams )
    {
        EventQueryParams params = new EventQueryParams();

        dataQueryParams.copyTo( params );

        EventQueryParams.Builder builder = new EventQueryParams.Builder( params );

        for ( DimensionalItemObject object : dataQueryParams.getProgramDataElements() )
        {
            ProgramDataElementDimensionItem element = (ProgramDataElementDimensionItem) object;
            DataElement dataElement = element.getDataElement();
            QueryItem item = new QueryItem( dataElement,
                (dataElement.getLegendSets().isEmpty() ? null : dataElement.getLegendSets().get( 0 )),
                dataElement.getValueType(), dataElement.getAggregationType(), dataElement.getOptionSet() );
            item.setProgram( element.getProgram() );
            builder.addItem( item );
        }

        for ( DimensionalItemObject object : dataQueryParams.getProgramAttributes() )
        {
            ProgramTrackedEntityAttributeDimensionItem element = (ProgramTrackedEntityAttributeDimensionItem) object;
            TrackedEntityAttribute attribute = element.getAttribute();
            QueryItem item = new QueryItem( attribute,
                (attribute.getLegendSets().isEmpty() ? null : attribute.getLegendSets().get( 0 )),
                attribute.getValueType(), attribute.getAggregationType(), attribute.getOptionSet() );
            item.setProgram( element.getProgram() );
            builder.addItem( item );
        }

        for ( DimensionalItemObject object : dataQueryParams.getFilterProgramDataElements() )
        {
            ProgramDataElementDimensionItem element = (ProgramDataElementDimensionItem) object;
            DataElement dataElement = element.getDataElement();
            QueryItem item = new QueryItem( dataElement,
                (dataElement.getLegendSets().isEmpty() ? null : dataElement.getLegendSets().get( 0 )),
                dataElement.getValueType(), dataElement.getAggregationType(), dataElement.getOptionSet() );
            item.setProgram( element.getProgram() );
            builder.addItemFilter( item );
        }

        for ( DimensionalItemObject object : dataQueryParams.getFilterProgramAttributes() )
        {
            ProgramTrackedEntityAttributeDimensionItem element = (ProgramTrackedEntityAttributeDimensionItem) object;
            TrackedEntityAttribute attribute = element.getAttribute();
            QueryItem item = new QueryItem( attribute,
                (attribute.getLegendSets().isEmpty() ? null : attribute.getLegendSets().get( 0 )),
                attribute.getValueType(), attribute.getAggregationType(), attribute.getOptionSet() );
            builder.addItemFilter( item );
        }

        for ( DimensionalItemObject object : dataQueryParams.getProgramIndicators() )
        {
            ProgramIndicator programIndicator = (ProgramIndicator) object;
            builder.addItemProgramIndicator( programIndicator );
        }

        return builder
            .withAggregateData( true )
            .removeDimension( DATA_X_DIM_ID ).build();
    }

    /**
     * Returns a unique key representing this query. The key is suitable for
     * caching.
     */
    @Override
    public String getKey()
    {
        QueryKey key = super.getQueryKey();

        items.forEach( e -> key.add( "item", "[" + e.getKey() + "]" ) );
        itemFilters.forEach( e -> key.add( "itemFilter", "[" + e.getKey() + "]" ) );
        headers.forEach( header -> key.add( "headers", "[" + header + "]" ) );
        itemProgramIndicators.forEach( e -> key.add( "itemProgramIndicator", e.getUid() ) );
        eventStatus.forEach( status -> key.add( "eventStatus", "[" + status + "]" ) );
        asc.forEach( e -> e.getItem().getUid() );
        desc.forEach( e -> e.getItem().getUid() );

        return key
            .addIgnoreNull( "value", value, () -> value.getUid() )
            .addIgnoreNull( "programIndicator", programIndicator, () -> programIndicator.getUid() )
            .addIgnoreNull( "organisationUnitMode", organisationUnitMode )
            .addIgnoreNull( "page", page )
            .addIgnoreNull( "pageSize", pageSize )
            .addIgnoreNull( "paging", paging )
            .addIgnoreNull( "sortOrder", sortOrder )
            .addIgnoreNull( "limit", limit )
            .addIgnoreNull( "outputType", outputType )
            .addIgnoreNull( "outputIdScheme", outputIdScheme )
            .addIgnoreNull( "collapseDataDimensions", collapseDataDimensions )
            .addIgnoreNull( "coordinatesOnly", coordinatesOnly )
            .addIgnoreNull( "geometryOnly", geometryOnly )
            .addIgnoreNull( "aggregateData", aggregateData )
            .addIgnoreNull( "clusterSize", clusterSize )
            .addIgnoreNull( "coordinateFields", coordinateFields )
            .addIgnoreNull( "bbox", bbox )
            .addIgnoreNull( "includeClusterPoints", includeClusterPoints )
            .addIgnoreNull( "programStatus", programStatus )
            .addIgnoreNull( "includeMetadataDetails", includeMetadataDetails )
            .addIgnoreNull( "dataIdScheme", dataIdScheme )
            .build();
    }

    // -------------------------------------------------------------------------
    // Logic
    // -------------------------------------------------------------------------

    /**
     * Replaces periods with start and end dates, using the earliest start date
     * from the periods as start date and the latest end date from the periods
     * as end date. Before removing the period dimension or filter, DateRange
     * list is created. This saves the complete date information from PE
     * Dimension prior removal of dimension.
     *
     * When heterogeneous date fields are specified, set a specific start/date
     * pair for each of them.
     */
    void replacePeriodsWithDates()
    {
        List<Period> periods = asTypedList( getDimensionOrFilterItems( PERIOD_DIM_ID ) );

        for ( Period period : periods )
        {
            Date start = period.getStartDate();
            Date end = period.getEndDate();
            DateRange dateRange = new DateRange( start, end );

            // The "dateField" can be: SCHEDULED_DATE, INCIDENT_DATE, etc. See {@link org.hisp.dhis.analytics.TimeField}
            boolean blankDateField = isBlank( period.getDateField() );

            periodDateRanges.add( dateRange );

            if ( blankDateField )
            {
                // Needed because of some internal flows.
                setDates( start, end );
            }
            else
            {
                Optional<AnalyticsDateFilter> optDateFilter = AnalyticsDateFilter.of( period.getDateField() );

                if ( optDateFilter.isPresent() )
                {
                    TimeField timeField = optDateFilter.get().getTimeField();

                    if ( timeDateRanges.containsKey( timeField ) )
                    {
                        List<DateRange> dateRanges = timeDateRanges.get( timeField );
                        dateRanges.add( dateRange );
                        timeDateRanges.replace( timeField, dateRanges );
                    }
                    else
                    {
                        List<DateRange> dateRanges = new ArrayList<>();
                        dateRanges.add( dateRange );
                        timeDateRanges.put( timeField, dateRanges );
                    }
                }
            }
        }

        // Sorting lists of data ranges.
        periodDateRanges.sort( Comparator.comparing( DateRange::getStartDate ) );

        for ( List<DateRange> ranges : timeDateRanges.values() )
        {
            ranges.sort( Comparator.comparing( DateRange::getStartDate ) );
        }

        removeDimensionOrFilter( PERIOD_DIM_ID );
    }

    /**
     * Ensures the older start date and the newer end date.
     *
     * @param start {@link Date}
     * @param end {@link Date}
     */
    private void setDates( Date start, Date end )
    {
        if ( startDate == null || (start != null && start.before( startDate )) )
        {
            startDate = start;
        }

        if ( endDate == null || (end != null && end.after( endDate )) )
        {
            endDate = end;
        }
    }

    /**
     * Indicates whether we should use start/end dates in SQL query instead of
     * periods.
     *
     * @return true when multiple periods are set or has start/end dates
     */
    public boolean useStartEndDates()
    {
        return hasStartEndDate();
    }

    /**
     * Returns a list of query items which occur more than once, not including
     * the first duplicate.
     */
    public List<QueryItem> getDuplicateQueryItems()
    {
        Set<QueryItem> dims = new HashSet<>();
        List<QueryItem> duplicates = new ArrayList<>();

        for ( QueryItem dim : items )
        {
            if ( !dims.add( dim ) )
            {
                duplicates.add( dim );
            }
        }

        return duplicates;
    }

    /**
     * Returns a list of items and item filters.
     */
    public List<QueryItem> getItemsAndItemFilters()
    {
        return ListUtils.union( items, itemFilters );
    }

    /**
     * Get nameable objects part of items and item filters.
     */
    public Set<DimensionalItemObject> getDimensionalObjectItems()
    {
        Set<DimensionalItemObject> objects = new HashSet<>();

        for ( QueryItem item : ListUtils.union( items, itemFilters ) )
        {
            objects.add( item.getItem() );
        }

        return objects;
    }

    /**
     * Get legend sets part of items and item filters.
     */
    public Set<Legend> getItemLegends()
    {
        return getItemsAndItemFilters().stream()
            .filter( QueryItem::hasLegendSet )
            .map( i -> i.getLegendSet().getLegends() )
            .flatMap( Set::stream )
            .collect( Collectors.toSet() );
    }

    /**
     * Get options for option sets part of items and item filters.
     */
    public Set<Option> getItemOptions()
    {
        return getItemsAndItemFilters().stream()
            .filter( QueryItem::hasOptionSet )
            .map( q -> q.getOptionSet().getOptions() )
            .flatMap( List::stream )
            .collect( Collectors.toSet() );
    }

    /**
     * Indicates whether the given time field is valid, i.e. whether it is
     * either a fixed time field or matches the identifier of an attribute or
     * data element of date value type part of the query program.
     */
    public boolean timeFieldIsValid()
    {
        if ( timeField == null )
        {
            return true;
        }

        if ( TimeField.fieldIsValid( timeField ) )
        {
            return true;
        }

        if ( program.getTrackedEntityAttributes().stream()
            .anyMatch( at -> at.getValueType().isDate() && timeField.equals( at.getUid() ) ) )
        {
            return true;
        }

        if ( program.getDataElements().stream()
            .anyMatch( de -> de.getValueType().isDate() && timeField.equals( de.getUid() ) ) )
        {
            return true;
        }

        return false;
    }

    /**
     * Indicates whether the given organisation unit field is valid, i.e.
     * whether it matches the identifier of an attribute or data element of
     * organisation unit value type part of the query program.
     */
    public boolean orgUnitFieldIsValid()
    {
        if ( orgUnitField.getType() != ATTRIBUTE )
        {
            return true;
        }

        if ( program != null )
        {
            return validateProgramHasOrgUnitField( program );
        }

        if ( isNotEmpty( itemProgramIndicators ) )
        {
            // Fail validation if at least one program indicator is invalid.
            return itemProgramIndicators.stream().allMatch( pi -> validateProgramHasOrgUnitField( pi.getProgram() ) );
        }

        return false;
    }

    private boolean validateProgramHasOrgUnitField( Program program )
    {
        String orgUnitColumn = orgUnitField.getField();

        if ( program.getTrackedEntityAttributes().stream()
            .anyMatch( at -> at.getValueType().isOrganisationUnit() && orgUnitColumn.equals( at.getUid() ) ) )
        {
            return true;
        }

        if ( program.getDataElements().stream()
            .anyMatch( at -> at.getValueType().isOrganisationUnit() && orgUnitColumn.equals( at.getUid() ) ) )
        {
            return true;
        }

        return false;
    }

    /**
     * Gets program status
     */
    public Set<ProgramStatus> getProgramStatus()
    {
        return programStatus;
    }

    /**
     * Removes items and item filters of type program indicators.
     *
     * TODO add support for program indicators in aggregate event analytics and
     * remove this method.
     */
    public EventQueryParams removeProgramIndicatorItems()
    {
        items = items.stream().filter( item -> !item.isProgramIndicator() ).collect( Collectors.toList() );
        itemFilters = itemFilters.stream().filter( item -> !item.isProgramIndicator() ).collect( Collectors.toList() );
        return this;
    }

    /**
     * Returns the aggregation type for this query, first by looking at the
     * aggregation type of the query, second by looking at the aggregation type
     * of the value dimension, third by returning AVERAGE;
     */
    public AnalyticsAggregationType getAggregationTypeFallback()
    {
        if ( hasAggregationType() )
        {
            return aggregationType;
        }
        else if ( hasValueDimension() && value.getAggregationType() != null )
        {
            return AnalyticsAggregationType.fromAggregationType( value.getAggregationType() );
        }

        return AnalyticsAggregationType.AVERAGE;
    }

    /**
     * Indicates whether this object is of the given aggregation type. Based on
     * getAggregationTypeFallback
     */
    @Override
    public boolean isAggregationType( AggregationType type )
    {
        AnalyticsAggregationType typeFallback = getAggregationTypeFallback();

        return typeFallback != null && type.equals( typeFallback.getAggregationType() );
    }

    /**
     * Indicates whether this query is of the given organisation unit mode.
     */
    public boolean isOrganisationUnitMode( OrganisationUnitSelectionMode mode )
    {
        return organisationUnitMode != null && organisationUnitMode == mode;
    }

    /**
     * Indicates whether any items or item filters are present.
     */
    public boolean hasItemsOrItemFilters()
    {
        return !items.isEmpty() || !itemFilters.isEmpty();
    }

    /**
     * Returns true if a program indicator exists with non-default analytics
     * period boundaries.
     */
    public boolean hasNonDefaultBoundaries()
    {
        return hasProgramIndicatorDimension() && getProgramIndicator().hasNonDefaultBoundaries();
    }

    public boolean hasAnalyticsVariables()
    {
        return hasProgramIndicatorDimension() && getProgramIndicator().hasAnalyticsVariables();
    }

    public boolean useIndividualQuery()
    {
        return this.hasAnalyticsVariables() || this.hasNonDefaultBoundaries();
    }

    public Set<OrganisationUnit> getOrganisationUnitChildren()
    {
        Set<OrganisationUnit> children = new HashSet<>();

        for ( DimensionalItemObject object : getDimensionOrFilterItems( DimensionalObject.ORGUNIT_DIM_ID ) )
        {
            OrganisationUnit unit = (OrganisationUnit) object;
            children.addAll( unit.getChildren() );
        }

        return children;
    }

    public boolean isSorting()
    {
        return (asc != null && !asc.isEmpty()) || (desc != null && !desc.isEmpty());
    }

    public boolean isPaging()
    {
        return paging && (page != null || pageSize != null);
    }

    public boolean isTotalPages()
    {
        return totalPages;
    }

    public int getPageWithDefault()
    {
        return page != null && page > 0 ? page : 1;
    }

    public int getPageSizeWithDefault()
    {
        return pageSize != null && pageSize >= 0 ? pageSize : 50;
    }

    public int getOffset()
    {
        return (getPageWithDefault() - 1) * getPageSizeWithDefault();
    }

    public boolean hasSortOrder()
    {
        return sortOrder != null;
    }

    public boolean hasLimit()
    {
        return limit != null && limit > 0;
    }

    public boolean hasEventStatus()
    {
        return isNotEmpty( getEventStatus() );
    }

    public boolean hasTimeDateRanges()
    {
        return MapUtils.isNotEmpty( getTimeDateRanges() );
    }

    /**
     * Checks if a value dimension exists.
     *
     * @return true if a value dimension exists, false if not.
     */
    public boolean hasValueDimension()
    {
        return value != null;
    }

    /**
     * Checks if a value dimension with a numeric value type exists.
     *
     * @return true if a value dimension with a numeric value type exists, false
     *         if not.
     */
    public boolean hasNumericValueDimension()
    {
        return hasValueDimension() &&
            value instanceof ValueTypedDimensionalItemObject &&
            ((ValueTypedDimensionalItemObject) value).getValueType().isNumeric();
    }

    /**
     * Checks if a value dimension with a text value type exists.
     *
     * @return true if a value dimension with a text value type exists, false if
     *         not.
     */
    public boolean hasTextValueDimension()
    {
        return hasValueDimension() &&
            value instanceof ValueTypedDimensionalItemObject &&
            ((ValueTypedDimensionalItemObject) value).getValueType().isText();
    }

    @Override
    public boolean hasProgramIndicatorDimension()
    {
        return programIndicator != null;
    }

    public boolean hasEventProgramIndicatorDimension()
    {
        return programIndicator != null &&
            AnalyticsType.EVENT.equals( programIndicator.getAnalyticsType() );
    }

    public boolean hasEnrollmentProgramIndicatorDimension()
    {
        return programIndicator != null &&
            AnalyticsType.ENROLLMENT.equals( programIndicator.getAnalyticsType() );
    }

    /**
     * Indicates whether the EventQueryParams has exactly one Period dimension.
     *
     * @return true when exactly one Period dimension exists.
     */
    public boolean hasSinglePeriod()
    {
        return getPeriods().size() == 1;
    }

    /**
     * Indicates whether the EventQueryParams has Period filters.
     *
     * @return true when any Period filters exists.
     */
    public boolean hasFilterPeriods()
    {
        return isNotEmpty( getFilterPeriods() );
    }

    public boolean hasHeaders()
    {
        return isNotEmpty( getHeaders() );
    }

    /**
     * Indicates whether the program of this query requires registration of
     * tracked entity instances.
     */
    public boolean isProgramRegistration()
    {
        return program != null && program.isRegistration();
    }

    public boolean hasClusterSize()
    {
        return clusterSize != null;
    }

    public boolean hasProgramStatus()
    {
        return isNotEmpty( programStatus );
    }

    public boolean hasBbox()
    {
        return bbox != null && !bbox.isEmpty();
    }

    public boolean hasDataIdScheme()
    {
        return dataIdScheme != null;
    }

    /**
     * Returns a negative integer in case of ascending sort order, a positive in
     * case of descending sort order and 0 in case of no sort order.
     */
    public int getSortOrderAsInt()
    {
        if ( ASC == sortOrder )
        {
            return -1;
        }

        return DESC == sortOrder ? 1 : 0;
    }

    @Override
    public String toString()
    {
        return MoreObjects.toStringHelper( this )
            .add( "Program", program )
            .add( "Stage", programStage )
            .add( "Start date", startDate )
            .add( "End date", endDate )
            .add( "Items", items )
            .add( "Item filters", itemFilters )
            .add( "Value", value )
            .add( "Item program indicators", itemProgramIndicators )
            .add( "Program indicator", programIndicator )
            .add( "Aggregation type", aggregationType )
            .add( "Dimensions", dimensions )
            .add( "Filters", filters )
            .toString();
    }

    // -------------------------------------------------------------------------
    // Get methods
    // -------------------------------------------------------------------------

    public List<QueryItem> getItems()
    {
        return items;
    }

    public List<QueryItem> getItemFilters()
    {
        return itemFilters;
    }

    public Set<String> getHeaders()
    {
        return headers;
    }

    public DimensionalItemObject getValue()
    {
        return value;
    }

    public List<ProgramIndicator> getItemProgramIndicators()
    {
        return itemProgramIndicators;
    }

    public ProgramIndicator getProgramIndicator()
    {
        return programIndicator;
    }

    public List<QueryItem> getAsc()
    {
        return asc;
    }

    @Override
    public List<DimensionalObject> getDimensions()
    {
        return dimensions;
    }

    public List<QueryItem> getDesc()
    {
        return desc;
    }

    public OrganisationUnitSelectionMode getOrganisationUnitMode()
    {
        return organisationUnitMode;
    }

    public Integer getPage()
    {
        return page;
    }

    public Integer getPageSize()
    {
        return pageSize;
    }

    public boolean getPaging()
    {
        return paging;
    }

    public SortOrder getSortOrder()
    {
        return sortOrder;
    }

    public Integer getLimit()
    {
        return limit;
    }

    public EventOutputType getOutputType()
    {
        return outputType;
    }

    @Override
    public IdScheme getOutputIdScheme()
    {
        return outputIdScheme;
    }

    public Set<EventStatus> getEventStatus()
    {
        return eventStatus;
    }

    public boolean isCollapseDataDimensions()
    {
        return collapseDataDimensions;
    }

    public boolean isCoordinatesOnly()
    {
        return coordinatesOnly;
    }

    public boolean isGeometryOnly()
    {
        return geometryOnly;
    }

    public boolean isAggregateData()
    {
        return aggregateData;
    }

    public Long getClusterSize()
    {
        return clusterSize;
    }

    public List<String> getCoordinateFields()
    {
        return coordinateFields;
    }

    public String getBbox()
    {
        return bbox;
    }

    public boolean isIncludeClusterPoints()
    {
        return includeClusterPoints;
    }

    @Override
    public boolean isIncludeMetadataDetails()
    {
        return includeMetadataDetails;
    }

    public IdScheme getDataIdScheme()
    {
        return dataIdScheme;
    }

    // -------------------------------------------------------------------------
    // Builder of immutable instances
    // -------------------------------------------------------------------------

    /**
     * Builder for {@link DataQueryParams} instances.
     */
    public static class Builder
        implements QueryParamsBuilder
    {
        private EventQueryParams params;

        public Builder()
        {
            this.params = new EventQueryParams();
        }

        public Builder( DataQueryParams dataQueryParams )
        {
            EventQueryParams eventQueryParams = EventQueryParams.fromDataQueryParams( dataQueryParams );

            this.params = eventQueryParams.instance();
        }

        public Builder( EventQueryParams params )
        {
            this.params = params.instance();
        }

        public Builder withProgram( Program program )
        {
            this.params.program = program;
            return this;
        }

        public Builder withProgramStage( ProgramStage programStage )
        {
            this.params.programStage = programStage;
            return this;
        }

        public Builder withStartDate( Date startDate )
        {
            this.params.startDate = startDate;
            return this;
        }

        public Builder withEndDate( Date endDate )
        {
            this.params.endDate = endDate;
            return this;
        }

        public Builder withPeriods( List<? extends DimensionalItemObject> periods, String periodType )
        {
            this.params.setDimensionOptions( PERIOD_DIM_ID, DimensionType.PERIOD, periodType.toLowerCase(),
                asList( periods ) );
            this.params.periodType = periodType;
            return this;
        }

        @Override
        public Builder addDimension( DimensionalObject dimension )
        {
            this.params.addDimension( dimension );
            return this;
        }

        public Builder removeDimension( String dimension )
        {
            this.params.dimensions.remove( new BaseDimensionalObject( dimension ) );
            return this;
        }

        @Override
        public Builder removeDimensionOrFilter( String dimension )
        {
            this.params.dimensions.remove( new BaseDimensionalObject( dimension ) );
            this.params.filters.remove( new BaseDimensionalObject( dimension ) );
            return this;
        }

        public Builder withOrganisationUnits( List<? extends DimensionalItemObject> organisationUnits )
        {
            this.params.setDimensionOptions( ORGUNIT_DIM_ID, DimensionType.ORGANISATION_UNIT, null,
                asList( organisationUnits ) );
            return this;
        }

        @Override
        public Builder addFilter( DimensionalObject filter )
        {
            this.params.addFilter( filter );
            return this;
        }

        public Builder withHeaders( Set<String> headers )
        {
            if ( isNotEmpty( headers ) )
            {
                this.params.headers.addAll( headers );
            }

            return this;
        }

        public Builder addItem( QueryItem item )
        {
            this.params.items.add( item );
            return this;
        }

        public Builder removeItems()
        {
            this.params.items.clear();
            return this;
        }

        public Builder addItemFilter( QueryItem item )
        {
            this.params.itemFilters.add( item );
            return this;
        }

        public Builder addItemProgramIndicator( ProgramIndicator programIndicator )
        {
            this.params.itemProgramIndicators.add( programIndicator );
            return this;
        }

        public Builder removeItemProgramIndicators()
        {
            this.params.itemProgramIndicators.clear();
            return this;
        }

        public Builder withValue( DimensionalItemObject value )
        {
            this.params.value = value;
            return this;
        }

        public Builder withProgramIndicator( ProgramIndicator programIndicator )
        {
            this.params.programIndicator = programIndicator;
            return this;
        }

        public Builder withOrganisationUnitMode( OrganisationUnitSelectionMode organisationUnitMode )
        {
            this.params.organisationUnitMode = organisationUnitMode;
            return this;
        }

        public Builder withSkipMeta( boolean skipMeta )
        {
            this.params.skipMeta = skipMeta;
            return this;
        }

        public Builder withSkipData( boolean skipData )
        {
            this.params.skipData = skipData;
            return this;
        }

        public Builder withCompletedOnly( boolean completedOnly )
        {
            this.params.completedOnly = completedOnly;
            return this;
        }

        public Builder withHierarchyMeta( boolean hierarchyMeta )
        {
            this.params.hierarchyMeta = hierarchyMeta;
            return this;
        }

        public Builder withCoordinatesOnly( boolean coordinatesOnly )
        {
            this.params.coordinatesOnly = coordinatesOnly;
            return this;
        }

        public Builder withGeometryOnly( boolean geometryOnly )
        {
            this.params.geometryOnly = geometryOnly;
            return this;
        }

        public Builder withDisplayProperty( DisplayProperty displayProperty )
        {
            this.params.displayProperty = displayProperty;
            return this;
        }

        public Builder withPage( Integer page )
        {
            this.params.page = page;
            return this;
        }

        public Builder withPageSize( Integer pageSize )
        {
            this.params.pageSize = pageSize;
            return this;
        }

        public Builder withPaging( boolean paging )
        {
            this.params.paging = paging;
            return this;
        }

        public Builder withTotalPages( boolean totalPages )
        {
            this.params.totalPages = totalPages;
            return this;
        }

        public Builder withPartitions( Partitions partitions )
        {
            this.params.partitions = partitions;
            return this;
        }

        public Builder withTableName( String tableName )
        {
            this.params.tableName = tableName;
            return this;
        }

        public Builder addAscSortItem( QueryItem sortItem )
        {
            this.params.asc.add( sortItem );
            return this;
        }

        public Builder addDescSortItem( QueryItem sortItem )
        {
            this.params.desc.add( sortItem );
            return this;
        }

        public Builder withAggregationType( AnalyticsAggregationType aggregationType )
        {
            this.params.aggregationType = aggregationType;
            return this;
        }

        public Builder withSkipRounding( boolean skipRounding )
        {
            this.params.skipRounding = skipRounding;
            return this;
        }

        public Builder withShowHierarchy( boolean showHierarchy )
        {
            this.params.showHierarchy = showHierarchy;
            return this;
        }

        public Builder withSortOrder( SortOrder sortOrder )
        {
            this.params.sortOrder = sortOrder;
            return this;
        }

        public Builder withLimit( Integer limit )
        {
            this.params.limit = limit;
            return this;
        }

        public Builder withOutputType( EventOutputType outputType )
        {
            this.params.outputType = outputType;
            return this;
        }

        public Builder withEventStatuses( Set<EventStatus> eventStatuses )
        {
            if ( isNotEmpty( eventStatuses ) )
            {
                this.params.eventStatus.addAll( eventStatuses );
            }

            return this;
        }

        public Builder withCollapseDataDimensions( boolean collapseDataDimensions )
        {
            this.params.collapseDataDimensions = collapseDataDimensions;
            return this;
        }

        public Builder withAggregateData( boolean aggregateData )
        {
            this.params.aggregateData = aggregateData;
            return this;
        }

        public Builder withTimeField( String timeField )
        {
            this.params.timeField = timeField;
            return this;
        }

        public Builder withOrgUnitField( OrgUnitField orgUnitField )
        {
            this.params.orgUnitField = orgUnitField;
            return this;
        }

        public Builder withClusterSize( Long clusterSize )
        {
            this.params.clusterSize = clusterSize;
            return this;
        }

        public Builder withCoordinateFields( List<String> coordinateFields )
        {
            this.params.coordinateFields = coordinateFields;
            return this;
        }

        public Builder withBbox( String bbox )
        {
            this.params.bbox = bbox;
            return this;
        }

        public Builder withIncludeClusterPoints( boolean includeClusterPoints )
        {
            this.params.includeClusterPoints = includeClusterPoints;
            return this;
        }

        public Builder withProgramStatuses( Set<ProgramStatus> programStatuses )
        {
            if ( isNotEmpty( programStatuses ) )
            {
                this.params.programStatus.addAll( programStatuses );
            }

            return this;
        }

        public Builder withStartEndDatesForPeriods()
        {
            this.params.replacePeriodsWithDates();
            return this;
        }

        public Builder withApiVersion( DhisApiVersion apiVersion )
        {
            this.params.apiVersion = apiVersion;
            return this;
        }

        public Builder withLocale( Locale locale )
        {
            this.params.locale = locale;
            return this;
        }

        public Builder withIncludeMetadataDetails( boolean includeMetadataDetails )
        {
            this.params.includeMetadataDetails = includeMetadataDetails;
            return this;
        }

        public Builder withDataIdScheme( IdScheme dataIdScheme )
        {
            this.params.dataIdScheme = dataIdScheme;
            return this;
        }

        public Builder withOutputIdScheme( IdScheme outputIdScheme )
        {
            this.params.outputIdScheme = outputIdScheme;
            return this;
        }

        public Builder withAnalyzeOrderId()
        {
            this.params.explainOrderId = UUID.randomUUID().toString();
            return this;
        }

        public void withSkipPartitioning( boolean skipPartitioning )
        {
            this.params.skipPartitioning = skipPartitioning;
        }

        public Builder withEnhancedConditions( boolean enhancedConditions )
        {
            this.params.enhancedCondition = enhancedConditions;
            return this;
        }

        public EventQueryParams build()
        {
            return params;
        }

        public Builder withEndpointItem( RequestTypeAware.EndpointItem endpointItem )
        {
            this.params.endpointItem = endpointItem;
            return this;
        }
    }
}<|MERGE_RESOLUTION|>--- conflicted
+++ resolved
@@ -133,14 +133,8 @@
     private List<QueryItem> itemFilters = new ArrayList<>();
 
     /**
-<<<<<<< HEAD
-     * When set, the headers in the response object will match the specified
-     * headers in the respective order. As the headers should not be duplicated,
-     * this is represented as Set.
-=======
      * The headers to be returned. Does not make sense to be repeated and should
      * keep ordering, hence a {@link LinkedHashSet}.
->>>>>>> 221cce4b
      */
     protected Set<String> headers = new LinkedHashSet<>();
 
