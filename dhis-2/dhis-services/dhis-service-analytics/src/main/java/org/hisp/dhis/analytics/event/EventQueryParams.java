--- conflicted
+++ resolved
@@ -36,6 +36,7 @@
 import java.util.function.Predicate;
 import java.util.stream.Collectors;
 
+import com.google.common.base.MoreObjects;
 import org.hisp.dhis.analytics.*;
 import org.hisp.dhis.common.*;
 import org.hisp.dhis.commons.collection.ListUtils;
@@ -49,7 +50,6 @@
 import org.hisp.dhis.program.AnalyticsType;
 import org.hisp.dhis.trackedentity.TrackedEntityAttribute;
 
-<<<<<<< HEAD
 import java.util.*;
 import java.util.stream.Collectors;
 
@@ -57,10 +57,6 @@
 import static org.hisp.dhis.common.DimensionalObject.*;
 import static org.hisp.dhis.common.DimensionalObjectUtils.asList;
 import static org.hisp.dhis.common.DimensionalObjectUtils.asTypedList;
-=======
-import com.google.common.base.MoreObjects;
-import com.google.common.primitives.Booleans;
->>>>>>> eca21079
 
 /**
  * Class representing query parameters for retrieving event data from the
@@ -525,7 +521,7 @@
         if ( !itemProgramIndicators.isEmpty() )
         {
             // Fail validation if at least one program indicator is invalid
-            
+
             return !itemProgramIndicators.stream().anyMatch( pi -> !validateProgramHasOrgUnitField( pi.getProgram() ) );
         }
 
@@ -549,7 +545,7 @@
 
         return false;
     }
-    
+
     /**
      * Gets program status
      */
