--- conflicted
+++ resolved
@@ -163,11 +163,7 @@
   /**
    * Performs a vacuum operation on the given table.
    *
-<<<<<<< HEAD
-   * @param name the {@Table}.
-=======
    * @param table the {@Table}.
->>>>>>> f9e25432
    */
   void vacuumTable(Table table);
 
@@ -181,11 +177,10 @@
   /**
    * Applies aggregation level logic to the given table.
    *
-<<<<<<< HEAD
-   * @param table the {@Table}.
-=======
-   * @param table the {@link Table}.
->>>>>>> f9e25432
+   * <p><<<<<<< HEAD
+   *
+   * @param table the {@Table}. =======
+   * @param table the {@link Table}. >>>>>>> master
    * @param dataElements the data element identifiers to apply aggregation levels for.
    * @param aggregationLevel the aggregation level.
    */
