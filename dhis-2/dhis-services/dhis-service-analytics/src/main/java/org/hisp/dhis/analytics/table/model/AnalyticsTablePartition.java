--- conflicted
+++ resolved
@@ -84,11 +84,7 @@
   /**
    * Constructor. Sets the name to represent a staging table partition.
    *
-<<<<<<< HEAD
-   * @param table the master {@link AnalyticsTable}.
-=======
    * @param table the master {@link AnalyticsTable} of this partition.
->>>>>>> 873fde53
    */
   public AnalyticsTablePartition(AnalyticsTable table) {
     super(
