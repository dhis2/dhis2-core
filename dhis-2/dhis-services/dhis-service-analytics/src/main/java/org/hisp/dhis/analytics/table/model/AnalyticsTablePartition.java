/*
 * Copyright (c) 2004-2022, University of Oslo
 * All rights reserved.
 *
 * Redistribution and use in source and binary forms, with or without
 * modification, are permitted provided that the following conditions are met:
 * Redistributions of source code must retain the above copyright notice, this
 * list of conditions and the following disclaimer.
 *
 * Redistributions in binary form must reproduce the above copyright notice,
 * this list of conditions and the following disclaimer in the documentation
 * and/or other materials provided with the distribution.
 * Neither the name of the HISP project nor the names of its contributors may
 * be used to endorse or promote products derived from this software without
 * specific prior written permission.
 *
 * THIS SOFTWARE IS PROVIDED BY THE COPYRIGHT HOLDERS AND CONTRIBUTORS "AS IS" AND
 * ANY EXPRESS OR IMPLIED WARRANTIES, INCLUDING, BUT NOT LIMITED TO, THE IMPLIED
 * WARRANTIES OF MERCHANTABILITY AND FITNESS FOR A PARTICULAR PURPOSE ARE
 * DISCLAIMED. IN NO EVENT SHALL THE COPYRIGHT OWNER OR CONTRIBUTORS BE LIABLE FOR
 * ANY DIRECT, INDIRECT, INCIDENTAL, SPECIAL, EXEMPLARY, OR CONSEQUENTIAL DAMAGES
 * (INCLUDING, BUT NOT LIMITED TO, PROCUREMENT OF SUBSTITUTE GOODS OR SERVICES;
 * LOSS OF USE, DATA, OR PROFITS; OR BUSINESS INTERRUPTION) HOWEVER CAUSED AND ON
 * ANY THEORY OF LIABILITY, WHETHER IN CONTRACT, STRICT LIABILITY, OR TORT
 * (INCLUDING NEGLIGENCE OR OTHERWISE) ARISING IN ANY WAY OUT OF THE USE OF THIS
 * SOFTWARE, EVEN IF ADVISED OF THE POSSIBILITY OF SUCH DAMAGE.
 */
package org.hisp.dhis.analytics.table.model;

import java.util.Date;
import java.util.List;
import java.util.Objects;
import org.hisp.dhis.db.model.Logged;
import org.hisp.dhis.db.model.Table;
import lombok.Getter;

/**
 * Class representing an analytics database table partition.
 *
 * @author Lars Helge Overland
 */
@Getter
public class AnalyticsTablePartition extends Table {
  public static final Integer LATEST_PARTITION = 0;

  /** The master analytics table for this partition. */
  private final AnalyticsTable masterTable;

  /**
   * The year for which this partition may contain data, where 0 indicates the "latest" data stored
   * since last full analytics table generation.
   */
  private final Integer year;

  /** The start date for which this partition may contain data, inclusive. */
  private final Date startDate;

  /** The end date for which this partition may contain data, exclusive. */
  private final Date endDate;

  /**
   * Constructor. Sets the name to represent a staging table partition.
   *
   * @param masterTable the master {@link Table} of this partition.
   * @param checks the partition checks.
   * @param year the year which represents this partition.
   * @param startDate the start date of data for this partition.
   * @param endDate the end date of data for this partition.
   */
  public AnalyticsTablePartition(
      AnalyticsTable parent, List<String> checks, Integer year, Date startDate, Date endDate) {
<<<<<<< HEAD
    super(
        toStaging(getTableName(parent.getMainName(), year)),
        List.of(),
        List.of(),
        checks,
        Logged.LOGGED,
        parent);
    this.parent = parent;
=======
    this.name = toStaging(getTableName(parent.getMainName(), year));
    this.masterTable = parent;
    this.checks = checks;
>>>>>>> 7250adfe
    this.year = year;
    this.startDate = startDate;
    this.endDate = endDate;
  }

  // -------------------------------------------------------------------------
  // Static methods
  // -------------------------------------------------------------------------

  /**
   * Returns a table partition name.
   *
   * @param baseName the base name.
   * @param year the year.
   * @return a table partition name.
   */
  private static String getTableName(String baseName, Integer year) {
    String name = baseName;

    if (year != null) {
      name += "_" + year;
    }

    return name;
  }

  // -------------------------------------------------------------------------
  // Logic methods
  // -------------------------------------------------------------------------

  /**
   * Returns the main table partition name.
   *
   * @return the main table partition name.
   */
  public String getMainName() {
    return fromStaging(getName());
  }

  /**
   * Indicates whether this partition represents the latest data partition.
   *
   * @return true if this partition represents the latest data partition.
   */
  public boolean isLatestPartition() {
    return Objects.equals(year, LATEST_PARTITION);
  }
}<|MERGE_RESOLUTION|>--- conflicted
+++ resolved
@@ -68,21 +68,15 @@
    * @param endDate the end date of data for this partition.
    */
   public AnalyticsTablePartition(
-      AnalyticsTable parent, List<String> checks, Integer year, Date startDate, Date endDate) {
-<<<<<<< HEAD
+      AnalyticsTable masterTable, List<String> checks, Integer year, Date startDate, Date endDate) {
     super(
-        toStaging(getTableName(parent.getMainName(), year)),
+        toStaging(getTableName(masterTable.getMainName(), year)),
         List.of(),
         List.of(),
         checks,
         Logged.LOGGED,
-        parent);
-    this.parent = parent;
-=======
-    this.name = toStaging(getTableName(parent.getMainName(), year));
-    this.masterTable = parent;
-    this.checks = checks;
->>>>>>> 7250adfe
+        masterTable);
+    this.masterTable = masterTable;
     this.year = year;
     this.startDate = startDate;
     this.endDate = endDate;
