--- conflicted
+++ resolved
@@ -75,12 +75,8 @@
 @Component
 public class GridAdaptor
 {
-<<<<<<< HEAD
-
     private final CurrentUserService currentUserService;
 
-=======
->>>>>>> bed4e781
     /**
      * /** Based on the given headers and result map, this method takes care of
      * the logic needed to create a valid Grid object.
