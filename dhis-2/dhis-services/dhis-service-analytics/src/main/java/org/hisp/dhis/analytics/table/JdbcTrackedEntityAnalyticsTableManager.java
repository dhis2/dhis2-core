--- conflicted
+++ resolved
@@ -237,23 +237,11 @@
   private Stream<TrackedEntityAttribute> getAllTrackedEntityAttributes(
       TrackedEntityType trackedEntityType, Map<String, List<Program>> programsByTetUid) {
 
-<<<<<<< HEAD
-    // Given TET has program(s) defined
     if (programsByTetUid.containsKey(trackedEntityType.getUid())) {
-
-      // Programs defined for TET -> get attr from program and TET
-=======
-    if (programsByTetUid.containsKey(trackedEntityType.getUid())) {
-
->>>>>>> 9b6d958c
       return getAllTrackedEntityAttributesByPrograms(
           trackedEntityType, programsByTetUid.get(trackedEntityType.getUid()));
     }
 
-<<<<<<< HEAD
-    // No programs defined for TET -> get only attributes from TET
-=======
->>>>>>> 9b6d958c
     return getAllTrackedEntityAttributesByEntityType(trackedEntityType);
   }
 
