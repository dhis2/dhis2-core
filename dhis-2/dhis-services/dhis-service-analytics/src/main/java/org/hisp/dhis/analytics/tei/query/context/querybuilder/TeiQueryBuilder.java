--- conflicted
+++ resolved
@@ -137,13 +137,9 @@
             // Static fields column.
             TeiFields.getStaticFields(),
             // Tei/Program attributes.
-<<<<<<< HEAD
-            TeiFields.getDimensionFields(queryContext.getContextParams()))
-=======
-            TeiFields.getDimensionFields(queryContext.getTeiQueryParams()),
+            TeiFields.getDimensionFields(queryContext.getContextParams()),
             // Enrollments
             Stream.of(aggregatedEnrollments))
->>>>>>> 85d2d493
         .flatMap(Function.identity());
   }
 
