--- conflicted
+++ resolved
@@ -29,7 +29,6 @@
 
 import static org.hisp.dhis.commons.util.TextUtils.replace;
 import static org.hisp.dhis.db.model.Table.toStaging;
-
 import java.util.List;
 import java.util.Optional;
 import org.hisp.dhis.commons.util.TextUtils;
@@ -87,11 +86,7 @@
         da.attributeoptioncomboid, dal.level as minlevel \
         from dataapproval da \
         inner join analytics_rs_dataapprovalremaplevel dal on \
-<<<<<<< HEAD
-        dal.workflowid = da.workflowid and dal.dataapprovallevelid=da.dataapprovallevelid \
-=======
         dal.workflowid = da.workflowid and dal.dataapprovallevelid = da.dataapprovallevelid \
->>>>>>> fb53b865
         inner join analytics_rs_orgunitstructure ous on da.organisationunitid = ous.organisationunitid \
         where not exists (
         select 1 from dataapproval da2 \
