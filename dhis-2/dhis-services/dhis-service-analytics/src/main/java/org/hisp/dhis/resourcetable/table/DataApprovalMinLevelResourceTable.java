--- conflicted
+++ resolved
@@ -88,25 +88,6 @@
     String sql =
         replace(
             """
-<<<<<<< HEAD
-        insert into ${tableName} \
-        (workflowid,periodid,attributeoptioncomboid,organisationunitid,minlevel) \
-        select da.workflowid, da.periodid, da.attributeoptioncomboid, \
-        da.organisationunitid, dal.level as minlevel \
-        from dataapproval da \
-        inner join analytics_rs_dataapprovalremaplevel dal on \
-        dal.workflowid = da.workflowid and dal.dataapprovallevelid = da.dataapprovallevelid \
-        inner join analytics_rs_orgunitstructure ous on da.organisationunitid = ous.organisationunitid \
-        where not exists (
-        select 1 from dataapproval da2 \
-        inner join analytics_rs_dataapprovalremaplevel dal2 on \
-        da2.workflowid = dal2.workflowid and da2.dataapprovallevelid = dal2.dataapprovallevelid \
-        where da.workflowid = da2.workflowid \
-        and da.periodid = da2.periodid \
-        and da.attributeoptioncomboid = da2.attributeoptioncomboid \
-        and dal.level > dal2.level \
-        """,
-=======
             insert into ${tableName} \
             (workflowid,periodid,attributeoptioncomboid,organisationunitid,minlevel) \
             select da.workflowid, da.periodid, da.attributeoptioncomboid, \
@@ -124,7 +105,6 @@
             and da.attributeoptioncomboid = da2.attributeoptioncomboid \
             and dal.level > dal2.level \
             """,
->>>>>>> 873fde53
             Map.of("tableName", toStaging(TABLE_NAME)));
 
     if (!levels.isEmpty()) {
