--- conflicted
+++ resolved
@@ -28,7 +28,6 @@
 package org.hisp.dhis.resourcetable.table;
 
 import static org.hisp.dhis.db.model.Table.toStaging;
-
 import java.util.List;
 import java.util.Map;
 import java.util.Optional;
@@ -83,7 +82,7 @@
   public Optional<String> getPopulateTempTableStatement() {
     String sql =
         replaceQualify(
-            """
+        """
         insert into ${tableName} \
         (workflowid,periodid,organisationunitid,attributeoptioncomboid,minlevel) \
         select da.workflowid, da.periodid, da.organisationunitid, \
@@ -100,14 +99,9 @@
         and da.periodid = da2.periodid \
         and da.attributeoptioncomboid = da2.attributeoptioncomboid \
         and dal.level > dal2.level \
-<<<<<<< HEAD
-        and (
         """,
-            List.of("dataapproval"),
-            Map.of("tableName", toStaging(TABLE_NAME)));
-=======
-        """;
->>>>>>> b09dd288
+        List.of("dataapproval"),
+        Map.of("tableName", toStaging(TABLE_NAME)));
 
     if (!levels.isEmpty()) {
       sql += "and (";
@@ -119,11 +113,7 @@
       sql = TextUtils.removeLastOr(sql) + ")";
     }
 
-<<<<<<< HEAD
-    sql = TextUtils.removeLastOr(sql) + "));";
-=======
-    sql += ")";
->>>>>>> b09dd288
+    sql += ");";
 
     return Optional.of(sql);
   }
