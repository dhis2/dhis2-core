/*
 * Copyright (c) 2004-2004, University of Oslo
 * All rights reserved.
 *
 * Redistribution and use in source and binary forms, with or without
 * modification, are permitted provided that the following conditions are met:
 * Redistributions of source code must retain the above copyright notice, this
 * list of conditions and the following disclaimer.
 *
 * Redistributions in binary form must reproduce the above copyright notice,
 * this list of conditions and the following disclaimer in the documentation
 * and/or other materials provided with the distribution.
 * Neither the name of the HISP project nor the names of its contributors may
 * be used to endorse or promote products derived from this software without
 * specific prior written permission.
 *
 * THIS SOFTWARE IS PROVIDED BY THE COPYRIGHT HOLDERS AND CONTRIBUTORS "AS IS" AND
 * ANY EXPRESS OR IMPLIED WARRANTIES, INCLUDING, BUT NOT LIMITED TO, THE IMPLIED
 * WARRANTIES OF MERCHANTABILITY AND FITNESS FOR A PARTICULAR PURPOSE ARE
 * DISCLAIMED. IN NO EVENT SHALL THE COPYRIGHT OWNER OR CONTRIBUTORS BE LIABLE FOR
 * ANY DIRECT, INDIRECT, INCIDENTAL, SPECIAL, EXEMPLARY, OR CONSEQUENTIAL DAMAGES
 * (INCLUDING, BUT NOT LIMITED TO, PROCUREMENT OF SUBSTITUTE GOODS OR SERVICES;
 * LOSS OF USE, DATA, OR PROFITS; OR BUSINESS INTERRUPTION) HOWEVER CAUSED AND ON
 * ANY THEORY OF LIABILITY, WHETHER IN CONTRACT, STRICT LIABILITY, OR TORT
 * (INCLUDING NEGLIGENCE OR OTHERWISE) ARISING IN ANY WAY OUT OF THE USE OF THIS
 * SOFTWARE, EVEN IF ADVISED OF THE POSSIBILITY OF SUCH DAMAGE.
 */
package org.hisp.dhis.analytics.common;

import static java.util.Arrays.stream;
import static java.util.stream.Collectors.toList;
<<<<<<< HEAD
import static org.hisp.dhis.common.ValueType.DATETIME;
import static org.hisp.dhis.common.ValueType.INTEGER;
import static org.hisp.dhis.common.ValueType.INTEGER_NEGATIVE;
import static org.hisp.dhis.common.ValueType.INTEGER_POSITIVE;
import static org.hisp.dhis.common.ValueType.INTEGER_ZERO_OR_POSITIVE;
import static org.hisp.dhis.common.ValueType.NUMBER;
import static org.hisp.dhis.common.ValueType.TRUE_ONLY;
=======
import static org.hisp.dhis.analytics.util.AnalyticsUtils.toAnalyticsFallbackDate;
>>>>>>> 6fef3a43
import static org.hisp.dhis.util.DateUtils.toMediumDate;

import java.math.BigDecimal;
import java.math.BigInteger;
import java.time.LocalDate;
import java.time.LocalDateTime;
import java.util.Date;
import java.util.List;
import java.util.Objects;
import java.util.Optional;
import java.util.function.Function;
import java.util.function.UnaryOperator;
import lombok.Getter;
import org.hisp.dhis.common.ValueType;

/**
 * This enum helps with the mapping between the existing value types defined in {@link ValueType}
 * and the database types.
 *
 * <p>It represents the database types associated with all possible {@link ValueType}, and provides
 * a function where it can be converted into Java types.
 */
public enum ValueTypeMapping {
  NUMERIC(BigInteger::new, Integer.class),
  DECIMAL(BigDecimal::new, Double.class),
  STRING(s -> s),
  TEXT(s -> s),
<<<<<<< HEAD
  DATE(ValueTypeMapping::dateConverter, ValueType.DATE, DATETIME),
=======
  DATE(ValueTypeMapping::dateConverter, LocalDate.class, LocalDateTime.class),
>>>>>>> 6fef3a43
  TIME(s -> s, ValueType.TIME, s -> s.replace(".", ":"), "varchar"),
  BOOLEAN(
      ValueTypeMapping::booleanConverter,
      ValueTypeMapping::booleanSelectTransformer,
      Boolean.class);

  private static final UnaryOperator<String> BOOLEAN_SELECT_TRANSFORMER =
      columnName ->
          "case when "
              + columnName
              + " = 'true' then 1 when "
              + columnName
              + " = 'false' then 0 end";
  private final Function<String, Object> converter;
  @Getter private final UnaryOperator<String> selectTransformer;
  private final ValueType[] valueTypes;
  @Getter private final UnaryOperator<String> argumentTransformer;
  @Getter private final String postgresCast;

  ValueTypeMapping(Function<String, Object> converter, Class... classes) {
    this.converter = converter;
    this.valueTypes = fromClasses(classes);
    this.selectTransformer = UnaryOperator.identity();
    this.argumentTransformer = UnaryOperator.identity();
    this.postgresCast = name();
<<<<<<< HEAD
=======
  }

  /**
   * Converts the given {@link Class} array into an array of {@link ValueType} based on the
   * supported classes.
   *
   * @param classes the classes to be converted
   * @return the respective {@link ValueType} array
   */
  private ValueType[] fromClasses(Class... classes) {
    return stream(ValueType.values())
        .filter(valueType -> isAssignableFrom(classes, valueType))
        .toArray(ValueType[]::new);
  }

  /**
   * Checks if the given {@link ValueType} is assignable from the given classes.
   *
   * @param classes the classes to be checked
   * @param valueType the {@link ValueType} to be checked
   * @return true if the {@link ValueType} is assignable from the given classes, false otherwise
   */
  private static boolean isAssignableFrom(Class[] classes, ValueType valueType) {
    return stream(classes).anyMatch(valueType.getJavaClass()::isAssignableFrom);
>>>>>>> 6fef3a43
  }

  ValueTypeMapping(
      Function<String, Object> converter,
      UnaryOperator<String> selectTransformer,
      Class... classes) {
    this.converter = converter;
    this.valueTypes = fromClasses(classes);
    this.selectTransformer = selectTransformer;
    this.argumentTransformer = UnaryOperator.identity();
    this.postgresCast = name();
  }

  ValueTypeMapping(
      Function<String, Object> converter,
      ValueType valueType,
      UnaryOperator<String> argumentTransformer,
      String postgresCast) {
    this.converter = converter;
    this.valueTypes = new ValueType[] {valueType};
    this.selectTransformer = UnaryOperator.identity();
    this.argumentTransformer = s -> Objects.nonNull(s) ? argumentTransformer.apply(s) : null;
    this.postgresCast = postgresCast;
  }

  private static Date dateConverter(String dateAsString) {
    try {
      return toMediumDate(dateAsString);
    } catch (Exception ignore) {
      return toAnalyticsFallbackDate(dateAsString);
    }
  }

  private static Object booleanConverter(String parameterInput) {
    return Optional.ofNullable(parameterInput).map(ValueTypeMapping::isTrue).orElse(false);
  }

  private static boolean isTrue(String value) {
    return "1".equals(value) || "true".equalsIgnoreCase(value);
  }

  private static String booleanSelectTransformer(String columnName) {
    return BOOLEAN_SELECT_TRANSFORMER.apply(columnName);
  }

  /**
   * Finds the associated {@link ValueTypeMapping} for the given {@link ValueType}.
   *
   * @param valueType the {@link ValueType}.
   * @return the respective ValueTypeMapping, or default to {@link ValueTypeMapping.TEXT}.
   */
  public static ValueTypeMapping fromValueType(ValueType valueType) {
    return stream(values())
        .filter(valueTypeMapping -> valueTypeMapping.supports(valueType))
        .findFirst()
        .orElse(TEXT);
  }

  private boolean supports(ValueType valueType) {
    return stream(valueTypes).anyMatch(vt -> vt == valueType);
  }

  /**
   * Converts the "value" into a Java representation, based on the internal converter function.
   *
   * @param value the value to be converted
   * @return the respective Java object
   */
  public Object convertSingle(String value) {
    return converter.apply(value);
  }

  /**
   * Converts all "values" into a Java representation, based on the internal converter function.
   *
   * @param values the {@link List} of values to be converted
   * @return the respective Java object
   */
  public List<Object> convertMany(List<String> values) {
    return values.stream().map(converter).collect(toList());
  }
}<|MERGE_RESOLUTION|>--- conflicted
+++ resolved
@@ -29,17 +29,7 @@
 
 import static java.util.Arrays.stream;
 import static java.util.stream.Collectors.toList;
-<<<<<<< HEAD
-import static org.hisp.dhis.common.ValueType.DATETIME;
-import static org.hisp.dhis.common.ValueType.INTEGER;
-import static org.hisp.dhis.common.ValueType.INTEGER_NEGATIVE;
-import static org.hisp.dhis.common.ValueType.INTEGER_POSITIVE;
-import static org.hisp.dhis.common.ValueType.INTEGER_ZERO_OR_POSITIVE;
-import static org.hisp.dhis.common.ValueType.NUMBER;
-import static org.hisp.dhis.common.ValueType.TRUE_ONLY;
-=======
 import static org.hisp.dhis.analytics.util.AnalyticsUtils.toAnalyticsFallbackDate;
->>>>>>> 6fef3a43
 import static org.hisp.dhis.util.DateUtils.toMediumDate;
 
 import java.math.BigDecimal;
@@ -67,11 +57,7 @@
   DECIMAL(BigDecimal::new, Double.class),
   STRING(s -> s),
   TEXT(s -> s),
-<<<<<<< HEAD
-  DATE(ValueTypeMapping::dateConverter, ValueType.DATE, DATETIME),
-=======
   DATE(ValueTypeMapping::dateConverter, LocalDate.class, LocalDateTime.class),
->>>>>>> 6fef3a43
   TIME(s -> s, ValueType.TIME, s -> s.replace(".", ":"), "varchar"),
   BOOLEAN(
       ValueTypeMapping::booleanConverter,
@@ -97,8 +83,6 @@
     this.selectTransformer = UnaryOperator.identity();
     this.argumentTransformer = UnaryOperator.identity();
     this.postgresCast = name();
-<<<<<<< HEAD
-=======
   }
 
   /**
@@ -123,7 +107,6 @@
    */
   private static boolean isAssignableFrom(Class[] classes, ValueType valueType) {
     return stream(classes).anyMatch(valueType.getJavaClass()::isAssignableFrom);
->>>>>>> 6fef3a43
   }
 
   ValueTypeMapping(
