package org.hisp.dhis.analytics;

/*
 * Copyright (c) 2004-2019, University of Oslo
 * All rights reserved.
 *
 * Redistribution and use in source and binary forms, with or without
 * modification, are permitted provided that the following conditions are met:
 * Redistributions of source code must retain the above copyright notice, this
 * list of conditions and the following disclaimer.
 *
 * Redistributions in binary form must reproduce the above copyright notice,
 * this list of conditions and the following disclaimer in the documentation
 * and/or other materials provided with the distribution.
 * Neither the name of the HISP project nor the names of its contributors may
 * be used to endorse or promote products derived from this software without
 * specific prior written permission.
 *
 * THIS SOFTWARE IS PROVIDED BY THE COPYRIGHT HOLDERS AND CONTRIBUTORS "AS IS" AND
 * ANY EXPRESS OR IMPLIED WARRANTIES, INCLUDING, BUT NOT LIMITED TO, THE IMPLIED
 * WARRANTIES OF MERCHANTABILITY AND FITNESS FOR A PARTICULAR PURPOSE ARE
 * DISCLAIMED. IN NO EVENT SHALL THE COPYRIGHT OWNER OR CONTRIBUTORS BE LIABLE FOR
 * ANY DIRECT, INDIRECT, INCIDENTAL, SPECIAL, EXEMPLARY, OR CONSEQUENTIAL DAMAGES
 * (INCLUDING, BUT NOT LIMITED TO, PROCUREMENT OF SUBSTITUTE GOODS OR SERVICES;
 * LOSS OF USE, DATA, OR PROFITS; OR BUSINESS INTERRUPTION) HOWEVER CAUSED AND ON
 * ANY THEORY OF LIABILITY, WHETHER IN CONTRACT, STRICT LIABILITY, OR TORT
 * (INCLUDING NEGLIGENCE OR OTHERWISE) ARISING IN ANY WAY OUT OF THE USE OF THIS
 * SOFTWARE, EVEN IF ADVISED OF THE POSSIBILITY OF SUCH DAMAGE.
 */

import java.util.List;
import java.util.Date;

import org.hisp.dhis.analytics.table.PartitionUtils;
import org.hisp.dhis.commons.collection.UniqueArrayList;
import org.hisp.dhis.program.Program;
import org.springframework.util.Assert;

/**
 * Class representing an analytics database table.
 *
 * @author Lars Helge Overland
 */
public class AnalyticsTable
{
    /**
     * Analytics table type.
     */
    private AnalyticsTableType tableType;

    /**
     * Columns representing dimensions.
     */
    private List<AnalyticsTableColumn> dimensionColumns;

    /**
     * Columns representing values.
     */
    private List<AnalyticsTableColumn> valueColumns;

    /**
     * Program for analytics tables, applies to events and enrollments.
     */
    private Program program;

    /**
     * Analytics table partitions for this base analytics table.
     */
    private List<AnalyticsTablePartition> tablePartitions = new UniqueArrayList<>();

    // -------------------------------------------------------------------------
    // Constructors
    // -------------------------------------------------------------------------

    public AnalyticsTable()
    {
    }

    public AnalyticsTable( AnalyticsTableType tableType, List<AnalyticsTableColumn> dimensionColumns, List<AnalyticsTableColumn> valueColumns )
    {
        this.tableType = tableType;
        this.dimensionColumns = dimensionColumns;
        this.valueColumns = valueColumns;
    }

    public AnalyticsTable( AnalyticsTableType tableType, List<AnalyticsTableColumn> dimensionColumns, List<AnalyticsTableColumn> valueColumns, Program program )
    {
        this( tableType, dimensionColumns, valueColumns );
        this.program = program;
    }

    // -------------------------------------------------------------------------
    // Logic
    // -------------------------------------------------------------------------

    /**
     * Adds an analytics partition table to this master table.
     *
     * @param year the year.
     * @param startDate the start date.
     * @param endDate the end date.
     * @return this analytics table.
     */
    public AnalyticsTable addPartitionTable( Integer year, Date startDate, Date endDate )
    {
        Assert.notNull( year, "Year must be specified" );

<<<<<<< HEAD
        AnalyticsTablePartition partitionTable = new AnalyticsTablePartition( this, year, startDate, endDate, false ); //TODO approval
        this.tablePartitions.add( partitionTable );
=======
        AnalyticsTablePartition tablePartition = new AnalyticsTablePartition( this, year, startDate, endDate, false ); //TODO approval
        this.tablePartitions.add( tablePartition );
>>>>>>> 40ed2ec4
        return this;
    }

    public String getBaseName()
    {
        return tableType.getTableName();
    }

    public String getTableName()
    {
        String name = getBaseName();

        if ( program != null )
        {
            name += PartitionUtils.SEP + program.getUid().toLowerCase();
        }

        return name;
    }

    public String getTempTableName()
    {
        String name = getBaseName() + AnalyticsTableManager.TABLE_TEMP_SUFFIX;

        if ( program != null )
        {
            name += PartitionUtils.SEP + program.getUid().toLowerCase();
        }

        return name;
    }

    public boolean hasProgram()
    {
        return program != null;
    }

    public boolean hasPartitionTables()
    {
        return !tablePartitions.isEmpty();
    }

    // -------------------------------------------------------------------------
    // Getters
    // -------------------------------------------------------------------------

    public AnalyticsTableType getTableType()
    {
        return tableType;
    }

    public List<AnalyticsTableColumn> getDimensionColumns()
    {
        return dimensionColumns;
    }

    public List<AnalyticsTableColumn> getValueColumns()
    {
        return valueColumns;
    }

    public Program getProgram()
    {
        return program;
    }

    public List<AnalyticsTablePartition> getTablePartitions()
    {
        return tablePartitions;
    }

    // -------------------------------------------------------------------------
    // hashCode, equals, toString
    // -------------------------------------------------------------------------

    @Override
    public int hashCode()
    {
        final int prime = 31;
        int result = 1;
        result = prime * result + ( ( tableType == null ) ? 0 : tableType.hashCode() );
        result = prime * result + ( ( program == null ) ? 0 : program.hashCode() );
        return result;
    }

    @Override
    public boolean equals( Object object )
    {
        if ( this == object )
        {
            return true;
        }

        if ( object == null )
        {
            return false;
        }

        if ( getClass() != object.getClass() )
        {
            return false;
        }

        AnalyticsTable other = (AnalyticsTable) object;

        if ( tableType == null )
        {
            if ( other.tableType != null )
            {
                return false;
            }
        }
        else if ( tableType != other.tableType )
        {
            return false;
        }

        if ( program == null )
        {
            if ( other.program != null )
            {
                return false;
            }
        }
        else if ( !program.equals( other.program ) )
        {
            return false;
        }

        return true;
    }

    @Override
    public String toString()
    {
        return "[Table name: " + getTableName() + ", partitions: " + tablePartitions + "]";
    }
}<|MERGE_RESOLUTION|>--- conflicted
+++ resolved
@@ -105,13 +105,9 @@
     {
         Assert.notNull( year, "Year must be specified" );
 
-<<<<<<< HEAD
-        AnalyticsTablePartition partitionTable = new AnalyticsTablePartition( this, year, startDate, endDate, false ); //TODO approval
-        this.tablePartitions.add( partitionTable );
-=======
         AnalyticsTablePartition tablePartition = new AnalyticsTablePartition( this, year, startDate, endDate, false ); //TODO approval
         this.tablePartitions.add( tablePartition );
->>>>>>> 40ed2ec4
+
         return this;
     }
 
