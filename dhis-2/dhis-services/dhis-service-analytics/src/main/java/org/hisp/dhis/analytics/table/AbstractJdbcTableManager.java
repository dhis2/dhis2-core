/*
 * Copyright (c) 2004-2022, University of Oslo
 * All rights reserved.
 *
 * Redistribution and use in source and binary forms, with or without
 * modification, are permitted provided that the following conditions are met:
 * Redistributions of source code must retain the above copyright notice, this
 * list of conditions and the following disclaimer.
 *
 * Redistributions in binary form must reproduce the above copyright notice,
 * this list of conditions and the following disclaimer in the documentation
 * and/or other materials provided with the distribution.
 * Neither the name of the HISP project nor the names of its contributors may
 * be used to endorse or promote products derived from this software without
 * specific prior written permission.
 *
 * THIS SOFTWARE IS PROVIDED BY THE COPYRIGHT HOLDERS AND CONTRIBUTORS "AS IS" AND
 * ANY EXPRESS OR IMPLIED WARRANTIES, INCLUDING, BUT NOT LIMITED TO, THE IMPLIED
 * WARRANTIES OF MERCHANTABILITY AND FITNESS FOR A PARTICULAR PURPOSE ARE
 * DISCLAIMED. IN NO EVENT SHALL THE COPYRIGHT OWNER OR CONTRIBUTORS BE LIABLE FOR
 * ANY DIRECT, INDIRECT, INCIDENTAL, SPECIAL, EXEMPLARY, OR CONSEQUENTIAL DAMAGES
 * (INCLUDING, BUT NOT LIMITED TO, PROCUREMENT OF SUBSTITUTE GOODS OR SERVICES;
 * LOSS OF USE, DATA, OR PROFITS; OR BUSINESS INTERRUPTION) HOWEVER CAUSED AND ON
 * ANY THEORY OF LIABILITY, WHETHER IN CONTRACT, STRICT LIABILITY, OR TORT
 * (INCLUDING NEGLIGENCE OR OTHERWISE) ARISING IN ANY WAY OUT OF THE USE OF THIS
 * SOFTWARE, EVEN IF ADVISED OF THE POSSIBILITY OF SUCH DAMAGE.
 */
package org.hisp.dhis.analytics.table;

import static org.hisp.dhis.analytics.table.util.PartitionUtils.getEndDate;
import static org.hisp.dhis.analytics.table.util.PartitionUtils.getStartDate;
import static org.hisp.dhis.commons.util.TextUtils.format;
import static org.hisp.dhis.db.model.DataType.CHARACTER_11;
import static org.hisp.dhis.db.model.DataType.TEXT;
import static org.hisp.dhis.db.model.Distribution.DISTRIBUTED;
import static org.hisp.dhis.util.DateUtils.toLongDate;

import java.util.Collection;
import java.util.Collections;
import java.util.Date;
import java.util.HashMap;
import java.util.List;
import java.util.Map;
import java.util.Set;
import java.util.stream.Collectors;
import lombok.RequiredArgsConstructor;
import lombok.extern.slf4j.Slf4j;
import org.hisp.dhis.analytics.AnalyticsTableHook;
import org.hisp.dhis.analytics.AnalyticsTableHookService;
import org.hisp.dhis.analytics.AnalyticsTableManager;
import org.hisp.dhis.analytics.AnalyticsTablePhase;
import org.hisp.dhis.analytics.AnalyticsTableType;
import org.hisp.dhis.analytics.AnalyticsTableUpdateParams;
import org.hisp.dhis.analytics.partition.PartitionManager;
import org.hisp.dhis.analytics.table.model.AnalyticsColumnType;
import org.hisp.dhis.analytics.table.model.AnalyticsTable;
import org.hisp.dhis.analytics.table.model.AnalyticsTableColumn;
import org.hisp.dhis.analytics.table.model.AnalyticsTablePartition;
import org.hisp.dhis.analytics.table.model.Skip;
import org.hisp.dhis.analytics.table.setting.AnalyticsTableSettings;
import org.hisp.dhis.calendar.Calendar;
import org.hisp.dhis.category.CategoryService;
import org.hisp.dhis.common.IdentifiableObjectManager;
import org.hisp.dhis.common.ValueType;
import org.hisp.dhis.commons.collection.ListUtils;
import org.hisp.dhis.commons.collection.UniqueArrayList;
import org.hisp.dhis.commons.timer.SystemTimer;
import org.hisp.dhis.commons.timer.Timer;
import org.hisp.dhis.commons.util.TextUtils;
import org.hisp.dhis.dataapproval.DataApprovalLevelService;
import org.hisp.dhis.dataelement.DataElementGroupSet;
import org.hisp.dhis.db.model.Collation;
import org.hisp.dhis.db.model.Distribution;
import org.hisp.dhis.db.model.Index;
import org.hisp.dhis.db.model.Logged;
import org.hisp.dhis.db.model.Table;
import org.hisp.dhis.db.sql.SqlBuilder;
import org.hisp.dhis.organisationunit.OrganisationUnitGroupSet;
import org.hisp.dhis.organisationunit.OrganisationUnitLevel;
import org.hisp.dhis.organisationunit.OrganisationUnitService;
import org.hisp.dhis.period.PeriodDataProvider;
import org.hisp.dhis.period.PeriodType;
import org.hisp.dhis.resourcetable.ResourceTableService;
import org.hisp.dhis.setting.SettingKey;
import org.hisp.dhis.setting.SystemSettingManager;
import org.hisp.dhis.system.database.DatabaseInfoProvider;
import org.hisp.dhis.util.DateUtils;
import org.springframework.dao.DataAccessException;
import org.springframework.jdbc.core.JdbcTemplate;
import org.springframework.util.Assert;

/**
 * @author Lars Helge Overland
 */
@Slf4j
@RequiredArgsConstructor
public abstract class AbstractJdbcTableManager implements AnalyticsTableManager {
  /**
   * Matches the following patterns:
   *
   * <ul>
   *   <li>1999-12-12
   *   <li>1999-12-12T
   *   <li>1999-12-12T10:10:10
   *   <li>1999-10-10 10:10:10
   *   <li>1999-10-10 10:10
   *   <li>2021-12-14T11:45:00.000Z
   *   <li>2021-12-14T11:45:00.000
   * </ul>
   */
  protected static final String DATE_REGEXP =
      "^\\d{4}-\\d{2}-\\d{2}(\\s|T)?((\\d{2}:)(\\d{2}:)?(\\d{2}))?(|.(\\d{3})|.(\\d{3})Z)?$";

  protected static final Set<ValueType> NO_INDEX_VAL_TYPES =
      Set.of(ValueType.TEXT, ValueType.LONG_TEXT);

  protected static final String PREFIX_ORGUNITLEVEL = "uidlevel";

  protected static final String PREFIX_ORGUNITNAMELEVEL = "namelevel";

  protected final IdentifiableObjectManager idObjectManager;

  protected final OrganisationUnitService organisationUnitService;

  protected final CategoryService categoryService;

  protected final SystemSettingManager systemSettingManager;

  protected final DataApprovalLevelService dataApprovalLevelService;

  protected final ResourceTableService resourceTableService;

  protected final AnalyticsTableHookService tableHookService;

  protected final PartitionManager partitionManager;

  protected final DatabaseInfoProvider databaseInfoProvider;

  protected final JdbcTemplate jdbcTemplate;

  protected final AnalyticsTableSettings analyticsTableSettings;

  protected final PeriodDataProvider periodDataProvider;

  protected final SqlBuilder sqlBuilder;

  protected Boolean spatialSupport;

  protected boolean isSpatialSupport() {
    if (spatialSupport == null)
      spatialSupport = databaseInfoProvider.getDatabaseInfo().isSpatialSupport();
    return spatialSupport;
  }

  /**
   * Encapsulates the SQL logic to get the correct date column based on the event(program stage
   * instance) status. If new statuses need to be loaded into the analytics events tables, they have
   * to be supported/added into this logic.
   */
  protected final String eventDateExpression =
      "CASE WHEN 'SCHEDULE' = psi.status THEN psi.scheduleddate ELSE psi.occurreddate END";

  // -------------------------------------------------------------------------
  // Implementation
  // -------------------------------------------------------------------------

  @Override
  public Set<String> getExistingDatabaseTables() {
    return partitionManager.getAnalyticsPartitions(getAnalyticsTableType());
  }

  /** Override in order to perform work before tables are being generated. */
  @Override
  public void preCreateTables(AnalyticsTableUpdateParams params) {}

  /**
   * Removes data which was updated or deleted between the last successful analytics table update
   * and the start of this analytics table update process, excluding data which was created during
   * that time span.
   *
   * <p>Override in order to remove updated and deleted data for "latest" partition update.
   */
  @Override
  public void removeUpdatedData(List<AnalyticsTable> tables) {}

  @Override
  public void createTable(AnalyticsTable table) {
    createAnalyticsTable(table);
    createAnalyticsTablePartitions(table);

    if (analyticsTableSettings.getDistribution() == DISTRIBUTED) {
      createDistributedCitusTable(table);
    }
  }

  /**
   * Create a distributed Citus table.
   *
   * @param table the {@link AnalyticsTable}.
   */
  private void createDistributedCitusTable(AnalyticsTable table) {
    if (!table.isTableTypeDistributed()) {
      log.warn(
          "No distribution column defined for table '{}' so it won't be distributed",
          table.getMainName());
      return;
    }

    String tableName = table.getName();
    String distributionColumn = table.getTableType().getDistributionColumn();

    try {
      jdbcTemplate.query(
          "select create_distributed_table( :1, :2 )",
          ps -> {
            ps.setString(1, tableName);
            ps.setString(2, distributionColumn);
          },
          rs -> {});
      log.info("Successfully distributed table '{}' on column '{}'", tableName, distributionColumn);
    } catch (Exception e) {
      log.warn(
          "Failed to distribute table '{}' on column '{}' ", table.getName(), distributionColumn);
      log.warn("Table distribution error", e);
    }
  }

  /**
   * Drops and creates the given analytics table or table partition.
   *
   * @param table the {@link Table}.
   */
  private void createAnalyticsTable(Table table) {
    log.info("Creating table: '{}', columns: '{}'", table.getName(), table.getColumns().size());

    String sql = sqlBuilder.createTable(table);

    log.debug("Create table SQL: '{}'", sql);

    jdbcTemplate.execute(sql);
  }

  /**
   * Creates the table partitions for the given analytics table.
   *
   * @param table the {@link AnalyticsTable}.
   */
  private void createAnalyticsTablePartitions(AnalyticsTable table) {
    for (AnalyticsTablePartition partition : table.getTablePartitions()) {
      createAnalyticsTable(partition);
    }
  }

  @Override
  public void createIndex(Index index) {
    log.debug("Creating index: '{}'", index.getName());

    String sql = sqlBuilder.createIndex(index);

    log.debug("Create index SQL: '{}'", sql);

    jdbcTemplate.execute(sql);
  }

  @Override
  public void swapTable(AnalyticsTableUpdateParams params, AnalyticsTable table) {
    boolean tableExists = tableExists(table.getMainName());
    boolean skipMasterTable =
        params.isPartialUpdate() && tableExists && table.getTableType().isLatestPartition();

    log.info(
        "Swapping table, master table exists: '{}', skip master table: '{}'",
        tableExists,
        skipMasterTable);
    List<Table> swappedPartitions = new UniqueArrayList<>();
    table.getTablePartitions().stream()
        .forEach(p -> swappedPartitions.add(swapTable(p, p.getMainName())));

    if (!skipMasterTable) {
      swapTable(table, table.getMainName());
    } else {
      swappedPartitions.forEach(
          partition -> swapInheritance(partition, table.getName(), table.getMainName()));
      dropTable(table);
    }
  }

  @Override
  public void dropTable(Table table) {
    dropTable(table.getName());
  }

  @Override
  public void dropTable(String name) {
    executeSilently(sqlBuilder.dropTableIfExistsCascade(name));
  }

  @Override
  public void analyzeTable(String name) {
    executeSilently(sqlBuilder.analyzeTable(name));
  }

  @Override
  public void vacuumTable(Table table) {
    executeSilently(sqlBuilder.vacuumTable(table));
  }

  @Override
  public void analyzeTable(Table table) {
    executeSilently(sqlBuilder.analyzeTable(table));
  }

  @Override
  public int invokeAnalyticsTableSqlHooks() {
    AnalyticsTableType type = getAnalyticsTableType();
    List<AnalyticsTableHook> hooks =
        tableHookService.getByPhaseAndAnalyticsTableType(
            AnalyticsTablePhase.ANALYTICS_TABLE_POPULATED, type);
    tableHookService.executeAnalyticsTableSqlHooks(hooks);
    return hooks.size();
  }

  /**
   * Swaps a database table, meaning drops the main table and renames the staging table to become
   * the main table.
   *
   * @param stagingTable the staging table.
   * @param mainTableName the main table name.
   */
  private Table swapTable(Table stagingTable, String mainTableName) {
    executeSilently(sqlBuilder.swapTable(stagingTable, mainTableName));
    return stagingTable.swapFromStaging();
  }

  /**
   * Updates table inheritance of a table partition from the staging master table to the main master
   * table.
   *
   * @param stagingMasterName the staging master table name.
   * @param mainMasterName the main master table name.
   */
  private void swapInheritance(Table partition, String stagingMasterName, String mainMasterName) {
    executeSilently(sqlBuilder.swapParentTable(partition, stagingMasterName, mainMasterName));
  }

  /**
   * Indicates if a table with the given name exists.
   *
   * @param name the table name.
   * @return true if a table with the given name exists.
   */
  private boolean tableExists(String name) {
    return !jdbcTemplate.queryForList(sqlBuilder.tableExists(name)).isEmpty();
  }

  // -------------------------------------------------------------------------
  // Abstract methods
  // -------------------------------------------------------------------------

  /**
   * Returns a list of table partition checks (constraints) for the given year and end date.
   *
   * @param year the year.
   * @param endDate the end date.
   * @return the list of table partition checks.
   */
  protected abstract List<String> getPartitionChecks(Integer year, Date endDate);

  // -------------------------------------------------------------------------
  // Protected supportive methods
  // -------------------------------------------------------------------------

  /** Returns the analytics table name. */
  protected String getTableName() {
    return getAnalyticsTableType().getTableName();
  }

  /**
   * Creates a {@link AnalyticsTable} with partitions based on a list of years with data.
   *
   * @param params the {@link AnalyticsTableUpdateParams}.
   * @param dataYears the list of years with data.
   * @param columns the list of {@link AnalyticsTableColumn}.
   */
  protected AnalyticsTable getRegularAnalyticsTable(
      AnalyticsTableUpdateParams params,
      List<Integer> dataYears,
      List<AnalyticsTableColumn> columns) {
    Calendar calendar = PeriodType.getCalendar();
    List<Integer> years = ListUtils.mutableCopy(dataYears);
    Logged logged = analyticsTableSettings.getTableLogged();
    Distribution distribution = analyticsTableSettings.getDistribution();

    Collections.sort(years);

    AnalyticsTable table =
        new AnalyticsTable(getAnalyticsTableType(), columns, logged, distribution);

    for (Integer year : years) {
      List<String> checks = getPartitionChecks(year, getEndDate(calendar, year));

      table.addTablePartition(
          checks, year, getStartDate(calendar, year), getEndDate(calendar, year));
    }

    return table;
  }

  /**
   * Creates a {@link AnalyticsTable} with a partition for the "latest" data. The start date of the
   * partition is the time of the last successful full analytics table update. The end date of the
   * partition is the start time of this analytics table update process.
   *
   * @param params the {@link AnalyticsTableUpdateParams}.
   * @param columns the list of {@link AnalyticsTableColumn}.
   */
  protected AnalyticsTable getLatestAnalyticsTable(
      AnalyticsTableUpdateParams params, List<AnalyticsTableColumn> columns) {
    Date lastFullTableUpdate =
        systemSettingManager.getDateSetting(SettingKey.LAST_SUCCESSFUL_ANALYTICS_TABLES_UPDATE);
    Date lastLatestPartitionUpdate =
        systemSettingManager.getDateSetting(
            SettingKey.LAST_SUCCESSFUL_LATEST_ANALYTICS_PARTITION_UPDATE);
    Date lastAnyTableUpdate = DateUtils.getLatest(lastLatestPartitionUpdate, lastFullTableUpdate);

    Assert.notNull(
        lastFullTableUpdate,
        "A full analytics table update must be run prior to a latest partition update");

    Logged logged = analyticsTableSettings.getTableLogged();
    Distribution distribution = analyticsTableSettings.getDistribution();
    Date endDate = params.getStartTime();
    boolean hasUpdatedData = hasUpdatedLatestData(lastAnyTableUpdate, endDate);

    AnalyticsTable table =
        new AnalyticsTable(getAnalyticsTableType(), columns, logged, distribution);

    if (hasUpdatedData) {
      table.addTablePartition(
          List.of(), AnalyticsTablePartition.LATEST_PARTITION, lastFullTableUpdate, endDate);
      log.info(
          "Added latest analytics partition with start: '{}' and end: '{}'",
          toLongDate(lastFullTableUpdate),
          toLongDate(endDate));
    } else {
      log.info(
          "No updated latest data found with start: '{}' and end: '{}'",
          toLongDate(lastAnyTableUpdate),
          toLongDate(endDate));
    }

    return table;
  }

  /**
   * Executes the given SQL statement. Logs and times the operation.
   *
   * @param sql the SQL statement.
   * @param logPattern the log message pattern.
   * @param args the log message arguments.
   */
  protected void invokeTimeAndLog(String sql, String logPattern, Object... args) {
    Timer timer = new SystemTimer().start();

    log.debug("Populate table SQL: '{}'", sql);

    jdbcTemplate.execute(sql);

    String logMessage = format(logPattern, args);

    log.info("{} in: {}", logMessage, timer.stop().toString());
  }

  /**
   * Filters out analytics table columns which were created after the time of the last successful
   * resource table update. This so that the create table query does not refer to columns not
   * present in resource tables.
   *
   * @param columns the analytics table columns.
   * @return a list of {@link AnalyticsTableColumn}.
   */
  protected List<AnalyticsTableColumn> filterDimensionColumns(List<AnalyticsTableColumn> columns) {
    Date lastResourceTableUpdate =
        systemSettingManager.getDateSetting(SettingKey.LAST_SUCCESSFUL_RESOURCE_TABLES_UPDATE);

    if (lastResourceTableUpdate == null) {
      return columns;
    }

    return columns.stream()
        .filter(c -> c.getCreated() == null || c.getCreated().before(lastResourceTableUpdate))
        .collect(Collectors.toList());
  }

  /**
<<<<<<< HEAD
   * Executes the given SQL statement. Logs and times the operation.
   *
   * @param sql the SQL statement.
   * @param logPattern the custom log message to include in the log statement.
   */
  protected void invokeTimeAndLog(String sql, String logPattern, Object... arguments) {
    Timer timer = new SystemTimer().start();

    log.debug("Populate table SQL: '{}'", sql);

    jdbcTemplate.execute(sql);

    String logMessage = format(logPattern, arguments);

    log.info("{} in: {}", logMessage, timer.stop().toString());
  }

  /**
=======
>>>>>>> c3d9bfaa
   * Collects all the {@link PeriodType} as a list of {@link AnalyticsTableColumn}.
   *
   * @param prefix the prefix to use for the column name
   * @return a List of {@link AnalyticsTableColumn}
   */
  protected List<AnalyticsTableColumn> getPeriodTypeColumns(String prefix) {
    return PeriodType.getAvailablePeriodTypes().stream()
        .map(
            pt -> {
              String name = pt.getName().toLowerCase();
              return AnalyticsTableColumn.builder()
                  .name(name)
                  .dataType(TEXT)
                  .selectExpression(prefix + "." + quote(name))
                  .build();
            })
        .toList();
  }

  /**
   * Collects all the {@link OrganisationUnitLevel} as a list of {@link AnalyticsTableColumn}.
   *
   * @return a List of {@link AnalyticsTableColumn}
   */
  protected List<AnalyticsTableColumn> getOrganisationUnitLevelColumns() {
    return organisationUnitService.getFilledOrganisationUnitLevels().stream()
        .map(
            level -> {
              String name = PREFIX_ORGUNITLEVEL + level.getLevel();
              return AnalyticsTableColumn.builder()
                  .name(name)
                  .dataType(CHARACTER_11)
                  .selectExpression("ous." + quote(name))
                  .created(level.getCreated())
                  .build();
            })
        .toList();
  }

  /**
   * Organisation unit name hierarchy delivery.
   *
   * @return a table column {@link AnalyticsTableColumn}
   */
  protected AnalyticsTableColumn getOrganisationUnitNameHierarchyColumn() {
    String columnExpression =
        "concat_ws(' / ',"
            + organisationUnitService.getFilledOrganisationUnitLevels().stream()
                .map(lv -> "ous." + PREFIX_ORGUNITNAMELEVEL + lv.getLevel())
                .collect(Collectors.joining(","))
            + ") as ounamehierarchy";
    return AnalyticsTableColumn.builder()
        .name("ounamehierarchy")
        .dataType(TEXT)
        .collation(Collation.C)
        .selectExpression(columnExpression)
        .build();
  }

  /**
   * Collects all the {@link OrganisationUnitGroupSet} as a list of {@link AnalyticsTableColumn}.
   *
   * @return a List of {@link AnalyticsTableColumn}
   */
  protected List<AnalyticsTableColumn> getOrganisationUnitGroupSetColumns() {
    return idObjectManager.getDataDimensionsNoAcl(OrganisationUnitGroupSet.class).stream()
        .map(
            ougs -> {
              String name = ougs.getUid();
              Skip skipIndex = analyticsTableSettings.skipIndexOrgUnitGroupSetColumns();
              return AnalyticsTableColumn.builder()
                  .name(name)
                  .columnType(AnalyticsColumnType.DYNAMIC)
                  .dataType(CHARACTER_11)
                  .selectExpression("ougs." + quote(name))
                  .skipIndex(skipIndex)
                  .created(ougs.getCreated())
                  .build();
            })
        .toList();
  }

  protected List<AnalyticsTableColumn> getDataElementGroupSetColumns() {
    return idObjectManager.getDataDimensionsNoAcl(DataElementGroupSet.class).stream()
        .map(
            degs -> {
              String name = degs.getUid();
              Skip skipIndex = analyticsTableSettings.skipIndexDataElementGroupSetColumns();
              return AnalyticsTableColumn.builder()
                  .name(name)
                  .columnType(AnalyticsColumnType.DYNAMIC)
                  .dataType(CHARACTER_11)
                  .selectExpression("degs." + quote(name))
                  .skipIndex(skipIndex)
                  .created(degs.getCreated())
                  .build();
            })
        .toList();
  }

  protected List<AnalyticsTableColumn> getDisaggregationCategoryOptionGroupSetColumns() {
    return categoryService.getDisaggregationCategoryOptionGroupSetsNoAcl().stream()
        .map(
            cogs -> {
              String name = cogs.getUid();
              Skip skipIndex = analyticsTableSettings.skipIndexCategoryOptionGroupSetColumns();
              return AnalyticsTableColumn.builder()
                  .name(name)
                  .columnType(AnalyticsColumnType.DYNAMIC)
                  .dataType(CHARACTER_11)
                  .selectExpression("dcs." + quote(name))
                  .skipIndex(skipIndex)
                  .created(cogs.getCreated())
                  .build();
            })
        .toList();
  }

  protected List<AnalyticsTableColumn> getAttributeCategoryOptionGroupSetColumns() {
    return categoryService.getAttributeCategoryOptionGroupSetsNoAcl().stream()
        .map(
            cogs -> {
              String name = cogs.getUid();
              Skip skipIndex = analyticsTableSettings.skipIndexCategoryOptionGroupSetColumns();
              return AnalyticsTableColumn.builder()
                  .name(name)
                  .columnType(AnalyticsColumnType.DYNAMIC)
                  .dataType(CHARACTER_11)
                  .selectExpression("acs." + quote(name))
                  .skipIndex(skipIndex)
                  .created(cogs.getCreated())
                  .build();
            })
        .toList();
  }

  protected List<AnalyticsTableColumn> getDisaggregationCategoryColumns() {
    return categoryService.getDisaggregationDataDimensionCategoriesNoAcl().stream()
        .map(
            category -> {
              String name = category.getUid();
              Skip skipIndex = analyticsTableSettings.skipIndexCategoryColumns();
              return AnalyticsTableColumn.builder()
                  .name(name)
                  .columnType(AnalyticsColumnType.DYNAMIC)
                  .dataType(CHARACTER_11)
                  .selectExpression("dcs." + quote(name))
                  .skipIndex(skipIndex)
                  .created(category.getCreated())
                  .build();
            })
        .toList();
  }

  protected List<AnalyticsTableColumn> getAttributeCategoryColumns() {
    return categoryService.getAttributeDataDimensionCategoriesNoAcl().stream()
        .map(
            category -> {
              String name = category.getUid();
              Skip skipIndex = analyticsTableSettings.skipIndexCategoryColumns();
              return AnalyticsTableColumn.builder()
                  .name(name)
                  .columnType(AnalyticsColumnType.DYNAMIC)
                  .dataType(CHARACTER_11)
                  .selectExpression("acs." + quote(name))
                  .skipIndex(skipIndex)
                  .created(category.getCreated())
                  .build();
            })
        .toList();
  }

  /**
   * Indicates whether the table with the given name is not empty, i.e. has at least one row.
   *
   * @param name the table name.
   * @return true if the table is not empty.
   */
  protected boolean tableIsNotEmpty(String name) {
    String sql = format("select 1 from {} limit 1;", sqlBuilder.quote(name));
    return jdbcTemplate.queryForRowSet(sql).next();
  }

  /**
   * Quotes the given relation.
   *
   * @param relation the relation to quote, e.g. a table or column name.
   * @return a double quoted relation.
   */
  protected String quote(String relation) {
    return sqlBuilder.quote(relation);
  }

  /**
   * Returns a quoted and comma delimited string.
   *
   * @param items the items to join.
   * @return a string representing the comma delimited and quoted item values.
   */
  protected String quotedCommaDelimitedString(Collection<String> items) {
    return sqlBuilder.singleQuotedCommaDelimited(items);
  }

  /**
   * Qualifies the given table name.
   *
   * @param name the table name.
   * @return a fully qualified and quoted table reference which specifies the catalog, database and
   *     table.
   */
  protected String qualify(String name) {
    return sqlBuilder.qualifyTable(name);
  }

  /**
   * Replaces variables in the given template string with the given variables to qualify and the
   * given map of variable keys and values.
   *
   * @param template the template string.
   * @param qualifyVariables the list of variables to qualify.
   * @param variables the map of variables and values.
   * @return a resolved string.
   */
  protected String replaceQualify(
      String template, List<String> qualifyVariables, Map<String, String> variables) {
    Map<String, String> map = new HashMap<>(variables);
    qualifyVariables.forEach(v -> map.put(v, qualify(v)));
    return TextUtils.replace(template, map);
  }

  // -------------------------------------------------------------------------
  // Private supportive methods
  // -------------------------------------------------------------------------

  /**
   * Executes a SQL statement silently without throwing any exceptions. Instead exceptions are
   * logged.
   *
   * @param sql the SQL statement to execute.
   */
  private void executeSilently(String sql) {
    try {
      jdbcTemplate.execute(sql);
    } catch (DataAccessException ex) {
      log.error(ex.getMessage());
    }
  }
}<|MERGE_RESOLUTION|>--- conflicted
+++ resolved
@@ -493,27 +493,6 @@
   }
 
   /**
-<<<<<<< HEAD
-   * Executes the given SQL statement. Logs and times the operation.
-   *
-   * @param sql the SQL statement.
-   * @param logPattern the custom log message to include in the log statement.
-   */
-  protected void invokeTimeAndLog(String sql, String logPattern, Object... arguments) {
-    Timer timer = new SystemTimer().start();
-
-    log.debug("Populate table SQL: '{}'", sql);
-
-    jdbcTemplate.execute(sql);
-
-    String logMessage = format(logPattern, arguments);
-
-    log.info("{} in: {}", logMessage, timer.stop().toString());
-  }
-
-  /**
-=======
->>>>>>> c3d9bfaa
    * Collects all the {@link PeriodType} as a list of {@link AnalyticsTableColumn}.
    *
    * @param prefix the prefix to use for the column name
