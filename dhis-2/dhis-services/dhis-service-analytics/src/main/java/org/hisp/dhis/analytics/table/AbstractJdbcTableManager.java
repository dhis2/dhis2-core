--- conflicted
+++ resolved
@@ -282,11 +282,7 @@
      * Populates the given analytics table.
      *
      * @param params the {@link AnalyticsTableUpdateParams}.
-<<<<<<< HEAD
-     * @param partition the {@link AnalyticsTablePartition}.
-=======
      * @param partition the {@link AnalyticsTablePartition} to populate.
->>>>>>> 3e48f1de
      */
     protected abstract void populateTable( AnalyticsTableUpdateParams params, AnalyticsTablePartition partition );
 
