--- conflicted
+++ resolved
@@ -376,28 +376,10 @@
      */
     protected void createTempTablePartitions( AnalyticsTable table )
     {
-<<<<<<< HEAD
-        final String tableName = table.getTableName();
-        final String tempTableName = table.getTempTableName();
-        final String createTableSql = "create table if not exists ";
-
-        String sqlCreate = createTableSql + tableName + " (";
-        String sqlCreateTemp = createTableSql + tempTableName + " (";
-
-        String columns = ListUtils.union( table.getDimensionColumns(), table.getValueColumns() )
-            .stream()
-            .filter( col -> !col.isVirtual() )
-            .map( col -> {
-                String notNull = col.getNotNull().isNotNull() ? " not null" : "";
-                return col.getName() + " " + col.getDataType().getValue() + notNull;
-            } )
-            .collect( Collectors.joining( "," ) ) + ")";
-=======
         for ( AnalyticsTablePartition partition : table.getTablePartitions() )
         {
             String tableName = partition.getTempTableName();
             List<String> checks = getPartitionChecks( partition );
->>>>>>> b7869b32
 
             String sqlCreate = "create table " + tableName + " (";
 
@@ -653,19 +635,10 @@
     {
         if ( atomically )
         {
-<<<<<<< HEAD
-            if ( !col.isVirtual() )
-            {
-                String notNull = col.getNotNull().isNotNull() ? " not null" : "";
-
-                sqlCreate = sqlCreate + (col.getName() + " " + col.getDataType().getValue() + notNull + ",");
-            }
-=======
             String sql = String.join( ";", sqlSteps ) + ";";
             log.debug( sql );
 
             executeSilently( sql );
->>>>>>> b7869b32
         }
         else
         {
