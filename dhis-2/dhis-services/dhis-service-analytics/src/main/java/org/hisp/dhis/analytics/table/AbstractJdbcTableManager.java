/*
 * Copyright (c) 2004-2022, University of Oslo
 * All rights reserved.
 *
 * Redistribution and use in source and binary forms, with or without
 * modification, are permitted provided that the following conditions are met:
 * Redistributions of source code must retain the above copyright notice, this
 * list of conditions and the following disclaimer.
 *
 * Redistributions in binary form must reproduce the above copyright notice,
 * this list of conditions and the following disclaimer in the documentation
 * and/or other materials provided with the distribution.
 * Neither the name of the HISP project nor the names of its contributors may
 * be used to endorse or promote products derived from this software without
 * specific prior written permission.
 *
 * THIS SOFTWARE IS PROVIDED BY THE COPYRIGHT HOLDERS AND CONTRIBUTORS "AS IS" AND
 * ANY EXPRESS OR IMPLIED WARRANTIES, INCLUDING, BUT NOT LIMITED TO, THE IMPLIED
 * WARRANTIES OF MERCHANTABILITY AND FITNESS FOR A PARTICULAR PURPOSE ARE
 * DISCLAIMED. IN NO EVENT SHALL THE COPYRIGHT OWNER OR CONTRIBUTORS BE LIABLE FOR
 * ANY DIRECT, INDIRECT, INCIDENTAL, SPECIAL, EXEMPLARY, OR CONSEQUENTIAL DAMAGES
 * (INCLUDING, BUT NOT LIMITED TO, PROCUREMENT OF SUBSTITUTE GOODS OR SERVICES;
 * LOSS OF USE, DATA, OR PROFITS; OR BUSINESS INTERRUPTION) HOWEVER CAUSED AND ON
 * ANY THEORY OF LIABILITY, WHETHER IN CONTRACT, STRICT LIABILITY, OR TORT
 * (INCLUDING NEGLIGENCE OR OTHERWISE) ARISING IN ANY WAY OUT OF THE USE OF THIS
 * SOFTWARE, EVEN IF ADVISED OF THE POSSIBILITY OF SUCH DAMAGE.
 */
package org.hisp.dhis.analytics.table;

import static org.hisp.dhis.analytics.table.util.PartitionUtils.getEndDate;
import static org.hisp.dhis.analytics.table.util.PartitionUtils.getStartDate;
import static org.hisp.dhis.commons.util.TextUtils.format;
import static org.hisp.dhis.db.model.DataType.CHARACTER_11;
import static org.hisp.dhis.db.model.DataType.TEXT;
import static org.hisp.dhis.util.DateUtils.toLongDate;

import java.util.Collection;
import java.util.Collections;
import java.util.Date;
import java.util.HashMap;
import java.util.List;
import java.util.Map;
import java.util.Set;
import java.util.stream.Collectors;
import lombok.RequiredArgsConstructor;
import lombok.extern.slf4j.Slf4j;
import org.hisp.dhis.analytics.AnalyticsTableHook;
import org.hisp.dhis.analytics.AnalyticsTableHookService;
import org.hisp.dhis.analytics.AnalyticsTableManager;
import org.hisp.dhis.analytics.AnalyticsTablePhase;
import org.hisp.dhis.analytics.AnalyticsTableType;
import org.hisp.dhis.analytics.AnalyticsTableUpdateParams;
import org.hisp.dhis.analytics.partition.PartitionManager;
import org.hisp.dhis.analytics.table.model.AnalyticsColumnType;
import org.hisp.dhis.analytics.table.model.AnalyticsTable;
import org.hisp.dhis.analytics.table.model.AnalyticsTableColumn;
import org.hisp.dhis.analytics.table.model.AnalyticsTablePartition;
import org.hisp.dhis.analytics.table.model.Skip;
import org.hisp.dhis.analytics.table.setting.AnalyticsTableSettings;
import org.hisp.dhis.calendar.Calendar;
import org.hisp.dhis.category.CategoryService;
import org.hisp.dhis.common.DimensionalObject;
import org.hisp.dhis.common.IdentifiableObjectManager;
import org.hisp.dhis.common.ValueType;
import org.hisp.dhis.commons.collection.ListUtils;
import org.hisp.dhis.commons.collection.UniqueArrayList;
import org.hisp.dhis.commons.timer.SystemTimer;
import org.hisp.dhis.commons.timer.Timer;
import org.hisp.dhis.commons.util.TextUtils;
import org.hisp.dhis.dataapproval.DataApprovalLevelService;
import org.hisp.dhis.dataelement.DataElementGroupSet;
import org.hisp.dhis.db.model.Collation;
import org.hisp.dhis.db.model.Index;
import org.hisp.dhis.db.model.Logged;
import org.hisp.dhis.db.model.Table;
import org.hisp.dhis.db.sql.SqlBuilder;
import org.hisp.dhis.organisationunit.OrganisationUnitGroupSet;
import org.hisp.dhis.organisationunit.OrganisationUnitLevel;
import org.hisp.dhis.organisationunit.OrganisationUnitService;
import org.hisp.dhis.period.PeriodDataProvider;
import org.hisp.dhis.period.PeriodType;
import org.hisp.dhis.resourcetable.ResourceTableService;
import org.hisp.dhis.setting.SettingKey;
import org.hisp.dhis.setting.SystemSettingManager;
import org.hisp.dhis.system.database.DatabaseInfoProvider;
import org.hisp.dhis.util.DateUtils;
import org.springframework.dao.DataAccessException;
import org.springframework.jdbc.core.JdbcTemplate;
import org.springframework.util.Assert;

/**
 * @author Lars Helge Overland
 */
@Slf4j
@RequiredArgsConstructor
public abstract class AbstractJdbcTableManager implements AnalyticsTableManager {
  /**
   * Matches the following patterns:
   *
   * <ul>
   *   <li>1999-12-12
   *   <li>1999-12-12T
   *   <li>1999-12-12T10:10:10
   *   <li>1999-10-10 10:10:10
   *   <li>1999-10-10 10:10
   *   <li>2021-12-14T11:45:00.000Z
   *   <li>2021-12-14T11:45:00.000
   * </ul>
   */
  protected static final String DATE_REGEXP =
      "^\\d{4}-\\d{2}-\\d{2}(\\s|T)?((\\d{2}:)(\\d{2}:)?(\\d{2}))?(|.(\\d{3})|.(\\d{3})Z)?$";

  protected static final Set<ValueType> NO_INDEX_VAL_TYPES =
      Set.of(ValueType.TEXT, ValueType.LONG_TEXT);

  protected static final String PREFIX_ORGUNITLEVEL = "uidlevel";

  protected static final String PREFIX_ORGUNITNAMELEVEL = "namelevel";

  protected final IdentifiableObjectManager idObjectManager;

  protected final OrganisationUnitService organisationUnitService;

  protected final CategoryService categoryService;

  protected final SystemSettingManager systemSettingManager;

  protected final DataApprovalLevelService dataApprovalLevelService;

  protected final ResourceTableService resourceTableService;

  protected final AnalyticsTableHookService tableHookService;

  protected final PartitionManager partitionManager;

  protected final DatabaseInfoProvider databaseInfoProvider;

  protected final JdbcTemplate jdbcTemplate;

  protected final AnalyticsTableSettings analyticsTableSettings;

  protected final PeriodDataProvider periodDataProvider;

  protected final SqlBuilder sqlBuilder;

  protected Boolean spatialSupport;

  protected boolean isSpatialSupport() {
    if (spatialSupport == null)
      spatialSupport = databaseInfoProvider.getDatabaseInfo().isSpatialSupport();
    return spatialSupport;
  }

  /**
   * Encapsulates the SQL logic to get the correct date column based on the event(program stage
   * instance) status. If new statuses need to be loaded into the analytics events tables, they have
   * to be supported/added into this logic.
   */
  protected final String eventDateExpression =
      "CASE WHEN 'SCHEDULE' = psi.status THEN psi.scheduleddate ELSE psi.occurreddate END";

  // -------------------------------------------------------------------------
  // Implementation
  // -------------------------------------------------------------------------

  @Override
  public Set<String> getExistingDatabaseTables() {
    return partitionManager.getAnalyticsPartitions(getAnalyticsTableType());
  }

  /** Override in order to perform work before tables are being generated. */
  @Override
  public void preCreateTables(AnalyticsTableUpdateParams params) {}

  /**
   * Removes data which was updated or deleted between the last successful analytics table update
   * and the start of this analytics table update process, excluding data which was created during
   * that time span.
   *
   * <p>Override in order to remove updated and deleted data for "latest" partition update.
   */
  @Override
  public void removeUpdatedData(List<AnalyticsTable> tables) {}

  @Override
  public void createTable(AnalyticsTable table) {
    createAnalyticsTable(table);
    createAnalyticsTablePartitions(table);
  }

  /**
   * Drops and creates the given analytics table or table partition.
   *
   * @param table the {@link Table}.
   */
  private void createAnalyticsTable(Table table) {
    log.info("Creating table: '{}', columns: '{}'", table.getName(), table.getColumns().size());

    String sql = sqlBuilder.createTable(table);

    log.debug("Create table SQL: '{}'", sql);

    jdbcTemplate.execute(sql);
  }

  /**
   * Creates the table partitions for the given analytics table.
   *
   * @param table the {@link AnalyticsTable}.
   */
  private void createAnalyticsTablePartitions(AnalyticsTable table) {
    for (AnalyticsTablePartition partition : table.getTablePartitions()) {
      createAnalyticsTable(partition);
    }
  }

  @Override
  public void createIndex(Index index) {
    log.debug("Creating index: '{}'", index.getName());

    String sql = sqlBuilder.createIndex(index);

    log.debug("Create index SQL: '{}'", sql);

    jdbcTemplate.execute(sql);
  }

  @Override
  public void swapTable(AnalyticsTableUpdateParams params, AnalyticsTable table) {
    boolean tableExists = tableExists(table.getMainName());
    boolean skipMasterTable =
        params.isPartialUpdate() && tableExists && table.getTableType().isLatestPartition();

    log.info(
        "Swapping table, master table exists: '{}', skip master table: '{}'",
        tableExists,
        skipMasterTable);
    List<Table> swappedPartitions = new UniqueArrayList<>();
    table.getTablePartitions().stream()
        .forEach(p -> swappedPartitions.add(swapTable(p, p.getMainName())));

    if (!skipMasterTable) {
      swapTable(table, table.getMainName());
    } else {
      swappedPartitions.forEach(
          partition -> swapInheritance(partition, table.getName(), table.getMainName()));
      dropTable(table);
    }
  }

  @Override
  public void dropTable(Table table) {
    dropTable(table.getName());
  }

  @Override
  public void dropTable(String name) {
    executeSilently(sqlBuilder.dropTableIfExistsCascade(name));
  }

  @Override
  public void analyzeTable(String name) {
    executeSilently(sqlBuilder.analyzeTable(name));
  }

  @Override
  public void vacuumTable(Table table) {
    executeSilently(sqlBuilder.vacuumTable(table));
  }

  @Override
  public void analyzeTable(Table table) {
    executeSilently(sqlBuilder.analyzeTable(table));
  }

  @Override
  public int invokeAnalyticsTableSqlHooks() {
    AnalyticsTableType type = getAnalyticsTableType();
    List<AnalyticsTableHook> hooks =
        tableHookService.getByPhaseAndAnalyticsTableType(
            AnalyticsTablePhase.ANALYTICS_TABLE_POPULATED, type);
    tableHookService.executeAnalyticsTableSqlHooks(hooks);
    return hooks.size();
  }

  /**
   * Swaps a database table, meaning drops the main table and renames the staging table to become
   * the main table.
   *
   * @param stagingTable the staging table.
   * @param mainTableName the main table name.
   */
  private Table swapTable(Table stagingTable, String mainTableName) {
    executeSilently(sqlBuilder.swapTable(stagingTable, mainTableName));
    return stagingTable.swapFromStaging();
  }

  /**
   * Updates table inheritance of a table partition from the staging master table to the main master
   * table.
   *
   * @param stagingMasterName the staging master table name.
   * @param mainMasterName the main master table name.
   */
  private void swapInheritance(Table partition, String stagingMasterName, String mainMasterName) {
    executeSilently(sqlBuilder.swapParentTable(partition, stagingMasterName, mainMasterName));
  }

  /**
   * Indicates if a table with the given name exists.
   *
   * @param name the table name.
   * @return true if a table with the given name exists.
   */
  private boolean tableExists(String name) {
    return !jdbcTemplate.queryForList(sqlBuilder.tableExists(name)).isEmpty();
  }

  // -------------------------------------------------------------------------
  // Abstract methods
  // -------------------------------------------------------------------------

  /**
   * Returns a list of table partition checks (constraints) for the given year and end date.
   *
   * @param year the year.
   * @param endDate the end date.
   * @return the list of table partition checks.
   */
  protected abstract List<String> getPartitionChecks(Integer year, Date endDate);

  // -------------------------------------------------------------------------
  // Protected supportive methods
  // -------------------------------------------------------------------------

  /** Returns the analytics table name. */
  protected String getTableName() {
    return getAnalyticsTableType().getTableName();
  }

  /**
   * Creates a {@link AnalyticsTable} with partitions based on a list of years with data.
   *
   * @param params the {@link AnalyticsTableUpdateParams}.
   * @param dataYears the list of years with data.
   * @param columns the list of {@link AnalyticsTableColumn}.
   */
  protected AnalyticsTable getRegularAnalyticsTable(
      AnalyticsTableUpdateParams params,
      List<Integer> dataYears,
      List<AnalyticsTableColumn> columns) {
    Calendar calendar = PeriodType.getCalendar();
    List<Integer> years = ListUtils.mutableCopy(dataYears);
    Logged logged = analyticsTableSettings.getTableLogged();

    Collections.sort(years);

    AnalyticsTable table = new AnalyticsTable(getAnalyticsTableType(), columns, logged);

    for (Integer year : years) {
      List<String> checks = getPartitionChecks(year, getEndDate(calendar, year));

      table.addTablePartition(
          checks, year, getStartDate(calendar, year), getEndDate(calendar, year));
    }

    return table;
  }

  /**
   * Creates a {@link AnalyticsTable} with a partition for the "latest" data. The start date of the
   * partition is the time of the last successful full analytics table update. The end date of the
   * partition is the start time of this analytics table update process.
   *
   * @param params the {@link AnalyticsTableUpdateParams}.
   * @param columns the list of {@link AnalyticsTableColumn}.
   */
  protected AnalyticsTable getLatestAnalyticsTable(
      AnalyticsTableUpdateParams params, List<AnalyticsTableColumn> columns) {
    Date lastFullTableUpdate =
        systemSettingManager.getDateSetting(SettingKey.LAST_SUCCESSFUL_ANALYTICS_TABLES_UPDATE);
    Date lastLatestPartitionUpdate =
        systemSettingManager.getDateSetting(
            SettingKey.LAST_SUCCESSFUL_LATEST_ANALYTICS_PARTITION_UPDATE);
    Date lastAnyTableUpdate = DateUtils.getLatest(lastLatestPartitionUpdate, lastFullTableUpdate);

    Assert.notNull(
        lastFullTableUpdate,
        "A full analytics table update must be run prior to a latest partition update");

    Logged logged = analyticsTableSettings.getTableLogged();
    Date endDate = params.getStartTime();
    boolean hasUpdatedData = hasUpdatedLatestData(lastAnyTableUpdate, endDate);

    AnalyticsTable table = new AnalyticsTable(getAnalyticsTableType(), columns, logged);

    if (hasUpdatedData) {
      table.addTablePartition(
          List.of(), AnalyticsTablePartition.LATEST_PARTITION, lastFullTableUpdate, endDate);
      log.info(
          "Added latest analytics partition with start: '{}' and end: '{}'",
          toLongDate(lastFullTableUpdate),
          toLongDate(endDate));
    } else {
      log.info(
          "No updated latest data found with start: '{}' and end: '{}'",
          toLongDate(lastAnyTableUpdate),
          toLongDate(endDate));
    }

    return table;
  }

  /**
   * Executes the given SQL statement. Logs and times the operation.
   *
   * @param sql the SQL statement.
   * @param logPattern the log message pattern.
   * @param args the log message arguments.
   */
  protected void invokeTimeAndLog(String sql, String logPattern, Object... args) {
    Timer timer = new SystemTimer().start();

    log.debug("Populate table SQL: '{}'", sql);

    jdbcTemplate.execute(sql);

    String logMessage = format(logPattern, args);

    log.info("{} in: {}", logMessage, timer.stop().toString());
  }

  /**
   * Filters out analytics table columns which were created after the time of the last successful
   * resource table update. This so that the create table query does not refer to columns not
   * present in resource tables.
   *
   * @param columns the analytics table columns.
   * @return a list of {@link AnalyticsTableColumn}.
   */
  protected List<AnalyticsTableColumn> filterDimensionColumns(List<AnalyticsTableColumn> columns) {
    Date lastResourceTableUpdate =
        systemSettingManager.getDateSetting(SettingKey.LAST_SUCCESSFUL_RESOURCE_TABLES_UPDATE);

    if (lastResourceTableUpdate == null) {
      return columns;
    }

    return columns.stream()
        .filter(c -> c.getCreated() == null || c.getCreated().before(lastResourceTableUpdate))
        .collect(Collectors.toList());
  }

  /**
   * Collects all the {@link PeriodType} as a list of {@link AnalyticsTableColumn}.
   *
   * @param prefix the prefix to use for the column name
   * @return a List of {@link AnalyticsTableColumn}
   */
  protected List<AnalyticsTableColumn> getPeriodTypeColumns(String prefix) {
    return PeriodType.getAvailablePeriodTypes().stream()
        .map(
            pt -> {
              String name = pt.getName().toLowerCase();
              return AnalyticsTableColumn.builder()
                  .name(name)
                  .dataType(TEXT)
                  .selectExpression(prefix + "." + quote(name))
                  .build();
            })
        .toList();
  }

  /**
   * Collects all the {@link OrganisationUnitLevel} as a list of {@link AnalyticsTableColumn}.
   *
   * @return a List of {@link AnalyticsTableColumn}
   */
  protected List<AnalyticsTableColumn> getOrganisationUnitLevelColumns() {
    return organisationUnitService.getFilledOrganisationUnitLevels().stream()
        .map(
            level -> {
              String name = PREFIX_ORGUNITLEVEL + level.getLevel();
              return AnalyticsTableColumn.builder()
                  .name(name)
                  .dataType(CHARACTER_11)
                  .selectExpression("ous." + quote(name))
                  .created(level.getCreated())
                  .build();
            })
        .toList();
  }

  /**
   * Organisation unit name hierarchy delivery.
   *
   * @return a table column {@link AnalyticsTableColumn}
   */
  protected AnalyticsTableColumn getOrganisationUnitNameHierarchyColumn() {
    String columnExpression =
        "concat_ws(' / ',"
            + organisationUnitService.getFilledOrganisationUnitLevels().stream()
                .map(lv -> "ous." + PREFIX_ORGUNITNAMELEVEL + lv.getLevel())
                .collect(Collectors.joining(","))
            + ") as ounamehierarchy";
    return AnalyticsTableColumn.builder()
        .name("ounamehierarchy")
        .dataType(TEXT)
        .collation(Collation.C)
        .selectExpression(columnExpression)
        .build();
  }

  /**
   * Collects all the {@link OrganisationUnitGroupSet} as a list of {@link AnalyticsTableColumn}.
   *
   * @return a List of {@link AnalyticsTableColumn}
   */
  protected List<AnalyticsTableColumn> getOrganisationUnitGroupSetColumns() {
    return idObjectManager.getDataDimensionsNoAcl(OrganisationUnitGroupSet.class).stream()
        .map(
            ougs -> {
              String name = ougs.getUid();
              return AnalyticsTableColumn.builder()
<<<<<<< HEAD
                  .build()
                  .withName(name)
                  .withColumnType(AnalyticsColumnType.DYNAMIC)
                  .withDataType(CHARACTER_11)
                  .withSelectExpression("ougs." + quote(name))
                  .withSkipIndex(skipIndex(ougs))
                  .withCreated(ougs.getCreated());
=======
                  .name(name)
                  .columnType(AnalyticsColumnType.DYNAMIC)
                  .dataType(CHARACTER_11)
                  .selectExpression("ougs." + quote(name))
                  .skipIndex(skipIndex)
                  .created(ougs.getCreated())
                  .build();
>>>>>>> f61b504c
            })
        .toList();
  }

  protected List<AnalyticsTableColumn> getDataElementGroupSetColumns() {
    return idObjectManager.getDataDimensionsNoAcl(DataElementGroupSet.class).stream()
        .map(
            degs -> {
              String name = degs.getUid();
              return AnalyticsTableColumn.builder()
<<<<<<< HEAD
                  .build()
                  .withName(name)
                  .withColumnType(AnalyticsColumnType.DYNAMIC)
                  .withDataType(CHARACTER_11)
                  .withSelectExpression("degs." + quote(name))
                  .withSkipIndex(skipIndex(degs))
                  .withCreated(degs.getCreated());
=======
                  .name(name)
                  .columnType(AnalyticsColumnType.DYNAMIC)
                  .dataType(CHARACTER_11)
                  .selectExpression("degs." + quote(name))
                  .skipIndex(skipIndex)
                  .created(degs.getCreated())
                  .build();
>>>>>>> f61b504c
            })
        .toList();
  }

  protected List<AnalyticsTableColumn> getDisaggregationCategoryOptionGroupSetColumns() {
    return categoryService.getDisaggregationCategoryOptionGroupSetsNoAcl().stream()
        .map(
            cogs -> {
              String name = cogs.getUid();
              return AnalyticsTableColumn.builder()
<<<<<<< HEAD
                  .build()
                  .withName(name)
                  .withColumnType(AnalyticsColumnType.DYNAMIC)
                  .withDataType(CHARACTER_11)
                  .withSelectExpression("dcs." + quote(name))
                  .withSkipIndex(skipIndex(cogs))
                  .withCreated(cogs.getCreated());
=======
                  .name(name)
                  .columnType(AnalyticsColumnType.DYNAMIC)
                  .dataType(CHARACTER_11)
                  .selectExpression("dcs." + quote(name))
                  .skipIndex(skipIndex)
                  .created(cogs.getCreated())
                  .build();
>>>>>>> f61b504c
            })
        .toList();
  }

  protected List<AnalyticsTableColumn> getAttributeCategoryOptionGroupSetColumns() {
    return categoryService.getAttributeCategoryOptionGroupSetsNoAcl().stream()
        .map(
            cogs -> {
              String name = cogs.getUid();
              return AnalyticsTableColumn.builder()
<<<<<<< HEAD
                  .build()
                  .withName(name)
                  .withColumnType(AnalyticsColumnType.DYNAMIC)
                  .withDataType(CHARACTER_11)
                  .withSelectExpression("acs." + quote(name))
                  .withSkipIndex(skipIndex(cogs))
                  .withCreated(cogs.getCreated());
=======
                  .name(name)
                  .columnType(AnalyticsColumnType.DYNAMIC)
                  .dataType(CHARACTER_11)
                  .selectExpression("acs." + quote(name))
                  .skipIndex(skipIndex)
                  .created(cogs.getCreated())
                  .build();
>>>>>>> f61b504c
            })
        .toList();
  }

  protected List<AnalyticsTableColumn> getDisaggregationCategoryColumns() {
    return categoryService.getDisaggregationDataDimensionCategoriesNoAcl().stream()
        .map(
            category -> {
              String name = category.getUid();
              return AnalyticsTableColumn.builder()
<<<<<<< HEAD
                  .build()
                  .withName(name)
                  .withColumnType(AnalyticsColumnType.DYNAMIC)
                  .withDataType(CHARACTER_11)
                  .withSelectExpression("dcs." + quote(name))
                  .withSkipIndex(skipIndex(category))
                  .withCreated(category.getCreated());
=======
                  .name(name)
                  .columnType(AnalyticsColumnType.DYNAMIC)
                  .dataType(CHARACTER_11)
                  .selectExpression("dcs." + quote(name))
                  .skipIndex(skipIndex)
                  .created(category.getCreated())
                  .build();
>>>>>>> f61b504c
            })
        .toList();
  }

  protected List<AnalyticsTableColumn> getAttributeCategoryColumns() {
    return categoryService.getAttributeDataDimensionCategoriesNoAcl().stream()
        .map(
            category -> {
              String name = category.getUid();
              return AnalyticsTableColumn.builder()
<<<<<<< HEAD
                  .build()
                  .withName(name)
                  .withColumnType(AnalyticsColumnType.DYNAMIC)
                  .withDataType(CHARACTER_11)
                  .withSelectExpression("acs." + quote(name))
                  .withSkipIndex(skipIndex(category))
                  .withCreated(category.getCreated());
=======
                  .name(name)
                  .columnType(AnalyticsColumnType.DYNAMIC)
                  .dataType(CHARACTER_11)
                  .selectExpression("acs." + quote(name))
                  .skipIndex(skipIndex)
                  .created(category.getCreated())
                  .build();
>>>>>>> f61b504c
            })
        .toList();
  }

  /**
   * Indicates whether indexing should be skipped for the given dimensional object based on the
   * system configuration.
   *
   * @param dimension the {@link DimensionalObject}.
   * @return {@link Skip#SKIP} if index should be skipped, {@link Skip#INCLUDE} otherwise.
   */
  protected Skip skipIndex(DimensionalObject dimension) {
    Set<String> dimensions = analyticsTableSettings.getSkipIndexDimensions();
    return dimensions.contains(dimension.getUid()) ? Skip.SKIP : Skip.INCLUDE;
  }

  /**
   * Indicates whether the table with the given name is not empty, i.e. has at least one row.
   *
   * @param name the table name.
   * @return true if the table is not empty.
   */
  protected boolean tableIsNotEmpty(String name) {
    String sql = format("select 1 from {} limit 1;", sqlBuilder.quote(name));
    return jdbcTemplate.queryForRowSet(sql).next();
  }

  /**
   * Quotes the given relation.
   *
   * @param relation the relation to quote, e.g. a table or column name.
   * @return a double quoted relation.
   */
  protected String quote(String relation) {
    return sqlBuilder.quote(relation);
  }

  /**
   * Returns a quoted and comma delimited string.
   *
   * @param items the items to join.
   * @return a string representing the comma delimited and quoted item values.
   */
  protected String quotedCommaDelimitedString(Collection<String> items) {
    return sqlBuilder.singleQuotedCommaDelimited(items);
  }

  /**
   * Qualifies the given table name.
   *
   * @param name the table name.
   * @return a fully qualified and quoted table reference which specifies the catalog, database and
   *     table.
   */
  protected String qualify(String name) {
    return sqlBuilder.qualifyTable(name);
  }

  /**
   * Replaces variables in the given template string with the given variables to qualify and the
   * given map of variable keys and values.
   *
   * @param template the template string.
   * @param qualifyVariables the list of variables to qualify.
   * @param variables the map of variables and values.
   * @return a resolved string.
   */
  protected String replaceQualify(
      String template, List<String> qualifyVariables, Map<String, String> variables) {
    Map<String, String> map = new HashMap<>(variables);
    qualifyVariables.forEach(v -> map.put(v, qualify(v)));
    return TextUtils.replace(template, map);
  }

  // -------------------------------------------------------------------------
  // Private supportive methods
  // -------------------------------------------------------------------------

  /**
   * Executes a SQL statement silently without throwing any exceptions. Instead exceptions are
   * logged.
   *
   * @param sql the SQL statement to execute.
   */
  private void executeSilently(String sql) {
    try {
      jdbcTemplate.execute(sql);
    } catch (DataAccessException ex) {
      log.error(ex.getMessage());
    }
  }
}<|MERGE_RESOLUTION|>--- conflicted
+++ resolved
@@ -522,15 +522,6 @@
             ougs -> {
               String name = ougs.getUid();
               return AnalyticsTableColumn.builder()
-<<<<<<< HEAD
-                  .build()
-                  .withName(name)
-                  .withColumnType(AnalyticsColumnType.DYNAMIC)
-                  .withDataType(CHARACTER_11)
-                  .withSelectExpression("ougs." + quote(name))
-                  .withSkipIndex(skipIndex(ougs))
-                  .withCreated(ougs.getCreated());
-=======
                   .name(name)
                   .columnType(AnalyticsColumnType.DYNAMIC)
                   .dataType(CHARACTER_11)
@@ -538,7 +529,6 @@
                   .skipIndex(skipIndex)
                   .created(ougs.getCreated())
                   .build();
->>>>>>> f61b504c
             })
         .toList();
   }
@@ -549,15 +539,6 @@
             degs -> {
               String name = degs.getUid();
               return AnalyticsTableColumn.builder()
-<<<<<<< HEAD
-                  .build()
-                  .withName(name)
-                  .withColumnType(AnalyticsColumnType.DYNAMIC)
-                  .withDataType(CHARACTER_11)
-                  .withSelectExpression("degs." + quote(name))
-                  .withSkipIndex(skipIndex(degs))
-                  .withCreated(degs.getCreated());
-=======
                   .name(name)
                   .columnType(AnalyticsColumnType.DYNAMIC)
                   .dataType(CHARACTER_11)
@@ -565,7 +546,6 @@
                   .skipIndex(skipIndex)
                   .created(degs.getCreated())
                   .build();
->>>>>>> f61b504c
             })
         .toList();
   }
@@ -576,15 +556,6 @@
             cogs -> {
               String name = cogs.getUid();
               return AnalyticsTableColumn.builder()
-<<<<<<< HEAD
-                  .build()
-                  .withName(name)
-                  .withColumnType(AnalyticsColumnType.DYNAMIC)
-                  .withDataType(CHARACTER_11)
-                  .withSelectExpression("dcs." + quote(name))
-                  .withSkipIndex(skipIndex(cogs))
-                  .withCreated(cogs.getCreated());
-=======
                   .name(name)
                   .columnType(AnalyticsColumnType.DYNAMIC)
                   .dataType(CHARACTER_11)
@@ -592,7 +563,6 @@
                   .skipIndex(skipIndex)
                   .created(cogs.getCreated())
                   .build();
->>>>>>> f61b504c
             })
         .toList();
   }
@@ -603,15 +573,6 @@
             cogs -> {
               String name = cogs.getUid();
               return AnalyticsTableColumn.builder()
-<<<<<<< HEAD
-                  .build()
-                  .withName(name)
-                  .withColumnType(AnalyticsColumnType.DYNAMIC)
-                  .withDataType(CHARACTER_11)
-                  .withSelectExpression("acs." + quote(name))
-                  .withSkipIndex(skipIndex(cogs))
-                  .withCreated(cogs.getCreated());
-=======
                   .name(name)
                   .columnType(AnalyticsColumnType.DYNAMIC)
                   .dataType(CHARACTER_11)
@@ -619,7 +580,6 @@
                   .skipIndex(skipIndex)
                   .created(cogs.getCreated())
                   .build();
->>>>>>> f61b504c
             })
         .toList();
   }
@@ -630,15 +590,6 @@
             category -> {
               String name = category.getUid();
               return AnalyticsTableColumn.builder()
-<<<<<<< HEAD
-                  .build()
-                  .withName(name)
-                  .withColumnType(AnalyticsColumnType.DYNAMIC)
-                  .withDataType(CHARACTER_11)
-                  .withSelectExpression("dcs." + quote(name))
-                  .withSkipIndex(skipIndex(category))
-                  .withCreated(category.getCreated());
-=======
                   .name(name)
                   .columnType(AnalyticsColumnType.DYNAMIC)
                   .dataType(CHARACTER_11)
@@ -646,7 +597,6 @@
                   .skipIndex(skipIndex)
                   .created(category.getCreated())
                   .build();
->>>>>>> f61b504c
             })
         .toList();
   }
@@ -657,15 +607,6 @@
             category -> {
               String name = category.getUid();
               return AnalyticsTableColumn.builder()
-<<<<<<< HEAD
-                  .build()
-                  .withName(name)
-                  .withColumnType(AnalyticsColumnType.DYNAMIC)
-                  .withDataType(CHARACTER_11)
-                  .withSelectExpression("acs." + quote(name))
-                  .withSkipIndex(skipIndex(category))
-                  .withCreated(category.getCreated());
-=======
                   .name(name)
                   .columnType(AnalyticsColumnType.DYNAMIC)
                   .dataType(CHARACTER_11)
@@ -673,7 +614,6 @@
                   .skipIndex(skipIndex)
                   .created(category.getCreated())
                   .build();
->>>>>>> f61b504c
             })
         .toList();
   }
