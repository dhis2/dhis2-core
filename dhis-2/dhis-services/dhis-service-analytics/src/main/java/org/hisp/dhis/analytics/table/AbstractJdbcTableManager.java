--- conflicted
+++ resolved
@@ -411,12 +411,7 @@
 
     Collections.sort(years);
 
-<<<<<<< HEAD
-    AnalyticsTable table =
-        new AnalyticsTable(getAnalyticsTableType(), columns, logged, distribution);
-=======
-    AnalyticsTable table = new AnalyticsTable(getAnalyticsTableType(), columns, sortKey, logged);
->>>>>>> 0a65033b
+    AnalyticsTable table = new AnalyticsTable(getAnalyticsTableType(), columns, sortKey, logged, distribution);
 
     for (Integer year : years) {
       List<String> checks = getPartitionChecks(year, getEndDate(calendar, year));
@@ -452,12 +447,7 @@
     Date endDate = params.getStartTime();
     boolean hasUpdatedData = hasUpdatedLatestData(lastAnyTableUpdate, endDate);
 
-<<<<<<< HEAD
-    AnalyticsTable table =
-        new AnalyticsTable(getAnalyticsTableType(), columns, logged, distribution);
-=======
-    AnalyticsTable table = new AnalyticsTable(getAnalyticsTableType(), columns, List.of(), logged);
->>>>>>> 0a65033b
+    AnalyticsTable table = new AnalyticsTable(getAnalyticsTableType(), columns, List.of(), logged, distribution);
 
     if (hasUpdatedData) {
       table.addTablePartition(
