/*
 * Copyright (c) 2004-2022, University of Oslo
 * All rights reserved.
 *
 * Redistribution and use in source and binary forms, with or without
 * modification, are permitted provided that the following conditions are met:
 * Redistributions of source code must retain the above copyright notice, this
 * list of conditions and the following disclaimer.
 *
 * Redistributions in binary form must reproduce the above copyright notice,
 * this list of conditions and the following disclaimer in the documentation
 * and/or other materials provided with the distribution.
 * Neither the name of the HISP project nor the names of its contributors may
 * be used to endorse or promote products derived from this software without
 * specific prior written permission.
 *
 * THIS SOFTWARE IS PROVIDED BY THE COPYRIGHT HOLDERS AND CONTRIBUTORS "AS IS" AND
 * ANY EXPRESS OR IMPLIED WARRANTIES, INCLUDING, BUT NOT LIMITED TO, THE IMPLIED
 * WARRANTIES OF MERCHANTABILITY AND FITNESS FOR A PARTICULAR PURPOSE ARE
 * DISCLAIMED. IN NO EVENT SHALL THE COPYRIGHT OWNER OR CONTRIBUTORS BE LIABLE FOR
 * ANY DIRECT, INDIRECT, INCIDENTAL, SPECIAL, EXEMPLARY, OR CONSEQUENTIAL DAMAGES
 * (INCLUDING, BUT NOT LIMITED TO, PROCUREMENT OF SUBSTITUTE GOODS OR SERVICES;
 * LOSS OF USE, DATA, OR PROFITS; OR BUSINESS INTERRUPTION) HOWEVER CAUSED AND ON
 * ANY THEORY OF LIABILITY, WHETHER IN CONTRACT, STRICT LIABILITY, OR TORT
 * (INCLUDING NEGLIGENCE OR OTHERWISE) ARISING IN ANY WAY OUT OF THE USE OF THIS
 * SOFTWARE, EVEN IF ADVISED OF THE POSSIBILITY OF SUCH DAMAGE.
 */
package org.hisp.dhis.analytics.table;

import static org.apache.commons.lang3.StringUtils.SPACE;
import static org.hisp.dhis.analytics.ColumnDataType.CHARACTER_11;
import static org.hisp.dhis.analytics.ColumnDataType.TEXT;
import static org.hisp.dhis.analytics.util.AnalyticsIndexHelper.createIndexStatement;
import static org.hisp.dhis.analytics.util.AnalyticsIndexHelper.getIndexName;
import static org.hisp.dhis.analytics.util.AnalyticsSqlUtils.quote;
import static org.hisp.dhis.util.DateUtils.getLongDateString;

import java.util.Collections;
import java.util.Date;
import java.util.List;
import java.util.Set;
import java.util.stream.Collectors;

import lombok.RequiredArgsConstructor;
import lombok.extern.slf4j.Slf4j;

import org.apache.commons.lang3.StringUtils;
import org.hisp.dhis.analytics.AnalyticsExportSettings;
import org.hisp.dhis.analytics.AnalyticsIndex;
import org.hisp.dhis.analytics.AnalyticsTable;
import org.hisp.dhis.analytics.AnalyticsTableColumn;
import org.hisp.dhis.analytics.AnalyticsTableHook;
import org.hisp.dhis.analytics.AnalyticsTableHookService;
import org.hisp.dhis.analytics.AnalyticsTableManager;
import org.hisp.dhis.analytics.AnalyticsTablePartition;
import org.hisp.dhis.analytics.AnalyticsTablePhase;
import org.hisp.dhis.analytics.AnalyticsTableType;
import org.hisp.dhis.analytics.AnalyticsTableUpdateParams;
import org.hisp.dhis.analytics.AnalyticsTableView;
import org.hisp.dhis.analytics.partition.PartitionManager;
import org.hisp.dhis.category.CategoryService;
import org.hisp.dhis.common.IdentifiableObjectManager;
import org.hisp.dhis.common.ValueType;
import org.hisp.dhis.commons.collection.ListUtils;
import org.hisp.dhis.commons.timer.SystemTimer;
import org.hisp.dhis.commons.timer.Timer;
import org.hisp.dhis.commons.util.TextUtils;
import org.hisp.dhis.dataapproval.DataApprovalLevelService;
import org.hisp.dhis.jdbc.StatementBuilder;
import org.hisp.dhis.organisationunit.OrganisationUnitGroupSet;
import org.hisp.dhis.organisationunit.OrganisationUnitLevel;
import org.hisp.dhis.organisationunit.OrganisationUnitService;
import org.hisp.dhis.period.PeriodDataProvider;
import org.hisp.dhis.period.PeriodType;
import org.hisp.dhis.resourcetable.ResourceTableService;
import org.hisp.dhis.setting.SettingKey;
import org.hisp.dhis.setting.SystemSettingManager;
import org.hisp.dhis.system.database.DatabaseInfo;
import org.hisp.dhis.util.DateUtils;
import org.springframework.dao.DataAccessException;
import org.springframework.jdbc.BadSqlGrammarException;
import org.springframework.jdbc.core.JdbcTemplate;
import org.springframework.util.Assert;

import com.google.common.base.Preconditions;
import com.google.common.collect.ImmutableSet;

/**
 * @author Lars Helge Overland
 */
@Slf4j
@RequiredArgsConstructor
public abstract class AbstractJdbcTableManager
    implements AnalyticsTableManager
{
    /**
     * Matches the following patterns:
     *
     * <ul>
     * <li>1999-12-12</li>
     * <li>1999-12-12T</li>
     * <li>1999-12-12T10:10:10</li>
     * <li>1999-10-10 10:10:10</li>
     * <li>1999-10-10 10:10</li>
     * <li>2021-12-14T11:45:00.000Z</li>
     * <li>2021-12-14T11:45:00.000</li>
     * </ul>
     */
    protected static final String DATE_REGEXP = "^\\d{4}-\\d{2}-\\d{2}(\\s|T)?((\\d{2}:)(\\d{2}:)?(\\d{2}))?(|.(\\d{3})|.(\\d{3})Z)?$";

    protected static final Set<ValueType> NO_INDEX_VAL_TYPES = ImmutableSet.of( ValueType.TEXT, ValueType.LONG_TEXT );

    protected static final String PREFIX_ORGUNITLEVEL = "uidlevel";

    protected final IdentifiableObjectManager idObjectManager;

    protected final OrganisationUnitService organisationUnitService;

    protected final CategoryService categoryService;

    protected final SystemSettingManager systemSettingManager;

    protected final DataApprovalLevelService dataApprovalLevelService;

    protected final ResourceTableService resourceTableService;

    protected final AnalyticsTableHookService tableHookService;

    protected final StatementBuilder statementBuilder;

    protected final PartitionManager partitionManager;

    protected final DatabaseInfo databaseInfo;

    protected final JdbcTemplate jdbcTemplate;

    protected final AnalyticsExportSettings analyticsExportSettings;

    protected final PeriodDataProvider periodDataProvider;

    private static final String WITH_AUTOVACUUM_ENABLED_FALSE = "with(autovacuum_enabled = false)";

    // -------------------------------------------------------------------------
    // Implementation
    // -------------------------------------------------------------------------

    @Override
    public Set<String> getExistingDatabaseTables()
    {
        return partitionManager.getAnalyticsPartitions( getAnalyticsTableType() );
    }

    /**
     * Override in order to perform work before tables are being generated.
     */
    @Override
    public void preCreateTables( AnalyticsTableUpdateParams params )
    {
    }

    /**
     * Removes data which was updated or deleted between the last successful
     * analytics table update and the start of this analytics table update
     * process, excluding data which was created during that time span.
     *
     * Override in order to remove updated and deleted data for "latest"
     * partition update.
     */
    @Override
    public void removeUpdatedData( List<AnalyticsTable> tables )
    {
    }

    @Override
    public void createTable( AnalyticsTable table )
    {
        createTempTable( table );
        createTempTablePartitions( table );
        createTableViews( table );
    }

    @Override
    public void createIndex( AnalyticsIndex index )
    {
        String indexName = getIndexName( index, getAnalyticsTableType() );
        String sql = createIndexStatement( index, getAnalyticsTableType() );

        log.debug( "Create index: '{}' with SQL: '{}'", indexName, sql );

        jdbcTemplate.execute( sql );

        log.debug( "Created index: '{}'", indexName );
    }

    @Override
    public void swapTable( AnalyticsTableUpdateParams params, AnalyticsTable table )
    {
        boolean tableExists = partitionManager.tableExists( table.getTableName() );
        boolean shouldSwapMasterTable =
            // partial update is supported only on partitioned table / views
            !(params.isPartialUpdate() &&
                tableExists &&
                // table type support the latest partition
                table.getTableType().hasLatestPartition());

        boolean shouldSwapPartitions = table.hasPartitionTables();
        boolean shouldSwapViews = table.hasViews();

        log.info( "Swapping table, master table exists: '{}', swap master table: '{}'",
            tableExists,
            shouldSwapMasterTable );

        table.getTablePartitions().forEach( p -> swapTable( p.getTempTableName(), p.getTableName() ) );

        if ( shouldSwapMasterTable )
        {
            swapTable( table.getTempTableName(), table.getTableName() );
            return;
        }
        if ( shouldSwapPartitions )
        {
            swapPartitions( table );
            return;
        }
        if ( shouldSwapViews )
        {
            swapViews( table );
        }
    }

    private void swapViews( AnalyticsTable table )
    {
        // comma separated list of years affected by (partial) export
        String years = table.getTableViews().stream()
            .map( AnalyticsTableView::getYear )
            .map( String::valueOf )
            .map( s -> "'" + s + "'" )
            .collect( Collectors.joining( "," ) );

        String tableName = table.getTableName();
        String tempTableName = table.getTempTableName();
        String[] sqlSteps = {
            // delete from master table
            "delete " + tableName + " where year in (" + years + ")",
            // insert exported data into master table
            "insert into " + tableName + " select * from " + tempTableName,
            // delete exported data from temp table
            "drop table " + tempTableName
        };
        executeSafely( sqlSteps, true );
    }

    private void swapPartitions( AnalyticsTable table )
    {
        table.getTablePartitions()
            .forEach(
                p -> swapInheritance(
                    p.getTableName(),
                    table.getTempTableName(),
                    table.getTableName() ) );
        dropTempTable( table );
    }

    @Override
    public void dropTempTable( AnalyticsTable table )
    {
        dropTableCascade( table.getTempTableName() );

        for ( AnalyticsTablePartition partition : table.getTablePartitions() )
        {
            dropTempTablePartition( partition );
        }
    }

    @Override
    public void dropTempTablePartition( AnalyticsTablePartition tablePartition )
    {
        dropTableCascade( tablePartition.getTempTableName() );
    }

    @Override
    public void dropTable( String tableName )
    {
        executeSafely( "drop table if exists " + tableName );
    }

    @Override
    public void dropTableCascade( String tableName )
    {
        executeSafely( "drop table if exists " + tableName + " cascade" );
    }

    @Override
    public void analyzeTable( String tableName )
    {
        String sql = StringUtils.trimToEmpty( statementBuilder.getAnalyze( tableName ) );

        executeSafely( sql );
    }

    @Override
    public void populateTablePartition( AnalyticsTableUpdateParams params, AnalyticsTablePartition partition )
    {
        populateTable( params, partition );
    }

    @Override
    public void populateTableViews( AnalyticsTableUpdateParams params, AnalyticsTableView view )
    {
        populateViews( params, view );
    }

    @Override
    public int invokeAnalyticsTableSqlHooks()
    {
        AnalyticsTableType type = getAnalyticsTableType();
        List<AnalyticsTableHook> hooks = tableHookService
            .getByPhaseAndAnalyticsTableType( AnalyticsTablePhase.ANALYTICS_TABLE_POPULATED, type );
        tableHookService.executeAnalyticsTableSqlHooks( hooks );
        return hooks.size();
    }

    // -------------------------------------------------------------------------
    // Abstract methods
    // -------------------------------------------------------------------------

    /**
     * Returns a list of table checks (constraints) for the given analytics
     * table partition.
     *
     * @param partition the {@link AnalyticsTablePartition}.
     */
    protected abstract List<String> getPartitionChecks( AnalyticsTablePartition partition );

    /**
     * Populates the given analytics table.
     *
     * @param params the {@link AnalyticsTableUpdateParams}.
     * @param partition the {@link AnalyticsTablePartition} to populate.
     */
    protected abstract void populateTable( AnalyticsTableUpdateParams params, AnalyticsTablePartition partition );

    /**
     * Populates the given analytics table view.
     *
     * @param params the {@link AnalyticsTableUpdateParams}.
     * @param view the {@link AnalyticsTablePartition} to populate.
     */
    protected void populateViews( AnalyticsTableUpdateParams params, AnalyticsTableView view )
    {
        // empty implementation to avoid implementing where not needed
        log.warn( "Populating views is not supported for this analytics table type" );
    }

    /**
     * Indicates whether data was created or updated for the given time range
     * since last successful "latest" table partition update.
     *
     * @param startDate the start date.
     * @param endDate the end date.
     * @return true if updated data exists.
     */
    protected abstract boolean hasUpdatedLatestData( Date startDate, Date endDate );

    // -------------------------------------------------------------------------
    // Protected supportive methods
    // -------------------------------------------------------------------------

    /**
     * Returns the analytics table name.
     */
    protected String getTableName()
    {
        return getAnalyticsTableType().getTableName();
    }

    /**
     * Indicates whether the given table exists and has at least one row.
     *
     * @param tableName the table name.
     */
    protected boolean hasRows( String tableName )
    {
        String sql = "select * from " + tableName + " limit 1";

        try
        {
            return jdbcTemplate.queryForRowSet( sql ).next();
        }
        catch ( BadSqlGrammarException ex )
        {
            return false;
        }
    }

    /**
     * Executes a SQL statement "safely" (without throwing any exception).
     * Instead, exceptions are simply logged.
     *
     * @param sql the SQL statement.
     */
    protected void executeSafely( String sql )
    {
        try
        {
            jdbcTemplate.execute( sql );
        }
        catch ( DataAccessException ex )
        {
            log.error( ex.getMessage() );
        }
    }

    /**
     * Creates the table views for the given analytics table.
     *
     * @param table the {@link AnalyticsTable}.
     */
    protected void createTableViews( AnalyticsTable table )
    {
        for ( AnalyticsTableView view : table.getTableViews() )
        {
            String viewName = view.getViewName();

            // remove existing partitions before using the views
            dropTableCascade( viewName );

            String sqlCreate = "create or replace view " + viewName + " as select * from " + table.getTempTableName()
                + " where yearly = '" + view.getYear() + "'";

            log.info( "Creating view: '{}'", viewName );

            log.debug( "Create SQL: {}", sqlCreate );

            jdbcTemplate.execute( sqlCreate );
        }
    }

    /**
     * Drops and creates the given analytics table.
     *
     * @param table the {@link AnalyticsTable}.
     */
    protected void createTempTable( AnalyticsTable table )
    {
        validateDimensionColumns( table.getDimensionColumns() );

        String tableName = table.getTempTableName();

        StringBuilder sqlCreate = new StringBuilder();

        sqlCreate.append( "create " ).append( analyticsExportSettings.getTableType() ).append( " table " )
            .append( tableName ).append( " (" );

        for ( AnalyticsTableColumn col : ListUtils.union( table.getDimensionColumns(), table.getValueColumns() ) )
        {
            String notNull = col.getNotNull().isNotNull() ? " not null" : "";

            sqlCreate.append( col.getName() )
                .append( SPACE )
                .append( col.getDataType().getValue() )
                .append( notNull )
                .append( "," );
        }

        TextUtils.removeLastComma( sqlCreate ).append( ") " ).append( getTableOptions() );

        log.info( "Creating table: '{}', columns: '{}'", tableName, table.getDimensionColumns().size() );

        log.debug( "Create SQL: {}", sqlCreate );

        jdbcTemplate.execute( sqlCreate.toString() );
    }

    /**
     * Drops and creates the table partitions for the given analytics table.
     *
     * @param table the {@link AnalyticsTable}.
     */
    protected void createTempTablePartitions( AnalyticsTable table )
    {
        for ( AnalyticsTablePartition partition : table.getTablePartitions() )
        {
            String tableName = partition.getTempTableName();
            List<String> checks = getPartitionChecks( partition );

            StringBuilder sqlCreate = new StringBuilder();

            sqlCreate.append( "create " ).append( analyticsExportSettings.getTableType() ).append( " table " )
                .append( tableName ).append( "(" );

            if ( !checks.isEmpty() )
            {
                StringBuilder sqlCheck = new StringBuilder();
                checks.stream().forEach( check -> sqlCheck.append( "check (" + check + "), " ) );
                sqlCreate.append( TextUtils.removeLastComma( sqlCheck.toString() ) );
            }

            sqlCreate.append( ") inherits (" ).append( table.getTempTableName() ).append( ") " )
                .append( getTableOptions() );

            log.info( "Creating partition table: '{}'", tableName );
            log.debug( "Create SQL: {}", sqlCreate );

            jdbcTemplate.execute( sqlCreate.toString() );
        }
    }

    private void dropViewSilentlyIfExists( String viewName )
    {
        executeSafely( "drop view if exists " + viewName + " cascade" );
    }

    /**
     * Returns a table options SQL statement.
     */
    private String getTableOptions()
    {
        return WITH_AUTOVACUUM_ENABLED_FALSE;
    }

    /**
     * Creates a {@link AnalyticsTable} with partitions or views based on a list
     * of years with data.
     *
     * @param params the {@link AnalyticsTableUpdateParams}.
     * @param dataYears the list of years with data.
     * @param dimensionColumns the list of dimension
     *        {@link AnalyticsTableColumn}.
     * @param valueColumns the list of value {@link AnalyticsTableColumn}.
     */
    protected AnalyticsTable getRegularAnalyticsTable( AnalyticsTableUpdateParams params, List<Integer> dataYears,
        List<AnalyticsTableColumn> dimensionColumns, List<AnalyticsTableColumn> valueColumns )
    {
        Collections.sort( dataYears );

        AnalyticsTable table = new AnalyticsTable( getAnalyticsTableType(), dimensionColumns, valueColumns );

        for ( Integer year : dataYears )
        {
<<<<<<< HEAD
            if ( params.isViewsEnabled() )
            {
                table.addView( year );
            }
            else
            {
                Calendar calendar = PeriodType.getCalendar();
                table.addPartitionTable( year, PartitionUtils.getStartDate( calendar, year ),
                    PartitionUtils.getEndDate( calendar, year ) );
            }
=======
            table.addPartitionTable( year, PartitionUtils.getStartDate( year ),
                PartitionUtils.getEndDate( year ) );
>>>>>>> 799ad347
        }

        return table;
    }

    /**
     * Creates a {@link AnalyticsTable} with a partition for the "latest" data.
     * The start date of the partition is the time of the last successful full
     * analytics table update. The end date of the partition is the start time
     * of this analytics table update process.
     *
     * @param params the {@link AnalyticsTableUpdateParams}.
     * @param dimensionColumns the list of dimension
     *        {@link AnalyticsTableColumn}.
     * @param valueColumns the list of value {@link AnalyticsTableColumn}.
     */
    protected AnalyticsTable getLatestAnalyticsTable( AnalyticsTableUpdateParams params,
        List<AnalyticsTableColumn> dimensionColumns, List<AnalyticsTableColumn> valueColumns )
    {
        Date lastFullTableUpdate = systemSettingManager
            .getDateSetting( SettingKey.LAST_SUCCESSFUL_ANALYTICS_TABLES_UPDATE );
        Date lastLatestPartitionUpdate = systemSettingManager
            .getDateSetting( SettingKey.LAST_SUCCESSFUL_LATEST_ANALYTICS_PARTITION_UPDATE );
        Date lastAnyTableUpdate = DateUtils.getLatest( lastLatestPartitionUpdate, lastFullTableUpdate );

        Assert.notNull( lastFullTableUpdate,
            "A full analytics table update process must be run prior to a latest partition update process" );

        Date endDate = params.getStartTime();
        boolean hasUpdatedData = hasUpdatedLatestData( lastAnyTableUpdate, endDate );

        AnalyticsTable table = new AnalyticsTable( getAnalyticsTableType(), dimensionColumns, valueColumns );

        if ( hasUpdatedData )
        {
            table.addPartitionTable( AnalyticsTablePartition.LATEST_PARTITION, lastFullTableUpdate, endDate );
            log.info( "Added latest analytics partition with start: '{}' and end: '{}'",
                getLongDateString( lastFullTableUpdate ), getLongDateString( endDate ) );
        }
        else
        {
            log.info( "No updated latest data found with start: '{}' and end: '{}'",
                getLongDateString( lastAnyTableUpdate ), getLongDateString( endDate ) );
        }

        return table;
    }

    /**
     * Checks whether the given list of columns are valid.
     *
     * @param columns the list of {@link AnalyticsTableColumn}.
     * @throws IllegalArgumentException if not valid.
     */
    protected void validateDimensionColumns( List<AnalyticsTableColumn> columns )
    {
        if ( columns == null || columns.isEmpty() )
        {
            throw new IllegalStateException( "Analytics table dimensions are empty" );
        }

        List<String> columnNames = columns.stream().map( AnalyticsTableColumn::getName ).collect( Collectors.toList() );

        Set<String> duplicates = ListUtils.getDuplicates( columnNames );

        boolean columnsAreUnique = duplicates.isEmpty();

        Preconditions.checkArgument( columnsAreUnique,
            String.format( "Analytics table dimensions contain duplicates: %s", duplicates ) );
    }

    /**
     * Filters out analytics table columns which were created after the time of
     * the last successful resource table update. This so that the create table
     * query does not refer to columns not present in resource tables.
     *
     * @param columns the analytics table columns.
     * @return a list of {@link AnalyticsTableColumn}.
     */
    protected List<AnalyticsTableColumn> filterDimensionColumns( List<AnalyticsTableColumn> columns )
    {
        Date lastResourceTableUpdate = systemSettingManager
            .getDateSetting( SettingKey.LAST_SUCCESSFUL_RESOURCE_TABLES_UPDATE );

        if ( lastResourceTableUpdate == null )
        {
            return columns;
        }

        return columns.stream()
            .filter( c -> c.getCreated() == null || c.getCreated().before( lastResourceTableUpdate ) )
            .collect( Collectors.toList() );
    }

    /**
     * Executes the given SQL statement. Logs and times the operation.
     *
     * @param sql the SQL statement.
     * @param logMessage the custom log message to include in the log statement.
     */
    protected void invokeTimeAndLog( String sql, String logMessage )
    {
        log.debug( "{} with SQL: '{}'", logMessage, sql );

        Timer timer = new SystemTimer().start();

        jdbcTemplate.execute( sql );

        log.info( "{} in: {}", logMessage, timer.stop().toString() );
    }

    /**
     * Executes the given SQL statement "safely" (without throwing any
     * exception). Instead, exceptions are simply logged. Also, it Logs and
     * times the operation.
     *
     * @param sql the SQL statement.
     * @param logMessage the custom log message to include in the log statement.
     */
    protected void invokeTimeAndLogSafely( String sql, String logMessage )
    {
        log.debug( "{} with SQL: '{}'", logMessage, sql );

        Timer timer = new SystemTimer().start();

        executeSafely( sql );

        log.info( "{} in: {}", logMessage, timer.stop().toString() );
    }

    /**
     * Collects all the {@link PeriodType} as a list of
     * {@link AnalyticsTableColumn}.
     *
     * @param prefix the prefix to use for the column name
     * @return a List of {@link AnalyticsTableColumn}
     */
    protected List<AnalyticsTableColumn> addPeriodTypeColumns( String prefix )
    {
        return PeriodType.getAvailablePeriodTypes().stream()
            .map( pt -> {
                String column = quote( pt.getName().toLowerCase() );
                return new AnalyticsTableColumn( column, TEXT, prefix + "." + column );
            } )
            .collect( Collectors.toList() );
    }

    /**
     * Collects all the {@link OrganisationUnitLevel} as a list of
     * {@link AnalyticsTableColumn}.
     *
     * @return a List of {@link AnalyticsTableColumn}
     */
    protected List<AnalyticsTableColumn> addOrganisationUnitLevels()
    {
        return organisationUnitService.getFilledOrganisationUnitLevels().stream()
            .map( lv -> {
                String column = quote( PREFIX_ORGUNITLEVEL + lv.getLevel() );
                return new AnalyticsTableColumn( column, CHARACTER_11, "ous." + column ).withCreated( lv.getCreated() );
            } )
            .collect( Collectors.toList() );
    }

    /**
     * Collects all the {@link OrganisationUnitGroupSet} as a list of
     * {@link AnalyticsTableColumn}.
     *
     * @return a List of {@link AnalyticsTableColumn}
     */
    protected List<AnalyticsTableColumn> addOrganisationUnitGroupSets()
    {
        return idObjectManager.getDataDimensionsNoAcl( OrganisationUnitGroupSet.class ).stream()
            .map( ougs -> {
                String column = quote( ougs.getUid() );
                return new AnalyticsTableColumn( column, CHARACTER_11, "ougs." + column )
                    .withCreated( ougs.getCreated() );
            } )
            .collect( Collectors.toList() );
    }

    // -------------------------------------------------------------------------
    // Private supportive methods
    // -------------------------------------------------------------------------

    /**
     * Swaps a database table, meaning drops the real table and renames the
     * temporary table to become the real table.
     *
     * @param tempTableName the temporary table name.
     * @param realTableName the real table name.
     */
    private void swapTable( String tempTableName, String realTableName )
    {
        dropViewSilentlyIfExists( realTableName );

        String[] sqlSteps = {
            "drop table if exists " + realTableName + " cascade",
            "alter table " + tempTableName + " rename to " + realTableName
        };

        executeSafely( sqlSteps, true );
    }

    /**
     * Updates table inheritance of a table partition from the temp master table
     * to the real master table.
     *
     * @param partitionTableName the partition table name.
     * @param tempMasterTableName the temporary master table name.
     * @param realMasterTableName the real master table name.
     */
    private void swapInheritance( String partitionTableName, String tempMasterTableName, String realMasterTableName )
    {
        String[] sqlSteps = {
            "alter table " + partitionTableName + " inherit " + realMasterTableName,
            "alter table " + partitionTableName + " no inherit " + tempMasterTableName
        };

        executeSafely( sqlSteps, true );
    }

    /**
     * Executes a set of SQL statements "safely" (without throwing any
     * exception). Instead, exceptions are simply logged.
     *
     * @param sqlStatements the SQL statements to be executed
     * @param atomically if true, the statements are executed all together in a
     *        single JDBC call
     */
    private void executeSafely( String[] sqlStatements, boolean atomically )
    {
        if ( atomically )
        {
            String sql = String.join( ";", sqlStatements ) + ";";
            log.debug( sql );

            executeSafely( sql );
        }
        else
        {
            for ( int i = 0; i < sqlStatements.length; i++ )
            {
                log.debug( sqlStatements[i] );
                executeSafely( sqlStatements[i] );
            }
        }
    }
}<|MERGE_RESOLUTION|>--- conflicted
+++ resolved
@@ -538,21 +538,15 @@
 
         for ( Integer year : dataYears )
         {
-<<<<<<< HEAD
             if ( params.isViewsEnabled() )
             {
                 table.addView( year );
             }
             else
             {
-                Calendar calendar = PeriodType.getCalendar();
-                table.addPartitionTable( year, PartitionUtils.getStartDate( calendar, year ),
-                    PartitionUtils.getEndDate( calendar, year ) );
+                table.addPartitionTable( year, PartitionUtils.getStartDate( year ),
+                    PartitionUtils.getEndDate( year ) );
             }
-=======
-            table.addPartitionTable( year, PartitionUtils.getStartDate( year ),
-                PartitionUtils.getEndDate( year ) );
->>>>>>> 799ad347
         }
 
         return table;
