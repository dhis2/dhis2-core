/*
 * Copyright (c) 2004-2022, University of Oslo
 * All rights reserved.
 *
 * Redistribution and use in source and binary forms, with or without
 * modification, are permitted provided that the following conditions are met:
 * Redistributions of source code must retain the above copyright notice, this
 * list of conditions and the following disclaimer.
 *
 * Redistributions in binary form must reproduce the above copyright notice,
 * this list of conditions and the following disclaimer in the documentation
 * and/or other materials provided with the distribution.
 * Neither the name of the HISP project nor the names of its contributors may
 * be used to endorse or promote products derived from this software without
 * specific prior written permission.
 *
 * THIS SOFTWARE IS PROVIDED BY THE COPYRIGHT HOLDERS AND CONTRIBUTORS "AS IS" AND
 * ANY EXPRESS OR IMPLIED WARRANTIES, INCLUDING, BUT NOT LIMITED TO, THE IMPLIED
 * WARRANTIES OF MERCHANTABILITY AND FITNESS FOR A PARTICULAR PURPOSE ARE
 * DISCLAIMED. IN NO EVENT SHALL THE COPYRIGHT OWNER OR CONTRIBUTORS BE LIABLE FOR
 * ANY DIRECT, INDIRECT, INCIDENTAL, SPECIAL, EXEMPLARY, OR CONSEQUENTIAL DAMAGES
 * (INCLUDING, BUT NOT LIMITED TO, PROCUREMENT OF SUBSTITUTE GOODS OR SERVICES;
 * LOSS OF USE, DATA, OR PROFITS; OR BUSINESS INTERRUPTION) HOWEVER CAUSED AND ON
 * ANY THEORY OF LIABILITY, WHETHER IN CONTRACT, STRICT LIABILITY, OR TORT
 * (INCLUDING NEGLIGENCE OR OTHERWISE) ARISING IN ANY WAY OUT OF THE USE OF THIS
 * SOFTWARE, EVEN IF ADVISED OF THE POSSIBILITY OF SUCH DAMAGE.
 */
package org.hisp.dhis.analytics.table;

import static org.hisp.dhis.analytics.table.util.PartitionUtils.getEndDate;
import static org.hisp.dhis.analytics.table.util.PartitionUtils.getStartDate;
import static org.hisp.dhis.db.model.DataType.CHARACTER_11;
import static org.hisp.dhis.db.model.DataType.TEXT;
import static org.hisp.dhis.util.DateUtils.toLongDate;

import java.util.Collection;
import java.util.Collections;
import java.util.Date;
import java.util.HashMap;
import java.util.List;
import java.util.Map;
import java.util.Set;
import java.util.stream.Collectors;
import lombok.RequiredArgsConstructor;
import lombok.extern.slf4j.Slf4j;
import org.hisp.dhis.analytics.AnalyticsTableHook;
import org.hisp.dhis.analytics.AnalyticsTableHookService;
import org.hisp.dhis.analytics.AnalyticsTableManager;
import org.hisp.dhis.analytics.AnalyticsTablePhase;
import org.hisp.dhis.analytics.AnalyticsTableType;
import org.hisp.dhis.analytics.AnalyticsTableUpdateParams;
import org.hisp.dhis.analytics.partition.PartitionManager;
import org.hisp.dhis.analytics.table.model.AnalyticsTable;
import org.hisp.dhis.analytics.table.model.AnalyticsTableColumn;
import org.hisp.dhis.analytics.table.model.AnalyticsTablePartition;
import org.hisp.dhis.analytics.table.setting.AnalyticsTableSettings;
import org.hisp.dhis.calendar.Calendar;
import org.hisp.dhis.category.CategoryService;
import org.hisp.dhis.common.IdentifiableObjectManager;
import org.hisp.dhis.common.ValueType;
import org.hisp.dhis.commons.collection.ListUtils;
import org.hisp.dhis.commons.timer.SystemTimer;
import org.hisp.dhis.commons.timer.Timer;
import org.hisp.dhis.commons.util.TextUtils;
import org.hisp.dhis.dataapproval.DataApprovalLevelService;
import org.hisp.dhis.db.model.Collation;
import org.hisp.dhis.db.model.Index;
import org.hisp.dhis.db.model.Logged;
import org.hisp.dhis.db.model.Table;
import org.hisp.dhis.db.sql.SqlBuilder;
import org.hisp.dhis.organisationunit.OrganisationUnitGroupSet;
import org.hisp.dhis.organisationunit.OrganisationUnitLevel;
import org.hisp.dhis.organisationunit.OrganisationUnitService;
import org.hisp.dhis.period.PeriodDataProvider;
import org.hisp.dhis.period.PeriodType;
import org.hisp.dhis.resourcetable.ResourceTableService;
import org.hisp.dhis.setting.SettingKey;
import org.hisp.dhis.setting.SystemSettingManager;
import org.hisp.dhis.system.database.DatabaseInfoProvider;
import org.hisp.dhis.util.DateUtils;
import org.springframework.dao.DataAccessException;
import org.springframework.jdbc.core.JdbcTemplate;
import org.springframework.util.Assert;

/**
 * @author Lars Helge Overland
 */
@Slf4j
@RequiredArgsConstructor
public abstract class AbstractJdbcTableManager implements AnalyticsTableManager {
  /**
   * Matches the following patterns:
   *
   * <ul>
   *   <li>1999-12-12
   *   <li>1999-12-12T
   *   <li>1999-12-12T10:10:10
   *   <li>1999-10-10 10:10:10
   *   <li>1999-10-10 10:10
   *   <li>2021-12-14T11:45:00.000Z
   *   <li>2021-12-14T11:45:00.000
   * </ul>
   */
  protected static final String DATE_REGEXP =
      "^\\d{4}-\\d{2}-\\d{2}(\\s|T)?((\\d{2}:)(\\d{2}:)?(\\d{2}))?(|.(\\d{3})|.(\\d{3})Z)?$";

  protected static final Set<ValueType> NO_INDEX_VAL_TYPES =
      Set.of(ValueType.TEXT, ValueType.LONG_TEXT);

  protected static final String PREFIX_ORGUNITLEVEL = "uidlevel";

  protected static final String PREFIX_ORGUNITNAMELEVEL = "namelevel";

  protected final IdentifiableObjectManager idObjectManager;

  protected final OrganisationUnitService organisationUnitService;

  protected final CategoryService categoryService;

  protected final SystemSettingManager systemSettingManager;

  protected final DataApprovalLevelService dataApprovalLevelService;

  protected final ResourceTableService resourceTableService;

  protected final AnalyticsTableHookService tableHookService;

  protected final PartitionManager partitionManager;

  protected final DatabaseInfoProvider databaseInfoProvider;

  protected final JdbcTemplate jdbcTemplate;

  protected final AnalyticsTableSettings analyticsTableSettings;

  protected final PeriodDataProvider periodDataProvider;

  protected final SqlBuilder sqlBuilder;

  protected Boolean spatialSupport;

  protected boolean isSpatialSupport() {
    if (spatialSupport == null)
      spatialSupport = databaseInfoProvider.getDatabaseInfo().isSpatialSupport();
    return spatialSupport;
  }

  /**
   * Encapsulates the SQL logic to get the correct date column based on the event(program stage
   * instance) status. If new statuses need to be loaded into the analytics events tables, they have
   * to be supported/added into this logic.
   */
  protected final String eventDateExpression =
      "CASE WHEN 'SCHEDULE' = psi.status THEN psi.scheduleddate ELSE psi.occurreddate END";

  // -------------------------------------------------------------------------
  // Implementation
  // -------------------------------------------------------------------------

  @Override
  public Set<String> getExistingDatabaseTables() {
    return partitionManager.getAnalyticsPartitions(getAnalyticsTableType());
  }

  /** Override in order to perform work before tables are being generated. */
  @Override
  public void preCreateTables(AnalyticsTableUpdateParams params) {}

  /**
   * Removes data which was updated or deleted between the last successful analytics table update
   * and the start of this analytics table update process, excluding data which was created during
   * that time span.
   *
   * <p>Override in order to remove updated and deleted data for "latest" partition update.
   */
  @Override
  public void removeUpdatedData(List<AnalyticsTable> tables) {}

  @Override
  public void createTable(AnalyticsTable table) {
    createAnalyticsTable(table);
    createAnalyticsTablePartitions(table);
  }

  /**
   * Drops and creates the given analytics table or table partition.
   *
   * @param table the {@link Table}.
   */
  private void createAnalyticsTable(Table table) {
    log.info("Creating table: '{}', columns: '{}'", table.getName(), table.getColumns().size());

    String sql = sqlBuilder.createTable(table);

    log.debug("Create table SQL: '{}'", sql);

    jdbcTemplate.execute(sql);
  }

  /**
   * Creates the table partitions for the given analytics table.
   *
   * @param table the {@link AnalyticsTable}.
   */
  private void createAnalyticsTablePartitions(AnalyticsTable table) {
    for (AnalyticsTablePartition partition : table.getTablePartitions()) {
      createAnalyticsTable(partition);
    }
  }

  @Override
  public void createIndex(Index index) {
    log.debug("Creating index: '{}'", index.getName());

    String sql = sqlBuilder.createIndex(index);

    log.debug("Create index SQL: '{}'", sql);

    jdbcTemplate.execute(sql);
  }

  @Override
  public void swapTable(AnalyticsTableUpdateParams params, AnalyticsTable table) {
    boolean tableExists = tableExists(table.getName());
    boolean skipMasterTable =
        params.isPartialUpdate() && tableExists && table.getTableType().isLatestPartition();

    log.info(
        "Swapping table, master table exists: '{}', skip master table: '{}'",
        tableExists,
        skipMasterTable);

    table.getTablePartitions().stream().forEach(p -> swapTable(p, p.getMainName()));

    if (!skipMasterTable) {
      swapTable(table, table.getMainName());
    } else {
      table.getTablePartitions().stream()
          .forEach(partition -> swapInheritance(partition, table.getName(), table.getMainName()));
      dropTable(table);
    }
  }

  @Override
  public void dropTable(Table table) {
    dropTable(table.getName());
  }

  @Override
  public void dropTable(String name) {
    executeSilently(sqlBuilder.dropTableIfExistsCascade(name));
  }

  @Override
  public void analyzeTable(String name) {
    executeSilently(sqlBuilder.analyzeTable(name));
  }

  @Override
  public void vacuumTable(Table table) {
    executeSilently(sqlBuilder.vacuumTable(table));
  }

  @Override
  public void analyzeTable(Table table) {
    executeSilently(sqlBuilder.analyzeTable(table));
  }

  @Override
  public int invokeAnalyticsTableSqlHooks() {
    AnalyticsTableType type = getAnalyticsTableType();
    List<AnalyticsTableHook> hooks =
        tableHookService.getByPhaseAndAnalyticsTableType(
            AnalyticsTablePhase.ANALYTICS_TABLE_POPULATED, type);
    tableHookService.executeAnalyticsTableSqlHooks(hooks);
    return hooks.size();
  }

  /**
   * Swaps a database table, meaning drops the main table and renames the staging table to become
   * the main table.
   *
   * @param stagingTable the staging table.
   * @param mainTableName the main table name.
   */
  private void swapTable(Table stagingTable, String mainTableName) {
    executeSilently(sqlBuilder.swapTable(stagingTable, mainTableName));
  }

  /**
   * Updates table inheritance of a table partition from the staging master table to the main master
   * table.
   *
   * @param partitionTableName the partition table name.
   * @param stagingMasterName the staging master table name.
   * @param mainMasterName the main master table name.
   */
  private void swapInheritance(Table partition, String stagingMasterName, String mainMasterName) {
    executeSilently(sqlBuilder.swapParentTable(partition, stagingMasterName, mainMasterName));
  }

  /**
   * Indicates if a table with the given name exists.
   *
   * @param name the table name.
   * @return true if a table with the given name exists.
   */
  private boolean tableExists(String name) {
    return !jdbcTemplate.queryForList(sqlBuilder.tableExists(name)).isEmpty();
  }

  // -------------------------------------------------------------------------
  // Abstract methods
  // -------------------------------------------------------------------------

  /**
   * Returns a list of table partition checks (constraints) for the given year and end date.
   *
   * @param year the year.
   * @param endDate the end date.
   * @return the list of table partition checks.
   */
  protected abstract List<String> getPartitionChecks(Integer year, Date endDate);

<<<<<<< HEAD
  /**
   * Populates the given analytics table.
   *
   * @param params the {@link AnalyticsTableUpdateParams}.
   * @param partition the {@link AnalyticsTablePartition} to populate.
   */
  protected abstract void populateTable(
      AnalyticsTableUpdateParams params, AnalyticsTablePartition partition);

=======
>>>>>>> 5ffe5101
  // -------------------------------------------------------------------------
  // Protected supportive methods
  // -------------------------------------------------------------------------

  /** Returns the analytics table name. */
  protected String getTableName() {
    return getAnalyticsTableType().getTableName();
  }

  /**
   * Creates a {@link AnalyticsTable} with partitions based on a list of years with data.
   *
   * @param params the {@link AnalyticsTableUpdateParams}.
   * @param dataYears the list of years with data.
   * @param columns the list of {@link AnalyticsTableColumn}.
   */
  protected AnalyticsTable getRegularAnalyticsTable(
      AnalyticsTableUpdateParams params,
      List<Integer> dataYears,
      List<AnalyticsTableColumn> columns) {
    Calendar calendar = PeriodType.getCalendar();
    List<Integer> years = ListUtils.mutableCopy(dataYears);
    Logged logged = analyticsTableSettings.getTableLogged();

    Collections.sort(years);

    AnalyticsTable table = new AnalyticsTable(getAnalyticsTableType(), columns, logged);

    for (Integer year : years) {
      List<String> checks = getPartitionChecks(year, getEndDate(calendar, year));

      table.addTablePartition(
          checks, year, getStartDate(calendar, year), getEndDate(calendar, year));
    }

    return table;
  }

  /**
   * Creates a {@link AnalyticsTable} with a partition for the "latest" data. The start date of the
   * partition is the time of the last successful full analytics table update. The end date of the
   * partition is the start time of this analytics table update process.
   *
   * @param params the {@link AnalyticsTableUpdateParams}.
   * @param columns the list of {@link AnalyticsTableColumn}.
   */
  protected AnalyticsTable getLatestAnalyticsTable(
      AnalyticsTableUpdateParams params, List<AnalyticsTableColumn> columns) {
    Date lastFullTableUpdate =
        systemSettingManager.getDateSetting(SettingKey.LAST_SUCCESSFUL_ANALYTICS_TABLES_UPDATE);
    Date lastLatestPartitionUpdate =
        systemSettingManager.getDateSetting(
            SettingKey.LAST_SUCCESSFUL_LATEST_ANALYTICS_PARTITION_UPDATE);
    Date lastAnyTableUpdate = DateUtils.getLatest(lastLatestPartitionUpdate, lastFullTableUpdate);

    Assert.notNull(
        lastFullTableUpdate,
        "A full analytics table update must be run prior to a latest partition update");

    Logged logged = analyticsTableSettings.getTableLogged();
    Date endDate = params.getStartTime();
    boolean hasUpdatedData = hasUpdatedLatestData(lastAnyTableUpdate, endDate);

    AnalyticsTable table = new AnalyticsTable(getAnalyticsTableType(), columns, logged);

    if (hasUpdatedData) {
      table.addTablePartition(
          List.of(), AnalyticsTablePartition.LATEST_PARTITION, lastFullTableUpdate, endDate);
      log.info(
          "Added latest analytics partition with start: '{}' and end: '{}'",
          toLongDate(lastFullTableUpdate),
          toLongDate(endDate));
    } else {
      log.info(
          "No updated latest data found with start: '{}' and end: '{}'",
          toLongDate(lastAnyTableUpdate),
          toLongDate(endDate));
    }

    return table;
  }

  /**
   * Filters out analytics table columns which were created after the time of the last successful
   * resource table update. This so that the create table query does not refer to columns not
   * present in resource tables.
   *
   * @param columns the analytics table columns.
   * @return a list of {@link AnalyticsTableColumn}.
   */
  protected List<AnalyticsTableColumn> filterDimensionColumns(List<AnalyticsTableColumn> columns) {
    Date lastResourceTableUpdate =
        systemSettingManager.getDateSetting(SettingKey.LAST_SUCCESSFUL_RESOURCE_TABLES_UPDATE);

    if (lastResourceTableUpdate == null) {
      return columns;
    }

    return columns.stream()
        .filter(c -> c.getCreated() == null || c.getCreated().before(lastResourceTableUpdate))
        .collect(Collectors.toList());
  }

  /**
   * Executes the given SQL statement. Logs and times the operation.
   *
   * @param sql the SQL statement.
   * @param logMessage the custom log message to include in the log statement.
   */
  protected void invokeTimeAndLog(String sql, String logMessage) {
    Timer timer = new SystemTimer().start();

    jdbcTemplate.execute(sql);

    log.info("{} in: {}", logMessage, timer.stop().toString());
  }

  /**
   * Collects all the {@link PeriodType} as a list of {@link AnalyticsTableColumn}.
   *
   * @param prefix the prefix to use for the column name
   * @return a List of {@link AnalyticsTableColumn}
   */
  protected List<AnalyticsTableColumn> getPeriodTypeColumns(String prefix) {
    return PeriodType.getAvailablePeriodTypes().stream()
        .map(
            pt -> {
              String name = pt.getName().toLowerCase();
              return new AnalyticsTableColumn(name, TEXT, prefix + "." + quote(name));
            })
        .toList();
  }

  /**
   * Collects all the {@link OrganisationUnitLevel} as a list of {@link AnalyticsTableColumn}.
   *
   * @return a List of {@link AnalyticsTableColumn}
   */
  protected List<AnalyticsTableColumn> getOrganisationUnitLevelColumns() {
    return organisationUnitService.getFilledOrganisationUnitLevels().stream()
        .map(
            level -> {
              String name = PREFIX_ORGUNITLEVEL + level.getLevel();
              return new AnalyticsTableColumn(
                  name, CHARACTER_11, "ous." + quote(name), level.getCreated());
            })
        .toList();
  }

  /**
   * Organisation unit name hierarchy delivery.
   *
   * @return a table column {@link AnalyticsTableColumn}
   */
  protected AnalyticsTableColumn getOrganisationUnitNameHierarchyColumn() {
    String columnExpression =
        "concat_ws(' / ',"
            + organisationUnitService.getFilledOrganisationUnitLevels().stream()
                .map(lv -> "ous." + PREFIX_ORGUNITNAMELEVEL + lv.getLevel())
                .collect(Collectors.joining(","))
            + ") as ounamehierarchy";
    return new AnalyticsTableColumn("ounamehierarchy", TEXT, Collation.C, columnExpression);
  }

  /**
   * Collects all the {@link OrganisationUnitGroupSet} as a list of {@link AnalyticsTableColumn}.
   *
   * @return a List of {@link AnalyticsTableColumn}
   */
  protected List<AnalyticsTableColumn> getOrganisationUnitGroupSetColumns() {
    return idObjectManager.getDataDimensionsNoAcl(OrganisationUnitGroupSet.class).stream()
        .map(
            ougs -> {
              String name = ougs.getUid();
              return new AnalyticsTableColumn(
                  name, CHARACTER_11, "ougs." + quote(name), ougs.getCreated());
            })
        .toList();
  }

  protected List<AnalyticsTableColumn> getAttributeCategoryOptionGroupSetColumns() {
    return categoryService.getAttributeCategoryOptionGroupSetsNoAcl().stream()
        .map(
            cogs -> {
              String name = cogs.getUid();
              return new AnalyticsTableColumn(
                  name, CHARACTER_11, "acs." + quote(name), cogs.getCreated());
            })
        .toList();
  }

  protected List<AnalyticsTableColumn> getAttributeCategoryColumns() {
    return categoryService.getAttributeDataDimensionCategoriesNoAcl().stream()
        .map(
            category -> {
              String name = category.getUid();
              return new AnalyticsTableColumn(
                  name, CHARACTER_11, "acs." + quote(name), category.getCreated());
            })
        .toList();
  }

  /**
   * Indicates whether the table with the given name is not empty, i.e. has at least one row.
   *
   * @param name the table name.
   * @return true if the table is not empty.
   */
  protected boolean tableIsNotEmpty(String name) {
    String sql = String.format("select 1 from %s limit 1;", sqlBuilder.quote(name));
    return jdbcTemplate.queryForRowSet(sql).next();
  }

  /**
   * Quotes the given relation.
   *
   * @param relation the relation to quote, e.g. a table or column name.
   * @return a double quoted relation.
   */
  protected String quote(String relation) {
    return sqlBuilder.quote(relation);
  }

  /**
   * Returns a quoted and comma delimited string.
   *
   * @param items the items to join.
   * @return a string representing the comma delimited and quoted item values.
   */
  protected String quotedCommaDelimitedString(Collection<String> items) {
    return sqlBuilder.singleQuotedCommaDelimited(items);
  }

  /**
   * Qualifies the given table name.
   *
   * @param name the table name.
   * @return a fully qualified and quoted table reference which specifies the catalog, database and
   *     table.
   */
  protected String qualify(String name) {
    return sqlBuilder.qualifyTable(name);
  }

  /**
   * Replaces variables in the given template string with the given variables to qualify and the
   * given map of variable keys and values.
   *
   * @param template the template string.
   * @param qualifyVariables the list of variables to qualify.
   * @param variables the map of variables and values.
   * @return a resolved string.
   */
  protected String replaceQualify(
      String template, List<String> qualifyVariables, Map<String, String> variables) {
    Map<String, String> map = new HashMap<>(variables);
    qualifyVariables.forEach(v -> map.put(v, qualify(v)));
    return TextUtils.replace(template, map);
  }

  // -------------------------------------------------------------------------
  // Private supportive methods
  // -------------------------------------------------------------------------

  /**
   * Executes a SQL statement silently without throwing any exceptions. Instead exceptions are
   * logged.
   *
   * @param sql the SQL statement to execute.
   */
  private void executeSilently(String sql) {
    try {
      jdbcTemplate.execute(sql);
    } catch (DataAccessException ex) {
      log.error(ex.getMessage());
    }
  }
}<|MERGE_RESOLUTION|>--- conflicted
+++ resolved
@@ -322,18 +322,6 @@
    */
   protected abstract List<String> getPartitionChecks(Integer year, Date endDate);
 
-<<<<<<< HEAD
-  /**
-   * Populates the given analytics table.
-   *
-   * @param params the {@link AnalyticsTableUpdateParams}.
-   * @param partition the {@link AnalyticsTablePartition} to populate.
-   */
-  protected abstract void populateTable(
-      AnalyticsTableUpdateParams params, AnalyticsTablePartition partition);
-
-=======
->>>>>>> 5ffe5101
   // -------------------------------------------------------------------------
   // Protected supportive methods
   // -------------------------------------------------------------------------
