--- conflicted
+++ resolved
@@ -196,9 +196,10 @@
   @Override
   public void createTable(AnalyticsTable table) {
     createAnalyticsTable(table);
-<<<<<<< HEAD
-    createAnalyticsTablePartitions(table);
-
+
+    if (!sqlBuilder.supportsDeclarativePartitioning()) {
+      createAnalyticsTablePartitions(table);
+    }
     if (table.isDistributed()) {
       createDistributedCitusTable(table);
     }
@@ -233,11 +234,6 @@
       log.warn(
           "Failed to distribute table '{}' on column '{}' ", table.getName(), distributionColumn);
       log.warn("Table distribution error", e);
-=======
-
-    if (!sqlBuilder.supportsDeclarativePartitioning()) {
-      createAnalyticsTablePartitions(table);
->>>>>>> 73a93317
     }
   }
 
