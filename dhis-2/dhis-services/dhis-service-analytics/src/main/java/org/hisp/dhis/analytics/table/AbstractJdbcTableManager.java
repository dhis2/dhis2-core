--- conflicted
+++ resolved
@@ -32,7 +32,6 @@
 import static org.hisp.dhis.db.model.DataType.CHARACTER_11;
 import static org.hisp.dhis.db.model.DataType.TEXT;
 import static org.hisp.dhis.util.DateUtils.toLongDate;
-
 import java.util.Collection;
 import java.util.Collections;
 import java.util.Date;
@@ -41,8 +40,6 @@
 import java.util.Map;
 import java.util.Set;
 import java.util.stream.Collectors;
-import lombok.RequiredArgsConstructor;
-import lombok.extern.slf4j.Slf4j;
 import org.hisp.dhis.analytics.AnalyticsTableHook;
 import org.hisp.dhis.analytics.AnalyticsTableHookService;
 import org.hisp.dhis.analytics.AnalyticsTableManager;
@@ -81,6 +78,8 @@
 import org.springframework.dao.DataAccessException;
 import org.springframework.jdbc.core.JdbcTemplate;
 import org.springframework.util.Assert;
+import lombok.RequiredArgsConstructor;
+import lombok.extern.slf4j.Slf4j;
 
 /**
  * @author Lars Helge Overland
@@ -574,11 +573,8 @@
   }
 
   /**
-<<<<<<< HEAD
-=======
    * Qualifies the given table name.
    *
->>>>>>> fb53b865
    * @param name the table name.
    * @return a fully qualified and quoted table reference which specifies the catalog, database and
    *     table.
@@ -587,7 +583,6 @@
     return sqlBuilder.qualifyTable(name);
   }
 
-<<<<<<< HEAD
   /**
    * Replaces variables in the given template string with the given variables to qualify and the
    * given map of variable keys and values.
@@ -604,8 +599,6 @@
     return TextUtils.replace(template, map);
   }
 
-=======
->>>>>>> fb53b865
   // -------------------------------------------------------------------------
   // Private supportive methods
   // -------------------------------------------------------------------------
