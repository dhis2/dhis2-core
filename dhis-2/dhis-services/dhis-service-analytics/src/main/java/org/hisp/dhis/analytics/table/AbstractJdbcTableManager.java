--- conflicted
+++ resolved
@@ -33,14 +33,11 @@
 import static org.hisp.dhis.db.model.DataType.CHARACTER_11;
 import static org.hisp.dhis.db.model.DataType.TEXT;
 import static org.hisp.dhis.util.DateUtils.getLongDateString;
-
 import java.util.Collections;
 import java.util.Date;
 import java.util.List;
 import java.util.Set;
 import java.util.stream.Collectors;
-import lombok.RequiredArgsConstructor;
-import lombok.extern.slf4j.Slf4j;
 import org.hisp.dhis.analytics.AnalyticsTableHook;
 import org.hisp.dhis.analytics.AnalyticsTableHookService;
 import org.hisp.dhis.analytics.AnalyticsTableManager;
@@ -79,6 +76,8 @@
 import org.springframework.dao.DataAccessException;
 import org.springframework.jdbc.core.JdbcTemplate;
 import org.springframework.util.Assert;
+import lombok.RequiredArgsConstructor;
+import lombok.extern.slf4j.Slf4j;
 
 /**
  * @author Lars Helge Overland
@@ -173,11 +172,11 @@
   }
 
   /**
-   * Drops and creates the given analytics table.
-   *
-   * @param table the {@link AnalyticsTable}.
-   */
-  private void createAnalyticsTable(AnalyticsTable table) {
+   * Drops and creates the given analytics table or table partition.
+   *
+   * @param table the {@link Table}.
+   */
+  private void createAnalyticsTable(Table table) {
     log.info("Creating table: '{}', columns: '{}'", table.getName(), table.getColumns().size());
 
     String sql = sqlBuilder.createTable(table);
@@ -194,24 +193,8 @@
    */
   private void createAnalyticsTablePartitions(AnalyticsTable table) {
     for (AnalyticsTablePartition partition : table.getTablePartitions()) {
-      createAnalyticsTablePartition(partition);
+      createAnalyticsTable(partition);
     }
-  }
-
-  /**
-   * Creates the table partition for the given analytics table.
-   *
-   * @param table the {@link AnalyticsTable}.
-   * @param partition the {@link AnalyticsTablePartition}.
-   */
-  private void createAnalyticsTablePartition(AnalyticsTablePartition partition) {
-    log.info("Creating partition table: '{}'", partition.getName());
-
-    String sql = sqlBuilder.createTable(partition);
-
-    log.debug("Create table SQL: '{}'", sql);
-
-    jdbcTemplate.execute(sql);
   }
 
   @Override
@@ -289,83 +272,6 @@
   }
 
   /**
-<<<<<<< HEAD
-=======
-   * Drops and creates the given analytics table.
-   *
-   * @param table the {@link AnalyticsTable}.
-   */
-  private void createAnalyticsTable(AnalyticsTable table) {
-    StringBuilder sql = new StringBuilder();
-
-    String tableName = table.getName();
-    String unlogged = table.isUnlogged() ? "unlogged" : "";
-
-    sql.append("create ").append(unlogged).append(" table ").append(tableName).append(" (");
-
-    for (AnalyticsTableColumn col : table.getAnalyticsTableColumns()) {
-      String dataType = sqlBuilder.getDataTypeName(col.getDataType());
-      String nullable = col.isNotNull() ? " not null" : " null";
-      String collation = col.hasCollation() ? getCollation(col.getCollation().name()) : EMPTY;
-
-      sql.append(quote(col.getName()))
-          .append(SPACE)
-          .append(dataType)
-          .append(collation)
-          .append(nullable)
-          .append(",");
-    }
-
-    TextUtils.removeLastComma(sql).append(")");
-
-    log.info("Creating table: '{}', columns: '{}'", tableName, table.getColumnCount());
-    log.debug("Create table SQL: '{}'", sql);
-
-    jdbcTemplate.execute(sql.toString());
-  }
-
-  /**
-   * Creates the table partitions for the given analytics table.
-   *
-   * @param table the {@link AnalyticsTable}.
-   */
-  private void createAnalyticsTablePartitions(AnalyticsTable table) {
-    for (AnalyticsTablePartition partition : table.getTablePartitions()) {
-      createAnalyticsTablePartition(partition);
-    }
-  }
-
-  /**
-   * Creates the table partition for the given analytics table.
-   *
-   * @param table the {@link AnalyticsTable}.
-   * @param partition the {@link AnalyticsTablePartition}.
-   */
-  private void createAnalyticsTablePartition(AnalyticsTablePartition partition) {
-    AnalyticsTable table = partition.getMasterTable();
-    String tableName = partition.getName();
-    String unlogged = table.isUnlogged() ? "unlogged" : "";
-
-    StringBuilder sql = new StringBuilder();
-
-    sql.append("create ").append(unlogged).append(" table ").append(tableName).append(" (");
-
-    if (partition.hasChecks()) {
-      StringBuilder sqlCheck = new StringBuilder();
-      partition.getChecks().stream().forEach(check -> sqlCheck.append("check (" + check + "), "));
-      sql.append(TextUtils.removeLastComma(sqlCheck.toString()));
-    }
-
-    sql.append(") inherits (").append(table.getName()).append(")");
-
-    log.info("Creating partition table: '{}'", tableName);
-    log.debug("Create table SQL: '{}'", sql);
-
-    jdbcTemplate.execute(sql.toString());
-  }
-
-  /**
->>>>>>> 7a4aa53b
    * Swaps a database table, meaning drops the main table and renames the staging table to become
    * the main table.
    *
