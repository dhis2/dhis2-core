--- conflicted
+++ resolved
@@ -428,15 +428,10 @@
     protected AnalyticsTable getRegularAnalyticsTable( AnalyticsTableUpdateParams params, List<Integer> dataYears,
         List<AnalyticsTableColumn> dimensionColumns, List<AnalyticsTableColumn> valueColumns )
     {
-<<<<<<< HEAD
-        Collections.sort( dataYears );
-=======
-        Calendar calendar = PeriodType.getCalendar();
 
         List<Integer> years = ListUtils.mutableCopy( dataYears );
 
         Collections.sort( years );
->>>>>>> 9779e8e8
 
         AnalyticsTable table = new AnalyticsTable( getAnalyticsTableType(), dimensionColumns, valueColumns );
 
