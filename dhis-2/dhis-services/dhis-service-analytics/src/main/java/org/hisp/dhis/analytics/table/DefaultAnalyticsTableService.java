/*
 * Copyright (c) 2004-2022, University of Oslo
 * All rights reserved.
 *
 * Redistribution and use in source and binary forms, with or without
 * modification, are permitted provided that the following conditions are met:
 * Redistributions of source code must retain the above copyright notice, this
 * list of conditions and the following disclaimer.
 *
 * Redistributions in binary form must reproduce the above copyright notice,
 * this list of conditions and the following disclaimer in the documentation
 * and/or other materials provided with the distribution.
 * Neither the name of the HISP project nor the names of its contributors may
 * be used to endorse or promote products derived from this software without
 * specific prior written permission.
 *
 * THIS SOFTWARE IS PROVIDED BY THE COPYRIGHT HOLDERS AND CONTRIBUTORS "AS IS" AND
 * ANY EXPRESS OR IMPLIED WARRANTIES, INCLUDING, BUT NOT LIMITED TO, THE IMPLIED
 * WARRANTIES OF MERCHANTABILITY AND FITNESS FOR A PARTICULAR PURPOSE ARE
 * DISCLAIMED. IN NO EVENT SHALL THE COPYRIGHT OWNER OR CONTRIBUTORS BE LIABLE FOR
 * ANY DIRECT, INDIRECT, INCIDENTAL, SPECIAL, EXEMPLARY, OR CONSEQUENTIAL DAMAGES
 * (INCLUDING, BUT NOT LIMITED TO, PROCUREMENT OF SUBSTITUTE GOODS OR SERVICES;
 * LOSS OF USE, DATA, OR PROFITS; OR BUSINESS INTERRUPTION) HOWEVER CAUSED AND ON
 * ANY THEORY OF LIABILITY, WHETHER IN CONTRACT, STRICT LIABILITY, OR TORT
 * (INCLUDING NEGLIGENCE OR OTHERWISE) ARISING IN ANY WAY OUT OF THE USE OF THIS
 * SOFTWARE, EVEN IF ADVISED OF THE POSSIBILITY OF SUCH DAMAGE.
 */
package org.hisp.dhis.analytics.table;

import static org.hisp.dhis.analytics.util.AnalyticsIndexHelper.getIndexes;
import static org.hisp.dhis.scheduling.JobProgress.FailurePolicy.SKIP_ITEM_OUTLIER;
import static org.hisp.dhis.scheduling.JobProgress.FailurePolicy.SKIP_STAGE;
import static org.hisp.dhis.util.DateUtils.toLongDate;

import java.util.List;
import java.util.Set;
import lombok.RequiredArgsConstructor;
import lombok.extern.slf4j.Slf4j;
import org.hisp.dhis.analytics.AnalyticsTableManager;
import org.hisp.dhis.analytics.AnalyticsTableService;
import org.hisp.dhis.analytics.AnalyticsTableType;
import org.hisp.dhis.analytics.AnalyticsTableUpdateParams;
import org.hisp.dhis.analytics.table.model.AnalyticsTable;
import org.hisp.dhis.analytics.table.model.AnalyticsTablePartition;
import org.hisp.dhis.analytics.table.util.PartitionUtils;
import org.hisp.dhis.common.IdentifiableObjectUtils;
import org.hisp.dhis.commons.util.SystemUtils;
import org.hisp.dhis.dataelement.DataElementService;
import org.hisp.dhis.db.model.Index;
import org.hisp.dhis.db.model.Table;
import org.hisp.dhis.db.sql.SqlBuilder;
import org.hisp.dhis.organisationunit.OrganisationUnitService;
import org.hisp.dhis.resourcetable.ResourceTableService;
import org.hisp.dhis.scheduling.JobProgress;
import org.hisp.dhis.setting.SettingKey;
import org.hisp.dhis.setting.SystemSettingManager;
import org.hisp.dhis.system.util.Clock;

/**
 * @author Lars Helge Overland
 */
@Slf4j
@RequiredArgsConstructor
public class DefaultAnalyticsTableService implements AnalyticsTableService {
  private final AnalyticsTableManager tableManager;

  private final OrganisationUnitService organisationUnitService;

  private final DataElementService dataElementService;

  private final ResourceTableService resourceTableService;

  private final SystemSettingManager systemSettingManager;

  private final SqlBuilder sqlBuilder;

  @Override
  public AnalyticsTableType getAnalyticsTableType() {
    return tableManager.getAnalyticsTableType();
  }

  @Override
  public void create(AnalyticsTableUpdateParams params, JobProgress progress) {
    int parallelJobs = getParallelJobs();
    int tableUpdates = 0;

    log.info("Analytics table update parameters: {}", params);

    AnalyticsTableType tableType = getAnalyticsTableType();

    Clock clock =
        new Clock(log)
            .startClock()
            .logTime(
                "Starting update of type: {}, table name: '{}', parallel jobs: {}",
                tableType,
                tableType.getTableName(),
                parallelJobs);

    progress.startingStage("Validating analytics table: {}", tableType);
    boolean validState = tableManager.validState();
    progress.completedStage("Validated analytics tables with outcome: {}", validState);

    if (!validState || progress.isCancelled()) {
      return;
    }

    List<AnalyticsTable> tables = tableManager.getAnalyticsTables(params);

    if (tables.isEmpty()) {
      clock.logTime(
          "Table update aborted, no table or partitions to be updated: '{}'",
          tableType.getTableName());
      progress.startingStage("Table updates " + tableType);
      progress.completedStage("Table updated aborted, no table or partitions to be updated");
      return;
    }

    clock.logTime(
        "Table update start: {}, earliest: {}, parameters: {}",
        tableType.getTableName(),
        toLongDate(params.getFromDate()),
        params);
    progress.startingStage("Performing pre-create table work");
    progress.runStage(() -> tableManager.preCreateTables(params));
    clock.logTime("Performed pre-create table work " + tableType);

    progress.startingStage("Dropping staging tables (if any) " + tableType, tables.size());
    dropTables(tables, progress);
    clock.logTime("Dropped staging tables");

    progress.startingStage("Creating analytics tables " + tableType, tables.size());
    createTables(tables, progress);
    clock.logTime("Created analytics tables");

    List<AnalyticsTablePartition> partitions = PartitionUtils.getTablePartitions(tables);

    progress.startingStage("Populating analytics tables " + tableType, partitions.size());
    populateTables(params, partitions, progress);
    clock.logTime("Populated analytics tables");

    progress.startingStage("Invoking analytics table hooks " + tableType);
    tableUpdates += progress.runStage(0, tableManager::invokeAnalyticsTableSqlHooks);
    clock.logTime("Invoked analytics table hooks");

    tableUpdates += applyAggregationLevels(tableType, partitions, progress);
    clock.logTime("Applied aggregation levels");

    if (sqlBuilder.requiresIndexesForAnalytics()) {
      List<Index> indexes = getIndexes(partitions);
      progress.startingStage("Creating indexes " + tableType, indexes.size(), SKIP_ITEM_OUTLIER);
      createIndexes(indexes, progress);
      clock.logTime("Created indexes");
    }

    if (tableUpdates > 0 && sqlBuilder.supportsVacuum()) {
      progress.startingStage("Vacuuming tables " + tableType, partitions.size());
      vacuumTables(partitions, progress);
      clock.logTime("Tables vacuumed");
    }

    if (sqlBuilder.supportsAnalyze()) {
      progress.startingStage("Analyzing analytics tables " + tableType, partitions.size());
      analyzeTables(partitions, progress);
      clock.logTime("Analyzed tables");
    }

    if (params.isLatestUpdate()) {
      progress.startingStage("Removing updated and deleted data " + tableType, SKIP_STAGE);
      progress.runStage(() -> tableManager.removeUpdatedData(tables));
      clock.logTime("Removed updated and deleted data");
    }

    swapTables(params, tables, progress);

    clock.logTime("Table update done: '{}'", tableType.getTableName());
  }

  @Override
  public void dropTables() {
    Set<String> tables = tableManager.getExistingDatabaseTables();

    tables.stream().forEach(tableManager::dropTable);

    log.info("Analytics tables dropped");
  }

  @Override
  public void analyzeAnalyticsTables() {
    Set<String> tables = tableManager.getExistingDatabaseTables();

    tables.forEach(tableManager::analyzeTable);

    log.info("Analytics tables analyzed");
  }

  // -------------------------------------------------------------------------
  // Supportive methods
  // -------------------------------------------------------------------------

  /** Drops the given analytics tables. */
  private void dropTables(List<AnalyticsTable> tables, JobProgress progress) {

    progress.runStage(tables, AnalyticsTable::getName, tableManager::dropTable);
  }

  /** Creates the given analytics tables. */
  private void createTables(List<AnalyticsTable> tables, JobProgress progress) {
    progress.runStage(tables, AnalyticsTable::getName, tableManager::createTable);
  }

  /** Populates the given analytics tables. */
  private void populateTables(
      AnalyticsTableUpdateParams params,
      List<AnalyticsTablePartition> partitions,
      JobProgress progress) {
    int parallelism = Math.min(getParallelJobs(), partitions.size());
    log.info("Populate table task number: " + parallelism);

    progress.runStageInParallel(
        parallelism,
        partitions,
        AnalyticsTablePartition::getName,
        partition -> tableManager.populateTablePartition(params, partition));
  }

  /**
   * Applies aggregation levels to the given analytics tables.
   *
   * @param tableType the {@link AnalyticsTableType}.
   * @param tables the list of {@link Table}.
   * @param progress the {@link JobProgress}.
   * @return the number of aggregation levels applied for data elements.
   */
  private int applyAggregationLevels(
      AnalyticsTableType tableType, List<? extends Table> tables, JobProgress progress) {
    int maxLevels = organisationUnitService.getNumberOfOrganisationalLevels();

    int aggLevels = 0;

    for (int i = 0; i < maxLevels; i++) {
      int level = maxLevels - i;

      List<String> dataElements =
          IdentifiableObjectUtils.getUids(
              dataElementService.getDataElementsByAggregationLevel(level));

      if (!dataElements.isEmpty()) {
        progress.startingStage(
            "Applying aggregation level " + level + " " + tableType, tables.size());
        progress.runStageInParallel(
            getParallelJobs(),
            tables,
            Table::getName,
            partition -> tableManager.applyAggregationLevels(partition, dataElements, level));

        aggLevels += dataElements.size();
      }
    }

    return aggLevels;
  }

  /**
   * Creates indexes on the given tables.
   *
   * @param indexes the list of {@link Index}.
   * @param progress the {@link JobProgress}.
   */
  private void createIndexes(List<Index> indexes, JobProgress progress) {
    progress.runStageInParallel(
        getParallelJobs(), indexes, index -> index.getName(), tableManager::createIndex);
  }

  /**
   * Vacuums the given tables.
   *
   * @param tables the list of {@link Table}.
   * @param progress the {@link JobProgress}.
   */
  private void vacuumTables(List<? extends Table> tables, JobProgress progress) {
    progress.runStageInParallel(
        getParallelJobs(), tables, Table::getName, tableManager::vacuumTable);
  }

  /**
   * Analyzes the given tables.
   *
   * @param tables the list of {@link Table}.
   * @param progress the {@link JobProgress}.
   */
<<<<<<< HEAD
  private void analyzeTables(List<? extends Table> partitions, JobProgress progress) {
    progress.runStageInParallel(
        getParallelJobs(), partitions, Table::getName, tableManager::analyzeTable);
=======
  private void analyzeTables(List<? extends Table> tables, JobProgress progress) {
    progress.runStageInParallel(
        getParallelJobs(), tables, Table::getName, tableManager::analyzeTable);
>>>>>>> f9e25432
  }

  /**
   * Swaps the given analytics tables.
   *
   * @param params the {@link AnalyticsTableUpdateParams}.
   * @param tables the list of {@link AnalyticsTable}.
   */
  private void swapTables(
      AnalyticsTableUpdateParams params, List<AnalyticsTable> tables, JobProgress progress) {
    resourceTableService.dropAllSqlViews(progress);

    progress.startingStage("Swapping analytics tables " + getAnalyticsTableType(), tables.size());
    progress.runStage(
        tables, AnalyticsTable::getName, table -> tableManager.swapTable(params, table));

    resourceTableService.createAllSqlViews(progress);
  }

  /**
   * Returns the number of parallel jobs to use for processing analytics tables. The order of
   * determination is:
   *
   * <ul>
   *   <li>The system setting for parallel jobs in analytics table export, if set.
   *   <li>The system setting for number of available processors of the database server, if set.
   *   <li>The number of available processors of the application server, minus 1 if > 2.
   * </ul>
   *
   * @return the number of parallel jobs to use for processing analytics tables.
   */
  int getParallelJobs() {
    Integer parallelJobs =
        systemSettingManager.getIntegerSetting(SettingKey.PARALLEL_JOBS_IN_ANALYTICS_TABLE_EXPORT);
    Integer databaseCpus = systemSettingManager.getIntegerSetting(SettingKey.DATABASE_SERVER_CPUS);
    int serverCpus = SystemUtils.getCpuCores();

    if (parallelJobs != null && parallelJobs > 0) {
      return parallelJobs;
    }

    if (databaseCpus != null && databaseCpus > 0) {
      return databaseCpus;
    }

    if (serverCpus > 2) {
      return serverCpus - 1;
    }

    return serverCpus;
  }
}<|MERGE_RESOLUTION|>--- conflicted
+++ resolved
@@ -289,15 +289,9 @@
    * @param tables the list of {@link Table}.
    * @param progress the {@link JobProgress}.
    */
-<<<<<<< HEAD
-  private void analyzeTables(List<? extends Table> partitions, JobProgress progress) {
-    progress.runStageInParallel(
-        getParallelJobs(), partitions, Table::getName, tableManager::analyzeTable);
-=======
   private void analyzeTables(List<? extends Table> tables, JobProgress progress) {
     progress.runStageInParallel(
         getParallelJobs(), tables, Table::getName, tableManager::analyzeTable);
->>>>>>> f9e25432
   }
 
   /**
