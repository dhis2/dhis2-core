--- conflicted
+++ resolved
@@ -122,13 +122,7 @@
         tableManager.preCreateTables();
         
         clock.logTime( "Performed pre-create table work" );
-<<<<<<< HEAD
         notifier.notify( jobId, "Creating analytics tables" );
-        
-=======
-        notifier.notify( taskId, "Creating analytics tables" );
-
->>>>>>> a3d93185
         createTables( tables );
         
         clock.logTime( "Created analytics tables" );
