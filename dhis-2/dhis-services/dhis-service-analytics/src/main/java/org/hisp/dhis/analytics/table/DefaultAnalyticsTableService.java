/*
 * Copyright (c) 2004-2022, University of Oslo
 * All rights reserved.
 *
 * Redistribution and use in source and binary forms, with or without
 * modification, are permitted provided that the following conditions are met:
 * Redistributions of source code must retain the above copyright notice, this
 * list of conditions and the following disclaimer.
 *
 * Redistributions in binary form must reproduce the above copyright notice,
 * this list of conditions and the following disclaimer in the documentation
 * and/or other materials provided with the distribution.
 * Neither the name of the HISP project nor the names of its contributors may
 * be used to endorse or promote products derived from this software without
 * specific prior written permission.
 *
 * THIS SOFTWARE IS PROVIDED BY THE COPYRIGHT HOLDERS AND CONTRIBUTORS "AS IS" AND
 * ANY EXPRESS OR IMPLIED WARRANTIES, INCLUDING, BUT NOT LIMITED TO, THE IMPLIED
 * WARRANTIES OF MERCHANTABILITY AND FITNESS FOR A PARTICULAR PURPOSE ARE
 * DISCLAIMED. IN NO EVENT SHALL THE COPYRIGHT OWNER OR CONTRIBUTORS BE LIABLE FOR
 * ANY DIRECT, INDIRECT, INCIDENTAL, SPECIAL, EXEMPLARY, OR CONSEQUENTIAL DAMAGES
 * (INCLUDING, BUT NOT LIMITED TO, PROCUREMENT OF SUBSTITUTE GOODS OR SERVICES;
 * LOSS OF USE, DATA, OR PROFITS; OR BUSINESS INTERRUPTION) HOWEVER CAUSED AND ON
 * ANY THEORY OF LIABILITY, WHETHER IN CONTRACT, STRICT LIABILITY, OR TORT
 * (INCLUDING NEGLIGENCE OR OTHERWISE) ARISING IN ANY WAY OUT OF THE USE OF THIS
 * SOFTWARE, EVEN IF ADVISED OF THE POSSIBILITY OF SUCH DAMAGE.
 */
package org.hisp.dhis.analytics.table;

import static org.hisp.dhis.analytics.util.AnalyticsIndexHelper.getIndexName;
import static org.hisp.dhis.analytics.util.AnalyticsIndexHelper.getIndexes;
import static org.hisp.dhis.scheduling.JobProgress.FailurePolicy.SKIP_ITEM_OUTLIER;
import static org.hisp.dhis.util.DateUtils.getLongDateString;

import java.util.Collection;
import java.util.List;
import java.util.Set;

import lombok.AllArgsConstructor;
import lombok.extern.slf4j.Slf4j;

import org.hisp.dhis.analytics.AnalyticsIndex;
import org.hisp.dhis.analytics.AnalyticsTable;
import org.hisp.dhis.analytics.AnalyticsTableManager;
import org.hisp.dhis.analytics.AnalyticsTablePartition;
import org.hisp.dhis.analytics.AnalyticsTableService;
import org.hisp.dhis.analytics.AnalyticsTableType;
import org.hisp.dhis.analytics.AnalyticsTableUpdateParams;
import org.hisp.dhis.common.IdentifiableObjectUtils;
import org.hisp.dhis.commons.util.SystemUtils;
import org.hisp.dhis.dataelement.DataElementService;
import org.hisp.dhis.organisationunit.OrganisationUnitService;
import org.hisp.dhis.resourcetable.ResourceTableService;
import org.hisp.dhis.scheduling.JobProgress;
import org.hisp.dhis.setting.SettingKey;
import org.hisp.dhis.setting.SystemSettingManager;
import org.hisp.dhis.system.util.Clock;

/**
 * @author Lars Helge Overland
 */
@Slf4j
@AllArgsConstructor
public class DefaultAnalyticsTableService
    implements AnalyticsTableService
{
    private final AnalyticsTableManager tableManager;

    private final OrganisationUnitService organisationUnitService;

    private final DataElementService dataElementService;

    private final ResourceTableService resourceTableService;

    private final SystemSettingManager systemSettingManager;

    @Override
    public AnalyticsTableType getAnalyticsTableType()
    {
        return tableManager.getAnalyticsTableType();
    }

    @Override
    public void update( AnalyticsTableUpdateParams params, JobProgress progress )
    {
        final int processNo = getProcessNo();

        int tableUpdates = 0;

        log.info( String.format( "Analytics table update parameters: %s", params ) );

        AnalyticsTableType tableType = getAnalyticsTableType();

        Clock clock = new Clock( log )
            .startClock()
            .logTime( String.format( "Starting update of type: %s, table name: '%s', processes: %d",
                tableType, tableType.getTableName(), processNo ) );

        progress.startingStage( "Validating Analytics Table " + tableType );
        String validState = tableManager.validState();
        progress.completedStage( validState );

        if ( validState != null || progress.isCancellationRequested() )
        {
            return;
        }

        final List<AnalyticsTable> tables = tableManager.getAnalyticsTables( params );

        if ( tables.isEmpty() )
        {
            clock.logTime( String.format( "Table update aborted, no table or partitions to be updated: '%s'",
                tableType.getTableName() ) );
            progress.startingStage( "Table updates " + tableType );
            progress.completedStage( "Table updated aborted, no table or partitions to be updated" );
            return;
        }

        clock.logTime( String.format( "Table update start: %s, earliest: %s, parameters: %s",
            tableType.getTableName(), getLongDateString( params.getFromDate() ), params.toString() ) );
        progress.startingStage( "Performing pre-create table work" );
        progress.runStage( () -> tableManager.preCreateTables( params ) );
        clock.logTime( "Performed pre-create table work " + tableType );

        dropTempTablesPartitions( tables, progress );
        progress.startingStage( "Dropping temp tables (if any) " + tableType, tables.size() );
        dropTempTables( tables, progress );
        clock.logTime( "Dropped temp tables" );

        progress.startingStage( "Creating analytics tables " + tableType, tables.size() );
        createTables( tables, progress );
        clock.logTime( "Created analytics tables" );

        List<AnalyticsTablePartition> partitions = PartitionUtils.getTablePartitions( tables );

        progress.startingStage( "Populating analytics tables " + tableType, partitions.size() );
        populateTables( params, partitions, progress );
        clock.logTime( "Populated analytics tables" );

        progress.startingStage( "Invoking analytics table hooks " + tableType );
        tableUpdates += progress.runStage( 0, tableManager::invokeAnalyticsTableSqlHooks );
        clock.logTime( "Invoked analytics table hooks" );

        tableUpdates += applyAggregationLevels( tableType, partitions, progress );
        clock.logTime( "Applied aggregation levels" );

        if ( tableUpdates > 0 )
        {
            progress.startingStage( "Vacuuming tables " + tableType, partitions.size() );
            vacuumTables( partitions, progress );
            clock.logTime( "Tables vacuumed" );
        }

        List<AnalyticsIndex> indexes = getIndexes( partitions );
        progress.startingStage( "Creating indexes " + tableType, indexes.size(), SKIP_ITEM_OUTLIER );
        createIndexes( indexes, progress );
        clock.logTime( "Created indexes" );

        progress.startingStage( "Analyzing analytics tables " + tableType, partitions.size() );
        analyzeTables( partitions, progress );
        clock.logTime( "Analyzed tables" );

        if ( params.isLatestUpdate() )
        {
            progress.startingStage( "Removing updated and deleted data " + tableType );
            tableManager.removeUpdatedData( tables );
            clock.logTime( "Removed updated and deleted data" );
        }

        swapTables( params, tables, progress );

        clock.logTime( "Table update done: " + tableType.getTableName() );
    }

    @Override
    public void dropTables()
    {
        Set<String> tables = tableManager.getExistingDatabaseTables();

<<<<<<< HEAD
=======
        // The filter is a quick fix to not drop `analyticsdataexchange`
        // that is not part of the analytics table.
        // It was getting drop only because of the name.
>>>>>>> 380e5bb9
        tables.stream()
            .filter( tableName -> !"analyticsdataexchange".equals( tableName ) )
            .forEach( tableManager::dropTableCascade );

        log.info( "Analytics tables dropped" );
    }

    @Override
    public void analyzeAnalyticsTables()
    {
        Set<String> tables = tableManager.getExistingDatabaseTables();

        tables.forEach( tableManager::analyzeTable );

        log.info( "Analytics tables analyzed" );
    }

    // -------------------------------------------------------------------------
    // Supportive methods
    // -------------------------------------------------------------------------

    /**
     * Drops the given temporary analytics tables.
     */
    private void dropTempTables( final List<AnalyticsTable> tables, final JobProgress progress )
    {

        progress.runStage( tables, AnalyticsTable::getTableName, tableManager::dropTempTable );
    }

    /**
     * Drops the given temporary analytics tables.
     */
    private void dropTempTablesPartitions( final List<AnalyticsTable> tables, final JobProgress progress )
    {
        for ( final AnalyticsTable table : tables )
        {
            progress.startingStage( "Dropping table partitions of table " + table.getTableName(),
                table.getTablePartitions().size() );
            progress.runStage( table.getTablePartitions(), AnalyticsTablePartition::getTableName,
                tableManager::dropTempTablePartition );
        }
    }

    /**
     * Creates the given analytics tables.
     */
    private void createTables( List<AnalyticsTable> tables, JobProgress progress )
    {
        progress.runStage( tables, AnalyticsTable::getTableName, tableManager::createTable );
    }

    /**
     * Populates the given analytics tables.
     */
    private void populateTables( AnalyticsTableUpdateParams params, List<AnalyticsTablePartition> partitions,
        JobProgress progress )
    {
        int parallelism = Math.min( getProcessNo(), partitions.size() );
        log.info( "Populate table task number: " + parallelism );

        progress.runStageInParallel( parallelism, partitions, AnalyticsTablePartition::getTableName,
            partition -> tableManager.populateTablePartition( params, partition ) );
    }

    /**
     * Applies aggregation levels to the given analytics tables.
     *
     * @return the number of aggregation levels applied for data elements.
     */
    private int applyAggregationLevels( AnalyticsTableType tableType, List<AnalyticsTablePartition> partitions,
        JobProgress progress )
    {
        int maxLevels = organisationUnitService.getNumberOfOrganisationalLevels();

        int aggLevels = 0;

        for ( int i = 0; i < maxLevels; i++ )
        {
            int level = maxLevels - i;

            Collection<String> dataElements = IdentifiableObjectUtils.getUids(
                dataElementService.getDataElementsByAggregationLevel( level ) );

            if ( !dataElements.isEmpty() )
            {
                progress.startingStage( "Applying aggregation level " + level + " " + tableType, partitions.size() );
                progress.runStageInParallel( getProcessNo(), partitions, AnalyticsTablePartition::getTableName,
                    partition -> tableManager.applyAggregationLevels( partition, dataElements, level ) );

                aggLevels += dataElements.size();
            }
        }

        return aggLevels;
    }

    /**
     * Vacuums the given analytics tables.
     */
    private void vacuumTables( List<AnalyticsTablePartition> partitions, JobProgress progress )
    {
        progress.runStageInParallel( getProcessNo(), partitions, AnalyticsTablePartition::getTableName,
            tableManager::vacuumTables );
    }

    /**
     * Creates indexes on the given analytics tables.
     */
    private void createIndexes( List<AnalyticsIndex> indexes, JobProgress progress )
    {
        AnalyticsTableType type = getAnalyticsTableType();

        progress.runStageInParallel( getProcessNo(), indexes,
            index -> getIndexName( index, type ).replace( "\"", "" ),
            tableManager::createIndex );
    }

    /**
     * Analyzes the given analytics tables.
     */
    private void analyzeTables( List<AnalyticsTablePartition> partitions, JobProgress progress )
    {
        progress.runStage( partitions, AnalyticsTablePartition::getTableName,
            table -> tableManager.analyzeTable( table.getTempTableName() ) );
    }

    /**
     * Swaps the given analytics tables.
     *
     * @param params the {@link AnalyticsTableUpdateParams}.
     * @param tables the list of {@link AnalyticsTable}.
     */
    private void swapTables( AnalyticsTableUpdateParams params, List<AnalyticsTable> tables, JobProgress progress )
    {
        resourceTableService.dropAllSqlViews( progress );

        progress.startingStage( "Swapping analytics tables " + getAnalyticsTableType(), tables.size() );
        progress.runStage( tables, AnalyticsTable::getTableName, table -> tableManager.swapTable( params, table ) );

        resourceTableService.createAllSqlViews( progress );
    }

    /**
     * Gets the number of available cores. Uses explicit number from system
     * setting if available. Detects number of cores from current server runtime
     * if not. Subtracts one to the number of cores if greater than two to allow
     * one core for general system operations.
     */
    private int getProcessNo()
    {
        Integer cores = systemSettingManager.getIntegerSetting( SettingKey.DATABASE_SERVER_CPUS );

        cores = (cores == null || cores == 0) ? SystemUtils.getCpuCores() : cores;

        return cores > 2 ? (cores - 1) : cores;
    }
}<|MERGE_RESOLUTION|>--- conflicted
+++ resolved
@@ -177,12 +177,9 @@
     {
         Set<String> tables = tableManager.getExistingDatabaseTables();
 
-<<<<<<< HEAD
-=======
         // The filter is a quick fix to not drop `analyticsdataexchange`
         // that is not part of the analytics table.
         // It was getting drop only because of the name.
->>>>>>> 380e5bb9
         tables.stream()
             .filter( tableName -> !"analyticsdataexchange".equals( tableName ) )
             .forEach( tableManager::dropTableCascade );
