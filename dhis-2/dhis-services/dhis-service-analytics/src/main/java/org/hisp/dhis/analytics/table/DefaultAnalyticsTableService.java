/*
 * Copyright (c) 2004-2022, University of Oslo
 * All rights reserved.
 *
 * Redistribution and use in source and binary forms, with or without
 * modification, are permitted provided that the following conditions are met:
 * Redistributions of source code must retain the above copyright notice, this
 * list of conditions and the following disclaimer.
 *
 * Redistributions in binary form must reproduce the above copyright notice,
 * this list of conditions and the following disclaimer in the documentation
 * and/or other materials provided with the distribution.
 * Neither the name of the HISP project nor the names of its contributors may
 * be used to endorse or promote products derived from this software without
 * specific prior written permission.
 *
 * THIS SOFTWARE IS PROVIDED BY THE COPYRIGHT HOLDERS AND CONTRIBUTORS "AS IS" AND
 * ANY EXPRESS OR IMPLIED WARRANTIES, INCLUDING, BUT NOT LIMITED TO, THE IMPLIED
 * WARRANTIES OF MERCHANTABILITY AND FITNESS FOR A PARTICULAR PURPOSE ARE
 * DISCLAIMED. IN NO EVENT SHALL THE COPYRIGHT OWNER OR CONTRIBUTORS BE LIABLE FOR
 * ANY DIRECT, INDIRECT, INCIDENTAL, SPECIAL, EXEMPLARY, OR CONSEQUENTIAL DAMAGES
 * (INCLUDING, BUT NOT LIMITED TO, PROCUREMENT OF SUBSTITUTE GOODS OR SERVICES;
 * LOSS OF USE, DATA, OR PROFITS; OR BUSINESS INTERRUPTION) HOWEVER CAUSED AND ON
 * ANY THEORY OF LIABILITY, WHETHER IN CONTRACT, STRICT LIABILITY, OR TORT
 * (INCLUDING NEGLIGENCE OR OTHERWISE) ARISING IN ANY WAY OUT OF THE USE OF THIS
 * SOFTWARE, EVEN IF ADVISED OF THE POSSIBILITY OF SUCH DAMAGE.
 */
package org.hisp.dhis.analytics.table;

import static org.hisp.dhis.analytics.util.AnalyticsIndexHelper.getIndexes;
import static org.hisp.dhis.scheduling.JobProgress.FailurePolicy.SKIP_ITEM_OUTLIER;
import static org.hisp.dhis.scheduling.JobProgress.FailurePolicy.SKIP_STAGE;
import static org.hisp.dhis.util.DateUtils.toLongDate;

import java.util.ArrayList;
import java.util.List;
import java.util.Set;
import lombok.RequiredArgsConstructor;
import lombok.extern.slf4j.Slf4j;
import org.hisp.dhis.analytics.AnalyticsTableManager;
import org.hisp.dhis.analytics.AnalyticsTableService;
import org.hisp.dhis.analytics.AnalyticsTableType;
import org.hisp.dhis.analytics.AnalyticsTableUpdateParams;
import org.hisp.dhis.analytics.table.model.AnalyticsTable;
import org.hisp.dhis.analytics.table.model.AnalyticsTablePartition;
import org.hisp.dhis.common.IdentifiableObjectUtils;
import org.hisp.dhis.commons.util.SystemUtils;
import org.hisp.dhis.dataelement.DataElementService;
import org.hisp.dhis.db.model.Index;
import org.hisp.dhis.db.model.Table;
import org.hisp.dhis.db.sql.SqlBuilder;
import org.hisp.dhis.organisationunit.OrganisationUnitService;
import org.hisp.dhis.resourcetable.ResourceTableService;
import org.hisp.dhis.scheduling.JobProgress;
import org.hisp.dhis.setting.SettingKey;
import org.hisp.dhis.setting.SystemSettingManager;
import org.hisp.dhis.system.util.Clock;

/**
 * @author Lars Helge Overland
 */
@Slf4j
@RequiredArgsConstructor
public class DefaultAnalyticsTableService implements AnalyticsTableService {
  private final AnalyticsTableManager tableManager;

  private final OrganisationUnitService organisationUnitService;

  private final DataElementService dataElementService;

  private final ResourceTableService resourceTableService;

  private final SystemSettingManager systemSettingManager;

  private final SqlBuilder sqlBuilder;

  @Override
  public AnalyticsTableType getAnalyticsTableType() {
    return tableManager.getAnalyticsTableType();
  }

  @Override
  public void create(AnalyticsTableUpdateParams params, JobProgress progress) {
    int parallelJobs = getParallelJobs();
    int tableUpdates = 0;

    log.info("Analytics table update parameters: {}", params);

    AnalyticsTableType tableType = getAnalyticsTableType();

    Clock clock =
        new Clock(log)
            .startClock()
            .logTime(
                "Starting update of type: {}, table name: '{}', parallel jobs: {}",
                tableType,
                tableType.getTableName(),
                parallelJobs);

    progress.startingStage("Validating analytics table: {}", tableType);
    boolean validState = tableManager.validState();
    progress.completedStage("Validated analytics tables with outcome: {}", validState);

    if (!validState || progress.isCancelled()) {
      return;
    }

    List<AnalyticsTable> tables = tableManager.getAnalyticsTables(params);

    if (tables.isEmpty()) {
      clock.logTime(
          "Table update aborted, no table or partitions to be updated: '{}'",
          tableType.getTableName());
      progress.startingStage("Table updates " + tableType);
      progress.completedStage("Table updated aborted, no table or partitions to be updated");
      return;
    }

    clock.logTime(
        "Table update start: {}, earliest: {}, parameters: {}",
        tableType.getTableName(),
        toLongDate(params.getFromDate()),
        params);
    progress.startingStage("Performing pre-create table work");
    progress.runStage(() -> tableManager.preCreateTables(params));
    clock.logTime("Performed pre-create table work " + tableType);

    progress.startingStage("Dropping staging tables (if any) " + tableType, tables.size());
    dropTables(tables, progress);
    clock.logTime("Dropped staging tables");

    progress.startingStage("Creating analytics tables " + tableType, tables.size());
    createTables(tables, progress);
    clock.logTime("Created analytics tables");

    List<AnalyticsTablePartition> partitions = getTablePartitions(tables);
    int partitionSize = partitions.size();

    progress.startingStage(
        "Populating " + partitionSize + " analytics tables " + tableType, partitionSize);
    populateTables(params, partitions, progress);
    clock.logTime("Populated analytics tables");

    progress.startingStage("Invoking analytics table hooks " + tableType);
    tableUpdates += progress.runStage(0, tableManager::invokeAnalyticsTableSqlHooks);
    clock.logTime("Invoked analytics table hooks");

    tableUpdates += applyAggregationLevels(tableType, partitions, progress);
    clock.logTime("Applied aggregation levels");

<<<<<<< HEAD
    if (sqlBuilder.requiresIndexesForAnalytics()) {
      List<Index> indexes = getIndexes(partitions);
      progress.startingStage("Creating indexes " + tableType, indexes.size(), SKIP_ITEM_OUTLIER);
      createIndexes(indexes, progress);
      clock.logTime("Created indexes");
    }
=======
    List<Index> indexes = getIndexes(partitions);
    int indexSize = indexes.size();

    progress.startingStage(
        "Creating " + indexSize + " indexes " + tableType, indexSize, SKIP_ITEM_OUTLIER);
    createIndexes(indexes, progress);
    clock.logTime("Created indexes");
>>>>>>> c7a4062d

    if (tableUpdates > 0 && sqlBuilder.supportsVacuum()) {
      progress.startingStage("Vacuuming tables " + tableType, partitions.size());
      vacuumTables(partitions, progress);
      clock.logTime("Tables vacuumed");
    }

    if (sqlBuilder.supportsAnalyze()) {
      progress.startingStage("Analyzing analytics tables " + tableType, partitions.size());
      analyzeTables(partitions, progress);
      clock.logTime("Analyzed tables");
    }

    if (params.isLatestUpdate()) {
      progress.startingStage("Removing updated and deleted data " + tableType, SKIP_STAGE);
      progress.runStage(() -> tableManager.removeUpdatedData(tables));
      clock.logTime("Removed updated and deleted data");
    }

    swapTables(params, tables, progress);

    clock.logTime("Table update done: '{}'", tableType.getTableName());
  }

  @Override
  public void dropTables() {
    Set<String> tables = tableManager.getExistingDatabaseTables();

    tables.stream().forEach(tableManager::dropTable);

    log.info("Analytics tables dropped");
  }

  @Override
  public void analyzeAnalyticsTables() {
    Set<String> tables = tableManager.getExistingDatabaseTables();

    tables.forEach(tableManager::analyzeTable);

    log.info("Analytics tables analyzed");
  }

  // -------------------------------------------------------------------------
  // Supportive methods
  // -------------------------------------------------------------------------

  /**
   * Drops the given analytics tables.
   *
   * @param tables the list of {@link AnalyticsTable}.
   * @param progress the {@link JobProgress}.
   */
  private void dropTables(List<AnalyticsTable> tables, JobProgress progress) {

    progress.runStage(tables, AnalyticsTable::getName, tableManager::dropTable);
  }

  /**
   * Creates the given analytics tables.
   *
   * @param tables the list of {@link AnalyticsTable}.
   * @param progress the {@link JobProgress}.
   */
  private void createTables(List<AnalyticsTable> tables, JobProgress progress) {
    progress.runStage(tables, AnalyticsTable::getName, tableManager::createTable);
  }

  /**
   * Populates the given analytics tables.
   *
   * @param params the {@link AnalyticsTableUpdateParams}.
   * @param partitions the {@link AnalyticsTablePartition}.
   * @param progress the {@link JobProgress}.
   */
  private void populateTables(
      AnalyticsTableUpdateParams params,
      List<AnalyticsTablePartition> partitions,
      JobProgress progress) {
    int parallelism = Math.min(getParallelJobs(), partitions.size());
    log.info("Populate table task number: " + parallelism);

    progress.runStageInParallel(
        parallelism,
        partitions,
        AnalyticsTablePartition::getName,
        partition -> tableManager.populateTable(params, partition));
  }

  /**
   * Applies aggregation levels to the given analytics tables.
   *
   * @param tableType the {@link AnalyticsTableType}.
   * @param tables the list of {@link Table}.
   * @param progress the {@link JobProgress}.
   * @return the number of aggregation levels applied for data elements.
   */
  private int applyAggregationLevels(
      AnalyticsTableType tableType, List<? extends Table> tables, JobProgress progress) {
    int maxLevels = organisationUnitService.getNumberOfOrganisationalLevels();

    int aggLevels = 0;

    for (int i = 0; i < maxLevels; i++) {
      int level = maxLevels - i;

      List<String> dataElements =
          IdentifiableObjectUtils.getUids(
              dataElementService.getDataElementsByAggregationLevel(level));

      if (!dataElements.isEmpty()) {
        progress.startingStage(
            "Applying aggregation level " + level + " " + tableType, tables.size());
        progress.runStageInParallel(
            getParallelJobs(),
            tables,
            Table::getName,
            partition -> tableManager.applyAggregationLevels(partition, dataElements, level));

        aggLevels += dataElements.size();
      }
    }

    return aggLevels;
  }

  /**
   * Creates indexes on the given tables.
   *
   * @param indexes the list of {@link Index}.
   * @param progress the {@link JobProgress}.
   */
  private void createIndexes(List<Index> indexes, JobProgress progress) {
    progress.runStageInParallel(
        getParallelJobs(), indexes, index -> index.getName(), tableManager::createIndex);
  }

  /**
   * Vacuums the given tables.
   *
   * @param tables the list of {@link Table}.
   * @param progress the {@link JobProgress}.
   */
  private void vacuumTables(List<? extends Table> tables, JobProgress progress) {
    progress.runStageInParallel(
        getParallelJobs(), tables, Table::getName, tableManager::vacuumTable);
  }

  /**
   * Analyzes the given tables.
   *
   * @param tables the list of {@link Table}.
   * @param progress the {@link JobProgress}.
   */
  private void analyzeTables(List<? extends Table> tables, JobProgress progress) {
    progress.runStageInParallel(
        getParallelJobs(), tables, Table::getName, tableManager::analyzeTable);
  }

  /**
   * Swaps the given analytics tables.
   *
   * @param params the {@link AnalyticsTableUpdateParams}.
   * @param tables the list of {@link AnalyticsTable}.
   * @param progress the {@link JobProgress}.
   */
  private void swapTables(
      AnalyticsTableUpdateParams params, List<AnalyticsTable> tables, JobProgress progress) {
    resourceTableService.dropAllSqlViews(progress);

    progress.startingStage("Swapping analytics tables " + getAnalyticsTableType(), tables.size());
    progress.runStage(
        tables, AnalyticsTable::getName, table -> tableManager.swapTable(params, table));

    resourceTableService.createAllSqlViews(progress);
  }

  /**
   * Returns a list of table partitions based on the given analytics tables. For master tables with
   * no partitions, a fake partition representing the master table is used.
   *
   * @param tables the list of {@link AnalyticsTable}.
   * @return a list of {@link AnalyticsTablePartition}.
   */
  List<AnalyticsTablePartition> getTablePartitions(List<AnalyticsTable> tables) {
    List<AnalyticsTablePartition> partitions = new ArrayList<>();

    for (AnalyticsTable table : tables) {
      if (table.hasTablePartitions() && !sqlBuilder.supportsDeclarativePartitioning()) {
        partitions.addAll(table.getTablePartitions());
      } else {
        // Fake partition representing the master table
        partitions.add(new AnalyticsTablePartition(table));
      }
    }

    return partitions;
  }

  /**
   * Returns the number of parallel jobs to use for processing analytics tables. The order of
   * determination is:
   *
   * <ul>
   *   <li>The system setting for parallel jobs in analytics table export, if set.
   *   <li>The system setting for number of available processors of the database server, if set.
   *   <li>The number of available processors of the application server, minus 1 if > 2.
   * </ul>
   *
   * @return the number of parallel jobs to use for processing analytics tables.
   */
  int getParallelJobs() {
    Integer parallelJobs =
        systemSettingManager.getIntegerSetting(SettingKey.PARALLEL_JOBS_IN_ANALYTICS_TABLE_EXPORT);
    Integer databaseCpus = systemSettingManager.getIntegerSetting(SettingKey.DATABASE_SERVER_CPUS);
    int serverCpus = SystemUtils.getCpuCores();

    if (parallelJobs != null && parallelJobs > 0) {
      return parallelJobs;
    }

    if (databaseCpus != null && databaseCpus > 0) {
      return databaseCpus;
    }

    if (serverCpus > 2) {
      return serverCpus - 1;
    }

    return serverCpus;
  }
}<|MERGE_RESOLUTION|>--- conflicted
+++ resolved
@@ -148,22 +148,14 @@
     tableUpdates += applyAggregationLevels(tableType, partitions, progress);
     clock.logTime("Applied aggregation levels");
 
-<<<<<<< HEAD
     if (sqlBuilder.requiresIndexesForAnalytics()) {
       List<Index> indexes = getIndexes(partitions);
-      progress.startingStage("Creating indexes " + tableType, indexes.size(), SKIP_ITEM_OUTLIER);
+      int indexSize = indexes.size();
+      progress.startingStage(
+          "Creating " + indexSize + " indexes " + tableType, indexSize, SKIP_ITEM_OUTLIER);
       createIndexes(indexes, progress);
       clock.logTime("Created indexes");
     }
-=======
-    List<Index> indexes = getIndexes(partitions);
-    int indexSize = indexes.size();
-
-    progress.startingStage(
-        "Creating " + indexSize + " indexes " + tableType, indexSize, SKIP_ITEM_OUTLIER);
-    createIndexes(indexes, progress);
-    clock.logTime("Created indexes");
->>>>>>> c7a4062d
 
     if (tableUpdates > 0 && sqlBuilder.supportsVacuum()) {
       progress.startingStage("Vacuuming tables " + tableType, partitions.size());
