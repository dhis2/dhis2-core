/*
 * Copyright (c) 2004-2022, University of Oslo
 * All rights reserved.
 *
 * Redistribution and use in source and binary forms, with or without
 * modification, are permitted provided that the following conditions are met:
 * Redistributions of source code must retain the above copyright notice, this
 * list of conditions and the following disclaimer.
 *
 * Redistributions in binary form must reproduce the above copyright notice,
 * this list of conditions and the following disclaimer in the documentation
 * and/or other materials provided with the distribution.
 * Neither the name of the HISP project nor the names of its contributors may
 * be used to endorse or promote products derived from this software without
 * specific prior written permission.
 *
 * THIS SOFTWARE IS PROVIDED BY THE COPYRIGHT HOLDERS AND CONTRIBUTORS "AS IS" AND
 * ANY EXPRESS OR IMPLIED WARRANTIES, INCLUDING, BUT NOT LIMITED TO, THE IMPLIED
 * WARRANTIES OF MERCHANTABILITY AND FITNESS FOR A PARTICULAR PURPOSE ARE
 * DISCLAIMED. IN NO EVENT SHALL THE COPYRIGHT OWNER OR CONTRIBUTORS BE LIABLE FOR
 * ANY DIRECT, INDIRECT, INCIDENTAL, SPECIAL, EXEMPLARY, OR CONSEQUENTIAL DAMAGES
 * (INCLUDING, BUT NOT LIMITED TO, PROCUREMENT OF SUBSTITUTE GOODS OR SERVICES;
 * LOSS OF USE, DATA, OR PROFITS; OR BUSINESS INTERRUPTION) HOWEVER CAUSED AND ON
 * ANY THEORY OF LIABILITY, WHETHER IN CONTRACT, STRICT LIABILITY, OR TORT
 * (INCLUDING NEGLIGENCE OR OTHERWISE) ARISING IN ANY WAY OUT OF THE USE OF THIS
 * SOFTWARE, EVEN IF ADVISED OF THE POSSIBILITY OF SUCH DAMAGE.
 */
package org.hisp.dhis.analytics.table;

import static org.hisp.dhis.analytics.util.AnalyticsIndexHelper.getIndexes;
import static org.hisp.dhis.scheduling.JobProgress.FailurePolicy.SKIP_ITEM_OUTLIER;
import static org.hisp.dhis.scheduling.JobProgress.FailurePolicy.SKIP_STAGE;
import static org.hisp.dhis.util.DateUtils.getLongDateString;

import java.util.Collection;
import java.util.List;
import java.util.Set;
import lombok.RequiredArgsConstructor;
import lombok.extern.slf4j.Slf4j;
import org.hisp.dhis.analytics.AnalyticsTableManager;
import org.hisp.dhis.analytics.AnalyticsTableService;
import org.hisp.dhis.analytics.AnalyticsTableType;
import org.hisp.dhis.analytics.AnalyticsTableUpdateParams;
import org.hisp.dhis.analytics.table.model.AnalyticsTable;
import org.hisp.dhis.analytics.table.model.AnalyticsTablePartition;
import org.hisp.dhis.analytics.table.util.PartitionUtils;
import org.hisp.dhis.common.IdentifiableObjectUtils;
import org.hisp.dhis.commons.util.SystemUtils;
import org.hisp.dhis.dataelement.DataElementService;
import org.hisp.dhis.db.model.Index;
import org.hisp.dhis.organisationunit.OrganisationUnitService;
import org.hisp.dhis.resourcetable.ResourceTableService;
import org.hisp.dhis.scheduling.JobProgress;
import org.hisp.dhis.setting.SettingKey;
import org.hisp.dhis.setting.SystemSettingManager;
import org.hisp.dhis.system.util.Clock;

/**
 * @author Lars Helge Overland
 */
@Slf4j
@RequiredArgsConstructor
public class DefaultAnalyticsTableService implements AnalyticsTableService {
  private final AnalyticsTableManager tableManager;

  private final OrganisationUnitService organisationUnitService;

  private final DataElementService dataElementService;

  private final ResourceTableService resourceTableService;

  private final SystemSettingManager systemSettingManager;

  @Override
  public AnalyticsTableType getAnalyticsTableType() {
    return tableManager.getAnalyticsTableType();
  }

  @Override
  public void create(AnalyticsTableUpdateParams params, JobProgress progress) {
    int parallelJobs = getParallelJobs();
    int tableUpdates = 0;

    log.info("Analytics table update parameters: {}", params);

    AnalyticsTableType tableType = getAnalyticsTableType();

    Clock clock =
        new Clock(log)
            .startClock()
            .logTime(
                "Starting update of type: {}, table name: '{}', parallel jobs: {}",
                tableType,
                tableType.getTableName(),
                parallelJobs);

    progress.startingStage("Validating analytics table: {}", tableType);
    String validState = tableManager.validState();
    progress.completedStage(validState);

    if (validState != null || progress.isCancelled()) {
      return;
    }

    List<AnalyticsTable> tables = tableManager.getAnalyticsTables(params);

    if (tables.isEmpty()) {
      clock.logTime(
<<<<<<< HEAD
          "Table update aborted, no table or partitions to be updated: '{}'",
          tableType.getTableName());
      progress.startingStage("Table updates " + tableType);
=======
          String.format(
              "Table update aborted, no table or partitions to be updated: '%s'",
              tableType.getTableName()));
      progress.startingStage("Table updates: {}", tableType);
>>>>>>> 67e06291
      progress.completedStage("Table updated aborted, no table or partitions to be updated");
      return;
    }

    clock.logTime(
        "Table update start: {}, earliest: {}, parameters: {}",
        tableType.getTableName(),
        getLongDateString(params.getFromDate()),
        params);
    progress.startingStage("Performing pre-create table work");
    progress.runStage(() -> tableManager.preCreateTables(params));
    clock.logTime("Performed pre-create table work " + tableType);

    progress.startingStage("Dropping staging tables (if any) " + tableType, tables.size());
    dropTables(tables, progress);
    clock.logTime("Dropped staging tables");

    progress.startingStage("Creating analytics tables " + tableType, tables.size());
    createTables(tables, progress);
    clock.logTime("Created analytics tables");

    List<AnalyticsTablePartition> partitions = PartitionUtils.getTablePartitions(tables);

    progress.startingStage("Populating analytics tables " + tableType, partitions.size());
    populateTables(params, partitions, progress);
    clock.logTime("Populated analytics tables");

    progress.startingStage("Invoking analytics table hooks " + tableType);
    tableUpdates += progress.runStage(0, tableManager::invokeAnalyticsTableSqlHooks);
    clock.logTime("Invoked analytics table hooks");

    tableUpdates += applyAggregationLevels(tableType, partitions, progress);
    clock.logTime("Applied aggregation levels");

    List<Index> indexes = getIndexes(partitions);
    progress.startingStage("Creating indexes " + tableType, indexes.size(), SKIP_ITEM_OUTLIER);
    createIndexes(indexes, progress);
    clock.logTime("Created indexes");

    if (tableUpdates > 0) {
      progress.startingStage("Vacuuming tables " + tableType, partitions.size());
      vacuumTables(partitions, progress);
      clock.logTime("Tables vacuumed");
    }

    progress.startingStage("Analyzing analytics tables " + tableType, partitions.size());
    analyzeTables(partitions, progress);
    clock.logTime("Analyzed tables");

    if (params.isLatestUpdate()) {
      progress.startingStage("Removing updated and deleted data " + tableType, SKIP_STAGE);
      progress.runStage(() -> tableManager.removeUpdatedData(tables));
      clock.logTime("Removed updated and deleted data");
    }

    swapTables(params, tables, progress);

    clock.logTime("Table update done: '{}'", tableType.getTableName());
  }

  @Override
  public void dropTables() {
    Set<String> tables = tableManager.getExistingDatabaseTables();

    tables.stream().forEach(tableManager::dropTable);

    log.info("Analytics tables dropped");
  }

  @Override
  public void analyzeAnalyticsTables() {
    Set<String> tables = tableManager.getExistingDatabaseTables();

    tables.forEach(tableManager::analyzeTable);

    log.info("Analytics tables analyzed");
  }

  // -------------------------------------------------------------------------
  // Supportive methods
  // -------------------------------------------------------------------------

  /** Drops the given analytics tables. */
  private void dropTables(List<AnalyticsTable> tables, JobProgress progress) {

    progress.runStage(tables, AnalyticsTable::getName, tableManager::dropTable);
  }

  /** Creates the given analytics tables. */
  private void createTables(List<AnalyticsTable> tables, JobProgress progress) {
    progress.runStage(tables, AnalyticsTable::getName, tableManager::createTable);
  }

  /** Populates the given analytics tables. */
  private void populateTables(
      AnalyticsTableUpdateParams params,
      List<AnalyticsTablePartition> partitions,
      JobProgress progress) {
    int parallelism = Math.min(getParallelJobs(), partitions.size());
    log.info("Populate table task number: " + parallelism);

    progress.runStageInParallel(
        parallelism,
        partitions,
        AnalyticsTablePartition::getName,
        partition -> tableManager.populateTablePartition(params, partition));
  }

  /**
   * Applies aggregation levels to the given analytics tables.
   *
   * @return the number of aggregation levels applied for data elements.
   */
  private int applyAggregationLevels(
      AnalyticsTableType tableType,
      List<AnalyticsTablePartition> partitions,
      JobProgress progress) {
    int maxLevels = organisationUnitService.getNumberOfOrganisationalLevels();

    int aggLevels = 0;

    for (int i = 0; i < maxLevels; i++) {
      int level = maxLevels - i;

      Collection<String> dataElements =
          IdentifiableObjectUtils.getUids(
              dataElementService.getDataElementsByAggregationLevel(level));

      if (!dataElements.isEmpty()) {
        progress.startingStage(
            "Applying aggregation level " + level + " " + tableType, partitions.size());
        progress.runStageInParallel(
            getParallelJobs(),
            partitions,
            AnalyticsTablePartition::getName,
            partition -> tableManager.applyAggregationLevels(partition, dataElements, level));

        aggLevels += dataElements.size();
      }
    }

    return aggLevels;
  }

  /** Creates indexes on the given analytics tables. */
  private void createIndexes(List<Index> indexes, JobProgress progress) {
    progress.runStageInParallel(
        getParallelJobs(), indexes, index -> index.getName(), tableManager::createIndex);
  }

  /** Vacuums the given analytics tables. */
  private void vacuumTables(List<AnalyticsTablePartition> partitions, JobProgress progress) {
    progress.runStageInParallel(
        getParallelJobs(), partitions, AnalyticsTablePartition::getName, tableManager::vacuumTable);
  }

  /** Analyzes the given analytics tables. */
  private void analyzeTables(List<AnalyticsTablePartition> partitions, JobProgress progress) {
    progress.runStageInParallel(
        getParallelJobs(),
        partitions,
        AnalyticsTablePartition::getName,
        tableManager::analyzeTable);
  }

  /**
   * Swaps the given analytics tables.
   *
   * @param params the {@link AnalyticsTableUpdateParams}.
   * @param tables the list of {@link AnalyticsTable}.
   */
  private void swapTables(
      AnalyticsTableUpdateParams params, List<AnalyticsTable> tables, JobProgress progress) {
    resourceTableService.dropAllSqlViews(progress);

    progress.startingStage("Swapping analytics tables " + getAnalyticsTableType(), tables.size());
    progress.runStage(
        tables, AnalyticsTable::getName, table -> tableManager.swapTable(params, table));

    resourceTableService.createAllSqlViews(progress);
  }

  /**
   * Returns the number of parallel jobs to use for processing analytics tables. The order of
   * determination is:
   *
   * <ul>
   *   <li>The system setting for parallel jobs in analytics table export, if set.
   *   <li>The system setting for number of available processors of the database server, if set.
   *   <li>The number of available processors of the application server, minus 1 if > 2.
   * </ul>
   *
   * @return the number of parallel jobs to use for processing analytics tables.
   */
  int getParallelJobs() {
    Integer parallelJobs =
        systemSettingManager.getIntegerSetting(SettingKey.PARALLEL_JOBS_IN_ANALYTICS_TABLE_EXPORT);
    Integer databaseCpus = systemSettingManager.getIntegerSetting(SettingKey.DATABASE_SERVER_CPUS);
    int serverCpus = SystemUtils.getCpuCores();

    if (parallelJobs != null && parallelJobs > 0) {
      return parallelJobs;
    }

    if (databaseCpus != null && databaseCpus > 0) {
      return databaseCpus;
    }

    if (serverCpus > 2) {
      return serverCpus - 1;
    }

    return serverCpus;
  }
}<|MERGE_RESOLUTION|>--- conflicted
+++ resolved
@@ -31,12 +31,9 @@
 import static org.hisp.dhis.scheduling.JobProgress.FailurePolicy.SKIP_ITEM_OUTLIER;
 import static org.hisp.dhis.scheduling.JobProgress.FailurePolicy.SKIP_STAGE;
 import static org.hisp.dhis.util.DateUtils.getLongDateString;
-
 import java.util.Collection;
 import java.util.List;
 import java.util.Set;
-import lombok.RequiredArgsConstructor;
-import lombok.extern.slf4j.Slf4j;
 import org.hisp.dhis.analytics.AnalyticsTableManager;
 import org.hisp.dhis.analytics.AnalyticsTableService;
 import org.hisp.dhis.analytics.AnalyticsTableType;
@@ -54,6 +51,8 @@
 import org.hisp.dhis.setting.SettingKey;
 import org.hisp.dhis.setting.SystemSettingManager;
 import org.hisp.dhis.system.util.Clock;
+import lombok.RequiredArgsConstructor;
+import lombok.extern.slf4j.Slf4j;
 
 /**
  * @author Lars Helge Overland
@@ -106,16 +105,9 @@
 
     if (tables.isEmpty()) {
       clock.logTime(
-<<<<<<< HEAD
           "Table update aborted, no table or partitions to be updated: '{}'",
           tableType.getTableName());
       progress.startingStage("Table updates " + tableType);
-=======
-          String.format(
-              "Table update aborted, no table or partitions to be updated: '%s'",
-              tableType.getTableName()));
-      progress.startingStage("Table updates: {}", tableType);
->>>>>>> 67e06291
       progress.completedStage("Table updated aborted, no table or partitions to be updated");
       return;
     }
