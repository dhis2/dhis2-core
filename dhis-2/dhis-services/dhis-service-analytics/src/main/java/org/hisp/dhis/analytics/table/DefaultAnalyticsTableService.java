--- conflicted
+++ resolved
@@ -139,11 +139,7 @@
         clock.logTime( "Dropped temp tables" );
         notifier.notify( jobId, "Creating analytics tables" );
 
-<<<<<<< HEAD
         createTables( tables );
-=======
-        createTables( tables, params.isPartialUpdate() );
->>>>>>> 684186b8
         
         clock.logTime( "Created analytics tables" );
         notifier.notify( jobId, "Populating analytics tables" );
@@ -369,11 +365,7 @@
      * Swaps the given analytics tables.
      *
      * @param tables the list of {@link AnalyticsTable}.
-<<<<<<< HEAD
      * @param partialUpdate whether this is a partial analytics table update.
-=======
-     * @param skipMasterTable whether to skip swapping the master analytics table.
->>>>>>> 684186b8
      */
     private void swapTables( List<AnalyticsTable> tables, boolean partialUpdate )
     {
