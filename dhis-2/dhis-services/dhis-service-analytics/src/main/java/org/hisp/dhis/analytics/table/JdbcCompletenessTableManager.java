/*
 * Copyright (c) 2004-2022, University of Oslo
 * All rights reserved.
 *
 * Redistribution and use in source and binary forms, with or without
 * modification, are permitted provided that the following conditions are met:
 * Redistributions of source code must retain the above copyright notice, this
 * list of conditions and the following disclaimer.
 *
 * Redistributions in binary form must reproduce the above copyright notice,
 * this list of conditions and the following disclaimer in the documentation
 * and/or other materials provided with the distribution.
 * Neither the name of the HISP project nor the names of its contributors may
 * be used to endorse or promote products derived from this software without
 * specific prior written permission.
 *
 * THIS SOFTWARE IS PROVIDED BY THE COPYRIGHT HOLDERS AND CONTRIBUTORS "AS IS" AND
 * ANY EXPRESS OR IMPLIED WARRANTIES, INCLUDING, BUT NOT LIMITED TO, THE IMPLIED
 * WARRANTIES OF MERCHANTABILITY AND FITNESS FOR A PARTICULAR PURPOSE ARE
 * DISCLAIMED. IN NO EVENT SHALL THE COPYRIGHT OWNER OR CONTRIBUTORS BE LIABLE FOR
 * ANY DIRECT, INDIRECT, INCIDENTAL, SPECIAL, EXEMPLARY, OR CONSEQUENTIAL DAMAGES
 * (INCLUDING, BUT NOT LIMITED TO, PROCUREMENT OF SUBSTITUTE GOODS OR SERVICES;
 * LOSS OF USE, DATA, OR PROFITS; OR BUSINESS INTERRUPTION) HOWEVER CAUSED AND ON
 * ANY THEORY OF LIABILITY, WHETHER IN CONTRACT, STRICT LIABILITY, OR TORT
 * (INCLUDING NEGLIGENCE OR OTHERWISE) ARISING IN ANY WAY OUT OF THE USE OF THIS
 * SOFTWARE, EVEN IF ADVISED OF THE POSSIBILITY OF SUCH DAMAGE.
 */
package org.hisp.dhis.analytics.table;

import static org.hisp.dhis.analytics.table.model.AnalyticsValueType.FACT;
import static org.hisp.dhis.analytics.table.util.PartitionUtils.getLatestTablePartition;
import static org.hisp.dhis.commons.util.TextUtils.emptyIfTrue;
import static org.hisp.dhis.commons.util.TextUtils.format;
import static org.hisp.dhis.commons.util.TextUtils.replace;
import static org.hisp.dhis.db.model.DataType.BOOLEAN;
import static org.hisp.dhis.db.model.DataType.CHARACTER_11;
import static org.hisp.dhis.db.model.DataType.INTEGER;
import static org.hisp.dhis.db.model.DataType.TEXT;
import static org.hisp.dhis.db.model.DataType.TIMESTAMP;
import static org.hisp.dhis.db.model.constraint.Nullable.NOT_NULL;
import static org.hisp.dhis.util.DateUtils.toLongDate;

import java.util.ArrayList;
import java.util.Date;
import java.util.List;
import java.util.Map;
import java.util.Objects;
import java.util.Set;
import org.hisp.dhis.analytics.AnalyticsTableHookService;
import org.hisp.dhis.analytics.AnalyticsTableType;
import org.hisp.dhis.analytics.AnalyticsTableUpdateParams;
import org.hisp.dhis.analytics.partition.PartitionManager;
import org.hisp.dhis.analytics.table.model.AnalyticsTable;
import org.hisp.dhis.analytics.table.model.AnalyticsTableColumn;
import org.hisp.dhis.analytics.table.model.AnalyticsTablePartition;
import org.hisp.dhis.analytics.table.setting.AnalyticsTableSettings;
import org.hisp.dhis.category.CategoryService;
import org.hisp.dhis.common.IdentifiableObjectManager;
import org.hisp.dhis.commons.util.TextUtils;
import org.hisp.dhis.dataapproval.DataApprovalLevelService;
import org.hisp.dhis.db.sql.SqlBuilder;
import org.hisp.dhis.organisationunit.OrganisationUnitService;
import org.hisp.dhis.period.PeriodDataProvider;
import org.hisp.dhis.resourcetable.ResourceTableService;
import org.hisp.dhis.setting.SystemSettingsProvider;
import org.hisp.dhis.system.database.DatabaseInfoProvider;
import org.hisp.dhis.util.DateUtils;
import org.springframework.beans.factory.annotation.Qualifier;
import org.springframework.jdbc.core.JdbcTemplate;
import org.springframework.stereotype.Service;
import org.springframework.transaction.annotation.Transactional;

/**
 * @author Lars Helge Overland
 */
@Service("org.hisp.dhis.analytics.CompletenessTableManager")
public class JdbcCompletenessTableManager extends AbstractJdbcTableManager {
  private static final List<AnalyticsTableColumn> FIXED_COLS =
      List.of(
          AnalyticsTableColumn.builder()
              .name("dx")
              .dataType(CHARACTER_11)
              .nullable(NOT_NULL)
              .selectExpression("ds.uid")
              .build(),
          AnalyticsTableColumn.builder()
              .name("year")
              .dataType(INTEGER)
              .nullable(NOT_NULL)
              .selectExpression("ps.year")
              .build());

  public JdbcCompletenessTableManager(
      IdentifiableObjectManager idObjectManager,
      OrganisationUnitService organisationUnitService,
      CategoryService categoryService,
      SystemSettingsProvider settingsProvider,
      DataApprovalLevelService dataApprovalLevelService,
      ResourceTableService resourceTableService,
      AnalyticsTableHookService tableHookService,
      PartitionManager partitionManager,
      DatabaseInfoProvider databaseInfoProvider,
      @Qualifier("analyticsJdbcTemplate") JdbcTemplate jdbcTemplate,
      AnalyticsTableSettings analyticsTableSettings,
      PeriodDataProvider periodDataProvider,
      SqlBuilder sqlBuilder) {
    super(
        idObjectManager,
        organisationUnitService,
        categoryService,
        settingsProvider,
        dataApprovalLevelService,
        resourceTableService,
        tableHookService,
        partitionManager,
        databaseInfoProvider,
        jdbcTemplate,
        analyticsTableSettings,
        periodDataProvider,
        sqlBuilder);
  }

  @Override
  public AnalyticsTableType getAnalyticsTableType() {
    return AnalyticsTableType.COMPLETENESS;
  }

  @Override
  @Transactional
  public List<AnalyticsTable> getAnalyticsTables(AnalyticsTableUpdateParams params) {
    AnalyticsTable table =
        params.isLatestUpdate()
            ? getLatestAnalyticsTable(params, getColumns())
            : getRegularAnalyticsTable(params, getDataYears(params), getColumns());

    return table.hasTablePartitions() ? List.of(table) : List.of();
  }

  @Override
  public Set<String> getExistingDatabaseTables() {
    return Set.of(getTableName());
  }

  @Override
  public boolean validState() {
    return tableIsNotEmpty("completedatasetregistration");
  }

  @Override
  public boolean hasUpdatedLatestData(Date startDate, Date endDate) {
    String sql =
        replaceQualify(
            """
<<<<<<< HEAD
            select cdr.datasetid \
            from ${completedatasetregistration} cdr \
            where cdr.lastupdated >= '${startDate}' \
            and cdr.lastupdated < '${endDate}' \
            limit 1;""",
            List.of("completedatasetregistration"),
=======
        select cdr.datasetid \
        from ${completedatasetregistration} cdr \
        where cdr.lastupdated >= '${startDate}' \
        and cdr.lastupdated < '${endDate}' \
        limit 1;""",
>>>>>>> 2ad1203c
            Map.of("startDate", toLongDate(startDate), "endDate", toLongDate(endDate)));

    return !jdbcTemplate.queryForList(sql).isEmpty();
  }

  @Override
  public void removeUpdatedData(List<AnalyticsTable> tables) {
    AnalyticsTablePartition partition = getLatestTablePartition(tables);
    String sql =
        replaceQualify(
            """
            delete from ${tableName} ax \
            where ax.id in ( \
            select concat(ds.uid,'-',ps.iso,'-',ou.uid,'-',ao.uid) as id \
            from ${completedatasetregistration} cdr \
            inner join ${dataset} ds on cdr.datasetid=ds.datasetid \
            inner join analytics_rs_periodstructure ps on cdr.periodid=ps.periodid \
            inner join ${organisationunit} ou on cdr.sourceid=ou.organisationunitid \
            inner join ${categoryoptioncombo} ao on cdr.attributeoptioncomboid=ao.categoryoptioncomboid \
            where cdr.lastupdated >= '${startDate}' \
            and cdr.lastupdated < '${endDate}');""",
            List.of(
                "completedatasetregistration",
                "dataset",
                "organisationunit",
                "categoryoptioncombo"),
            Map.of(
                "tableName", quote(getAnalyticsTableType().getTableName()),
                "startDate", toLongDate(partition.getStartDate()),
                "endDate", toLongDate(partition.getEndDate())));

    invokeTimeAndLog(sql, "Remove updated data values");
  }

  @Override
  protected List<String> getPartitionChecks(Integer year, Date endDate) {
    Objects.requireNonNull(year);
    return List.of("year = " + year + "");
  }

  @Override
  public void populateTable(AnalyticsTableUpdateParams params, AnalyticsTablePartition partition) {
    String tableName = partition.getName();
    String partitionClause = getPartitionClause(partition);

    String sql = "insert into " + tableName + " (";

    List<AnalyticsTableColumn> columns = partition.getMasterTable().getAnalyticsTableColumns();

    for (AnalyticsTableColumn col : columns) {
      sql += quote(col.getName()) + ",";
    }

    sql = TextUtils.removeLastComma(sql) + ") select ";

    for (AnalyticsTableColumn col : columns) {
      sql += col.getSelectExpression() + ",";
    }

    sql = TextUtils.removeLastComma(sql) + " ";

    // Database legacy fix

    sql = sql.replace("organisationunitid", "sourceid");

    sql +=
        replaceQualify(
            """
            from ${completedatasetregistration} cdr \
            inner join ${dataset} ds on cdr.datasetid=ds.datasetid \
            inner join analytics_rs_periodstructure ps on cdr.periodid=ps.periodid \
            inner join analytics_rs_organisationunitgroupsetstructure ougs on cdr.sourceid=ougs.organisationunitid \
            and (cast(${peStartDateMonth} as date)=ougs.startdate or ougs.startdate is null) \
            left join analytics_rs_orgunitstructure ous on cdr.sourceid=ous.organisationunitid \
            inner join analytics_rs_categorystructure acs on cdr.attributeoptioncomboid=acs.categoryoptioncomboid \
            inner join ${categoryoptioncombo} ao on cdr.attributeoptioncomboid=ao.categoryoptioncomboid \
            where cdr.date is not null \
            ${partitionClause} \
            and cdr.lastupdated < '${startTime}' \
            and cdr.completed = true""",
            List.of(
                "completedatasetregistration",
                "dataset",
                "period",
                "analytics_rs_periodstructure",
                "organisationunit",
                "categoryoptioncombo"),
            Map.of(
                "peStartDateMonth",
                sqlBuilder.dateTrunc("month", "ps.startdate"),
                "partitionClause",
                partitionClause,
                "startTime",
                toLongDate(params.getStartTime())));

    invokeTimeAndLog(sql, "Populating table: '{}'", tableName);
  }

  /**
   * Returns a partition SQL clause.
   *
   * @param partition the {@link AnalyticsTablePartition}.
   * @return a partition SQL clause.
   */
  private String getPartitionClause(AnalyticsTablePartition partition) {
    String latestFilter =
        format("and cdr.lastupdated >= '{}' ", toLongDate(partition.getStartDate()));
    String partitionFilter = format("and ps.year = {} ", partition.getYear());

    return partition.isLatestPartition()
        ? latestFilter
        : emptyIfTrue(partitionFilter, sqlBuilder.supportsDeclarativePartitioning());
  }

  private List<AnalyticsTableColumn> getColumns() {
    String idColAlias = "concat(ds.uid,'-',ps.iso,'-',ous.organisationunituid,'-',ao.uid) as id ";
    String timelyDateDiff =
        "extract(epoch from (cdr.date - ps.enddate)) / ( " + DateUtils.SECONDS_PER_DAY + " )";
    String timelyAlias = "((" + timelyDateDiff + ") <= ds.timelydays) as timely";

    List<AnalyticsTableColumn> columns = new ArrayList<>();
    columns.addAll(FIXED_COLS);
    columns.add(
        AnalyticsTableColumn.builder()
            .name("id")
            .dataType(TEXT)
            .selectExpression(idColAlias)
            .build());
    columns.addAll(getOrganisationUnitGroupSetColumns());
    columns.addAll(getOrganisationUnitLevelColumns());
    columns.addAll(getAttributeCategoryOptionGroupSetColumns());
    columns.addAll(getAttributeCategoryColumns());
    columns.addAll(getPeriodTypeColumns("ps"));
    columns.add(
        AnalyticsTableColumn.builder()
            .name("timely")
            .dataType(BOOLEAN)
            .selectExpression(timelyAlias)
            .build());
    columns.add(
        AnalyticsTableColumn.builder()
            .name("value")
            .dataType(TIMESTAMP)
            .valueType(FACT)
            .selectExpression("cdr.date as value")
            .build());

    return filterDimensionColumns(columns);
  }

  private List<Integer> getDataYears(AnalyticsTableUpdateParams params) {
    String sql =
        replaceQualify(
            """
            select distinct(extract(year from pe.startdate)) \
            from ${completedatasetregistration} cdr \
<<<<<<< HEAD
            inner join ${period} pe on cdr.periodid=pe.periodid \
=======
            inner join period pe on cdr.periodid=pe.periodid \
>>>>>>> 2ad1203c
            where pe.startdate is not null \
            and cdr.date < '${startTime}'""",
            List.of("completedatasetregistration", "period"),
            Map.of("startTime", toLongDate(params.getStartTime())));

    if (params.getFromDate() != null) {
      sql +=
          replace(
              "and pe.startdate >= '${fromDate}'",
              Map.of("fromDate", DateUtils.toLongDate(params.getFromDate())));
    }

    return jdbcTemplate.queryForList(sql, Integer.class);
  }
}<|MERGE_RESOLUTION|>--- conflicted
+++ resolved
@@ -151,20 +151,11 @@
     String sql =
         replaceQualify(
             """
-<<<<<<< HEAD
-            select cdr.datasetid \
-            from ${completedatasetregistration} cdr \
-            where cdr.lastupdated >= '${startDate}' \
-            and cdr.lastupdated < '${endDate}' \
-            limit 1;""",
-            List.of("completedatasetregistration"),
-=======
         select cdr.datasetid \
         from ${completedatasetregistration} cdr \
         where cdr.lastupdated >= '${startDate}' \
         and cdr.lastupdated < '${endDate}' \
         limit 1;""",
->>>>>>> 2ad1203c
             Map.of("startDate", toLongDate(startDate), "endDate", toLongDate(endDate)));
 
     return !jdbcTemplate.queryForList(sql).isEmpty();
@@ -321,11 +312,7 @@
             """
             select distinct(extract(year from pe.startdate)) \
             from ${completedatasetregistration} cdr \
-<<<<<<< HEAD
-            inner join ${period} pe on cdr.periodid=pe.periodid \
-=======
             inner join period pe on cdr.periodid=pe.periodid \
->>>>>>> 2ad1203c
             where pe.startdate is not null \
             and cdr.date < '${startTime}'""",
             List.of("completedatasetregistration", "period"),
