--- conflicted
+++ resolved
@@ -146,25 +146,15 @@
 
   @Override
   public boolean hasUpdatedLatestData(Date startDate, Date endDate) {
-<<<<<<< HEAD
-    String sql = 
-        replaceQualify(
-        """
-=======
     String sql =
         replace(
             """
->>>>>>> e6d8108f
         select cdr.datasetid \
         from ${completedatasetregistration} cdr \
         where cdr.lastupdated >= '${startDate}' \
         and cdr.lastupdated < '${endDate}' \
         limit 1;""",
-<<<<<<< HEAD
-        Map.of("startDate", toLongDate(startDate), "endDate", toLongDate(endDate)));
-=======
             Map.of("startDate", toLongDate(startDate), "endDate", toLongDate(endDate)));
->>>>>>> e6d8108f
 
     return !jdbcTemplate.queryForList(sql).isEmpty();
   }
