--- conflicted
+++ resolved
@@ -149,7 +149,6 @@
   @Override
   public boolean hasUpdatedLatestData(Date startDate, Date endDate) {
     String sql =
-<<<<<<< HEAD
         replaceQualify(
             """
             select cdr.datasetid \
@@ -159,15 +158,6 @@
             limit 1;""",
             List.of("completedatasetregistration"),
             Map.of("startDate", toLongDate(startDate), "endDate", toLongDate(endDate)));
-=======
-        """
-        select cdr.datasetid \
-        from completedatasetregistration cdr \
-        where cdr.lastupdated >= '${startDate}' \
-        and cdr.lastupdated < '${endDate}' \
-        limit 1;""";
-    sql = replace(sql, Map.of("startDate", toLongDate(startDate), "endDate", toLongDate(endDate)));
->>>>>>> c7a4062d
 
     return !jdbcTemplate.queryForList(sql).isEmpty();
   }
