/*
 * Copyright (c) 2004-2022, University of Oslo
 * All rights reserved.
 *
 * Redistribution and use in source and binary forms, with or without
 * modification, are permitted provided that the following conditions are met:
 * Redistributions of source code must retain the above copyright notice, this
 * list of conditions and the following disclaimer.
 *
 * Redistributions in binary form must reproduce the above copyright notice,
 * this list of conditions and the following disclaimer in the documentation
 * and/or other materials provided with the distribution.
 * Neither the name of the HISP project nor the names of its contributors may
 * be used to endorse or promote products derived from this software without
 * specific prior written permission.
 *
 * THIS SOFTWARE IS PROVIDED BY THE COPYRIGHT HOLDERS AND CONTRIBUTORS "AS IS" AND
 * ANY EXPRESS OR IMPLIED WARRANTIES, INCLUDING, BUT NOT LIMITED TO, THE IMPLIED
 * WARRANTIES OF MERCHANTABILITY AND FITNESS FOR A PARTICULAR PURPOSE ARE
 * DISCLAIMED. IN NO EVENT SHALL THE COPYRIGHT OWNER OR CONTRIBUTORS BE LIABLE FOR
 * ANY DIRECT, INDIRECT, INCIDENTAL, SPECIAL, EXEMPLARY, OR CONSEQUENTIAL DAMAGES
 * (INCLUDING, BUT NOT LIMITED TO, PROCUREMENT OF SUBSTITUTE GOODS OR SERVICES;
 * LOSS OF USE, DATA, OR PROFITS; OR BUSINESS INTERRUPTION) HOWEVER CAUSED AND ON
 * ANY THEORY OF LIABILITY, WHETHER IN CONTRACT, STRICT LIABILITY, OR TORT
 * (INCLUDING NEGLIGENCE OR OTHERWISE) ARISING IN ANY WAY OUT OF THE USE OF THIS
 * SOFTWARE, EVEN IF ADVISED OF THE POSSIBILITY OF SUCH DAMAGE.
 */
package org.hisp.dhis.analytics.table;

import static org.hisp.dhis.analytics.table.model.AnalyticsValueType.FACT;
import static org.hisp.dhis.analytics.table.util.PartitionUtils.getLatestTablePartition;
import static org.hisp.dhis.commons.util.TextUtils.emptyIfTrue;
import static org.hisp.dhis.commons.util.TextUtils.replace;
import static org.hisp.dhis.db.model.DataType.BOOLEAN;
import static org.hisp.dhis.db.model.DataType.CHARACTER_11;
import static org.hisp.dhis.db.model.DataType.DATE;
import static org.hisp.dhis.db.model.DataType.INTEGER;
import static org.hisp.dhis.db.model.DataType.TEXT;
import static org.hisp.dhis.db.model.constraint.Nullable.NOT_NULL;
import static org.hisp.dhis.db.model.constraint.Nullable.NULL;
import static org.hisp.dhis.util.DateUtils.toLongDate;

import java.util.ArrayList;
import java.util.Date;
import java.util.List;
import java.util.Map;
import java.util.Objects;
import java.util.Set;
import org.hisp.dhis.analytics.AnalyticsTableHookService;
import org.hisp.dhis.analytics.AnalyticsTableType;
import org.hisp.dhis.analytics.AnalyticsTableUpdateParams;
import org.hisp.dhis.analytics.partition.PartitionManager;
import org.hisp.dhis.analytics.table.model.AnalyticsTable;
import org.hisp.dhis.analytics.table.model.AnalyticsTableColumn;
import org.hisp.dhis.analytics.table.model.AnalyticsTablePartition;
import org.hisp.dhis.analytics.table.setting.AnalyticsTableSettings;
import org.hisp.dhis.category.CategoryService;
import org.hisp.dhis.common.IdentifiableObjectManager;
import org.hisp.dhis.commons.util.TextUtils;
import org.hisp.dhis.dataapproval.DataApprovalLevelService;
import org.hisp.dhis.db.sql.SqlBuilder;
import org.hisp.dhis.organisationunit.OrganisationUnitService;
import org.hisp.dhis.period.PeriodDataProvider;
import org.hisp.dhis.resourcetable.ResourceTableService;
import org.hisp.dhis.setting.SystemSettingManager;
import org.hisp.dhis.system.database.DatabaseInfoProvider;
import org.hisp.dhis.util.DateUtils;
import org.springframework.beans.factory.annotation.Qualifier;
import org.springframework.jdbc.core.JdbcTemplate;
import org.springframework.stereotype.Service;
import org.springframework.transaction.annotation.Transactional;

/**
 * @author Lars Helge Overland
 */
@Service("org.hisp.dhis.analytics.CompletenessTableManager")
public class JdbcCompletenessTableManager extends AbstractJdbcTableManager {
  private static final List<AnalyticsTableColumn> FIXED_COLS =
      List.of(
          new AnalyticsTableColumn("dx", CHARACTER_11, NOT_NULL, "ds.uid"),
          new AnalyticsTableColumn("year", INTEGER, NOT_NULL, "ps.year"));

  public JdbcCompletenessTableManager(
      IdentifiableObjectManager idObjectManager,
      OrganisationUnitService organisationUnitService,
      CategoryService categoryService,
      SystemSettingManager systemSettingManager,
      DataApprovalLevelService dataApprovalLevelService,
      ResourceTableService resourceTableService,
      AnalyticsTableHookService tableHookService,
      PartitionManager partitionManager,
      DatabaseInfoProvider databaseInfoProvider,
      @Qualifier("analyticsJdbcTemplate") JdbcTemplate jdbcTemplate,
      AnalyticsTableSettings analyticsTableSettings,
      PeriodDataProvider periodDataProvider,
      SqlBuilder sqlBuilder) {
    super(
        idObjectManager,
        organisationUnitService,
        categoryService,
        systemSettingManager,
        dataApprovalLevelService,
        resourceTableService,
        tableHookService,
        partitionManager,
        databaseInfoProvider,
        jdbcTemplate,
        analyticsTableSettings,
        periodDataProvider,
        sqlBuilder);
  }

  @Override
  public AnalyticsTableType getAnalyticsTableType() {
    return AnalyticsTableType.COMPLETENESS;
  }

  @Override
  @Transactional
  public List<AnalyticsTable> getAnalyticsTables(AnalyticsTableUpdateParams params) {
    AnalyticsTable table =
        params.isLatestUpdate()
            ? getLatestAnalyticsTable(params, getColumns())
            : getRegularAnalyticsTable(params, getDataYears(params), getColumns());

    return table.hasTablePartitions() ? List.of(table) : List.of();
  }

  @Override
  public Set<String> getExistingDatabaseTables() {
    return Set.of(getTableName());
  }

  @Override
  public boolean validState() {
    return tableIsNotEmpty("completedatasetregistration");
  }

  @Override
  public boolean hasUpdatedLatestData(Date startDate, Date endDate) {
    String sql =
        replaceQualify(
            """
        select cdr.datasetid \
            from ${completedatasetregistration} cdr \
            where cdr.lastupdated >= '${startDate}' \
            and cdr.lastupdated < '${endDate}' \
            limit 1;""",
            List.of("completedatasetregistration"),
            Map.of("startDate", toLongDate(startDate), "endDate", toLongDate(endDate)));

    return !jdbcTemplate.queryForList(sql).isEmpty();
  }

  @Override
  public void removeUpdatedData(List<AnalyticsTable> tables) {
    AnalyticsTablePartition partition = getLatestTablePartition(tables);
    String sql =
        replaceQualify(
            """
            delete from ${tableName} ax \
            where ax.id in ( \
            select concat(ds.uid,'-',ps.iso,'-',ou.uid,'-',ao.uid) as id \
            from ${completedatasetregistration} cdr \
            inner join ${dataset} ds on cdr.datasetid=ds.datasetid \
            inner join ${analytics_rs_periodstructure} ps on cdr.periodid=ps.periodid \
            inner join ${organisationunit} ou on cdr.sourceid=ou.organisationunitid \
            inner join ${categoryoptioncombo} ao on cdr.attributeoptioncomboid=ao.categoryoptioncomboid \
            where cdr.lastupdated >= '${startDate}' \
            and cdr.lastupdated < '${endDate}');""",
            List.of(
                "completedatasetregistration",
                "dataset",
                "analytics_rs_periodstructure",
                "organisationunit",
                "categoryoptioncombo"),
            Map.of(
                "tableName", quote(getAnalyticsTableType().getTableName()),
                "startDate", toLongDate(partition.getStartDate()),
                "endDate", toLongDate(partition.getEndDate())));

    invokeTimeAndLog(sql, "Remove updated data values");
  }

  @Override
  protected List<String> getPartitionChecks(Integer year, Date endDate) {
    Objects.requireNonNull(year);
    return List.of("year = " + year + "");
  }

  @Override
  public void populateTable(AnalyticsTableUpdateParams params, AnalyticsTablePartition partition) {
    String tableName = partition.getName();
    String partitionClause = getPartitionClause(partition);

    String sql = "insert into " + tableName + " (";

    List<AnalyticsTableColumn> columns = partition.getMasterTable().getAnalyticsTableColumns();

    for (AnalyticsTableColumn col : columns) {
      sql += quote(col.getName()) + ",";
    }

    sql = TextUtils.removeLastComma(sql) + ") select ";

    for (AnalyticsTableColumn col : columns) {
      sql += col.getSelectExpression() + ",";
    }

    sql = TextUtils.removeLastComma(sql) + " ";

    // Database legacy fix

    sql = sql.replace("organisationunitid", "sourceid");

    sql +=
        replaceQualify(
            """
<<<<<<< HEAD
            from ${completedatasetregistration} cdr \
            inner join ${dataset} ds on cdr.datasetid=ds.datasetid \
            inner join ${period} pe on cdr.periodid=pe.periodid \
            inner join ${analytics_rs_periodstructure} ps on cdr.periodid=ps.periodid \
            inner join ${organisationunit} ou on cdr.sourceid=ou.organisationunitid \
            inner join ${analytics_rs_organisationunitgroupsetstructure} ougs on cdr.sourceid=ougs.organisationunitid \
            and (cast(date_trunc('month', pe.startdate) as date)=ougs.startdate or ougs.startdate is null) \
            left join ${analytics_rs_orgunitstructure} ous on cdr.sourceid=ous.organisationunitid \
            inner join ${analytics_rs_categorystructure} acs on cdr.attributeoptioncomboid=acs.categoryoptioncomboid \
            inner join ${categoryoptioncombo} ao on cdr.attributeoptioncomboid=ao.categoryoptioncomboid \
=======
            from completedatasetregistration cdr \
            inner join dataset ds on cdr.datasetid=ds.datasetid \
            inner join analytics_rs_periodstructure ps on cdr.periodid=ps.periodid \
            inner join analytics_rs_organisationunitgroupsetstructure ougs on cdr.sourceid=ougs.organisationunitid \
            and (cast(date_trunc('month', ps.startdate) as date)=ougs.startdate or ougs.startdate is null) \
            left join analytics_rs_orgunitstructure ous on cdr.sourceid=ous.organisationunitid \
            inner join analytics_rs_categorystructure acs on cdr.attributeoptioncomboid=acs.categoryoptioncomboid \
            inner join categoryoptioncombo ao on cdr.attributeoptioncomboid=ao.categoryoptioncomboid \
>>>>>>> 27418053
            where cdr.date is not null \
            ${partitionClause} \
            and cdr.lastupdated < '${startTime}' \
            and cdr.completed = true""",
            List.of(
                "completedatasetregistration",
                "dataset",
                "period",
                "analytics_rs_periodstructure",
                "organisationunit",
                "analytics_rs_organisationunitgroupsetstructure",
                "analytics_rs_orgunitstructure",
                "analytics_rs_categorystructure",
                "categoryoptioncombo"),
            Map.of(
                "partitionClause",
                partitionClause,
                "startTime",
                toLongDate(params.getStartTime())));

    invokeTimeAndLog(sql, String.format("Populate %s", tableName));
  }

  /**
   * Returns a partition SQL clause.
   *
   * @param partition the {@link AnalyticsTablePartition}.
   * @return a partition SQL clause.
   */
  private String getPartitionClause(AnalyticsTablePartition partition) {
    String latestFilter =
        replace(
            "and cdr.lastupdated >= '${startDate}'",
            Map.of("startDate", toLongDate(partition.getStartDate())));
    String partitionFilter =
        replace("and ps.year = ${year}", Map.of("year", String.valueOf(partition.getYear())));

    return partition.isLatestPartition()
        ? latestFilter
        : emptyIfTrue(partitionFilter, sqlBuilder.supportsDeclarativePartitioning());
  }

  private List<AnalyticsTableColumn> getColumns() {
    String idColAlias = "concat(ds.uid,'-',ps.iso,'-',ous.organisationunituid,'-',ao.uid) as id ";
    String timelyDateDiff = "cast(cdr.date as date) - ps.enddate";
    String timelyAlias = "(select (" + timelyDateDiff + ") <= ds.timelydays) as timely";

    List<AnalyticsTableColumn> columns = new ArrayList<>();
    columns.addAll(FIXED_COLS);
    columns.add(new AnalyticsTableColumn("id", TEXT, idColAlias));
    columns.addAll(getOrganisationUnitGroupSetColumns());
    columns.addAll(getOrganisationUnitLevelColumns());
    columns.addAll(getAttributeCategoryOptionGroupSetColumns());
    columns.addAll(getAttributeCategoryColumns());
    columns.addAll(getPeriodTypeColumns("ps"));
    columns.add(new AnalyticsTableColumn("timely", BOOLEAN, timelyAlias));
    columns.add(new AnalyticsTableColumn("value", DATE, NULL, FACT, "cdr.date as value"));

    return filterDimensionColumns(columns);
  }

  private List<Integer> getDataYears(AnalyticsTableUpdateParams params) {
    String sql =
        replaceQualify(
            """
            select distinct(extract(year from pe.startdate)) \
            from ${completedatasetregistration} cdr \
            inner join ${period} pe on cdr.periodid=pe.periodid \
            where pe.startdate is not null \
            and cdr.date < '${startTime}'""",
            List.of("completedatasetregistration", "period"),
            Map.of("startTime", toLongDate(params.getStartTime())));

    if (params.getFromDate() != null) {
      sql +=
          replace(
              "and pe.startdate >= '${fromDate}'",
              Map.of("fromDate", DateUtils.toMediumDate(params.getFromDate())));
    }

    return jdbcTemplate.queryForList(sql, Integer.class);
  }
}<|MERGE_RESOLUTION|>--- conflicted
+++ resolved
@@ -39,7 +39,6 @@
 import static org.hisp.dhis.db.model.constraint.Nullable.NOT_NULL;
 import static org.hisp.dhis.db.model.constraint.Nullable.NULL;
 import static org.hisp.dhis.util.DateUtils.toLongDate;
-
 import java.util.ArrayList;
 import java.util.Date;
 import java.util.List;
@@ -216,27 +215,14 @@
     sql +=
         replaceQualify(
             """
-<<<<<<< HEAD
             from ${completedatasetregistration} cdr \
             inner join ${dataset} ds on cdr.datasetid=ds.datasetid \
-            inner join ${period} pe on cdr.periodid=pe.periodid \
             inner join ${analytics_rs_periodstructure} ps on cdr.periodid=ps.periodid \
-            inner join ${organisationunit} ou on cdr.sourceid=ou.organisationunitid \
             inner join ${analytics_rs_organisationunitgroupsetstructure} ougs on cdr.sourceid=ougs.organisationunitid \
             and (cast(date_trunc('month', pe.startdate) as date)=ougs.startdate or ougs.startdate is null) \
             left join ${analytics_rs_orgunitstructure} ous on cdr.sourceid=ous.organisationunitid \
             inner join ${analytics_rs_categorystructure} acs on cdr.attributeoptioncomboid=acs.categoryoptioncomboid \
             inner join ${categoryoptioncombo} ao on cdr.attributeoptioncomboid=ao.categoryoptioncomboid \
-=======
-            from completedatasetregistration cdr \
-            inner join dataset ds on cdr.datasetid=ds.datasetid \
-            inner join analytics_rs_periodstructure ps on cdr.periodid=ps.periodid \
-            inner join analytics_rs_organisationunitgroupsetstructure ougs on cdr.sourceid=ougs.organisationunitid \
-            and (cast(date_trunc('month', ps.startdate) as date)=ougs.startdate or ougs.startdate is null) \
-            left join analytics_rs_orgunitstructure ous on cdr.sourceid=ous.organisationunitid \
-            inner join analytics_rs_categorystructure acs on cdr.attributeoptioncomboid=acs.categoryoptioncomboid \
-            inner join categoryoptioncombo ao on cdr.attributeoptioncomboid=ao.categoryoptioncomboid \
->>>>>>> 27418053
             where cdr.date is not null \
             ${partitionClause} \
             and cdr.lastupdated < '${startTime}' \
