/*
 * Copyright (c) 2004-2022, University of Oslo
 * All rights reserved.
 *
 * Redistribution and use in source and binary forms, with or without
 * modification, are permitted provided that the following conditions are met:
 * Redistributions of source code must retain the above copyright notice, this
 * list of conditions and the following disclaimer.
 *
 * Redistributions in binary form must reproduce the above copyright notice,
 * this list of conditions and the following disclaimer in the documentation
 * and/or other materials provided with the distribution.
 * Neither the name of the HISP project nor the names of its contributors may
 * be used to endorse or promote products derived from this software without
 * specific prior written permission.
 *
 * THIS SOFTWARE IS PROVIDED BY THE COPYRIGHT HOLDERS AND CONTRIBUTORS "AS IS" AND
 * ANY EXPRESS OR IMPLIED WARRANTIES, INCLUDING, BUT NOT LIMITED TO, THE IMPLIED
 * WARRANTIES OF MERCHANTABILITY AND FITNESS FOR A PARTICULAR PURPOSE ARE
 * DISCLAIMED. IN NO EVENT SHALL THE COPYRIGHT OWNER OR CONTRIBUTORS BE LIABLE FOR
 * ANY DIRECT, INDIRECT, INCIDENTAL, SPECIAL, EXEMPLARY, OR CONSEQUENTIAL DAMAGES
 * (INCLUDING, BUT NOT LIMITED TO, PROCUREMENT OF SUBSTITUTE GOODS OR SERVICES;
 * LOSS OF USE, DATA, OR PROFITS; OR BUSINESS INTERRUPTION) HOWEVER CAUSED AND ON
 * ANY THEORY OF LIABILITY, WHETHER IN CONTRACT, STRICT LIABILITY, OR TORT
 * (INCLUDING NEGLIGENCE OR OTHERWISE) ARISING IN ANY WAY OUT OF THE USE OF THIS
 * SOFTWARE, EVEN IF ADVISED OF THE POSSIBILITY OF SUCH DAMAGE.
 */
package org.hisp.dhis.analytics.table;

import static org.hisp.dhis.analytics.table.model.AnalyticsValueType.FACT;
import static org.hisp.dhis.analytics.table.util.PartitionUtils.getLatestTablePartition;
import static org.hisp.dhis.commons.util.TextUtils.emptyIfTrue;
import static org.hisp.dhis.commons.util.TextUtils.replace;
import static org.hisp.dhis.db.model.DataType.CHARACTER_11;
import static org.hisp.dhis.db.model.DataType.DOUBLE;
import static org.hisp.dhis.db.model.DataType.INTEGER;
import static org.hisp.dhis.db.model.DataType.TEXT;
import static org.hisp.dhis.db.model.DataType.TIMESTAMP;
import static org.hisp.dhis.db.model.DataType.VARCHAR_255;
import static org.hisp.dhis.db.model.constraint.Nullable.NOT_NULL;
import static org.hisp.dhis.db.model.constraint.Nullable.NULL;
import static org.hisp.dhis.util.DateUtils.toLongDate;

import com.google.common.collect.Sets;
import java.util.ArrayList;
import java.util.Collection;
import java.util.Date;
import java.util.List;
import java.util.Map;
import java.util.Objects;
import java.util.Set;
import lombok.extern.slf4j.Slf4j;
import org.apache.commons.lang3.StringUtils;
import org.hisp.dhis.analytics.AggregationType;
import org.hisp.dhis.analytics.AnalyticsTableHookService;
import org.hisp.dhis.analytics.AnalyticsTableType;
import org.hisp.dhis.analytics.AnalyticsTableUpdateParams;
import org.hisp.dhis.analytics.DataQueryParams;
import org.hisp.dhis.analytics.partition.PartitionManager;
import org.hisp.dhis.analytics.table.model.AnalyticsTable;
import org.hisp.dhis.analytics.table.model.AnalyticsTableColumn;
import org.hisp.dhis.analytics.table.model.AnalyticsTablePartition;
import org.hisp.dhis.analytics.table.setting.AnalyticsTableSettings;
import org.hisp.dhis.analytics.util.AnalyticsUtils;
import org.hisp.dhis.category.Category;
import org.hisp.dhis.category.CategoryOptionGroupSet;
import org.hisp.dhis.category.CategoryService;
import org.hisp.dhis.common.IdentifiableObjectManager;
import org.hisp.dhis.common.ValueType;
import org.hisp.dhis.commons.util.TextUtils;
import org.hisp.dhis.dataapproval.DataApprovalLevelService;
import org.hisp.dhis.dataelement.DataElementGroupSet;
import org.hisp.dhis.db.model.Table;
import org.hisp.dhis.db.sql.SqlBuilder;
import org.hisp.dhis.organisationunit.OrganisationUnitLevel;
import org.hisp.dhis.organisationunit.OrganisationUnitService;
import org.hisp.dhis.period.PeriodDataProvider;
import org.hisp.dhis.resourcetable.ResourceTableService;
import org.hisp.dhis.setting.SettingKey;
import org.hisp.dhis.setting.SystemSettingManager;
import org.hisp.dhis.system.database.DatabaseInfoProvider;
import org.hisp.dhis.system.util.MathUtils;
import org.hisp.dhis.util.DateUtils;
import org.hisp.dhis.util.ObjectUtils;
import org.springframework.beans.factory.annotation.Qualifier;
import org.springframework.jdbc.core.JdbcTemplate;
import org.springframework.stereotype.Service;
import org.springframework.transaction.annotation.Transactional;

/**
 * This class manages the analytics tables. The analytics table is a denormalized table designed for
 * analysis which contains raw data values.
 *
 * <p>The analytics table is horizontally partitioned. The partition key is the start date of the
 * period of the data record. The table is partitioned according to time span with one partition per
 * calendar quarter.
 *
 * <p>The data records in this table are not aggregated. Typically, queries will aggregate in
 * organisation unit hierarchy dimension, in the period/time dimension, and the category dimensions,
 * as well as organisation unit group set dimensions.
 *
 * <p>This analytics table is partitioned by year.
 *
 * @author Lars Helge Overland
 */
@Slf4j
@Service("org.hisp.dhis.analytics.AnalyticsTableManager")
public class JdbcAnalyticsTableManager extends AbstractJdbcTableManager {
  private static final List<AnalyticsTableColumn> FIXED_COLS =
      List.of(
          new AnalyticsTableColumn("dx", CHARACTER_11, NOT_NULL, "des.dataelementuid"),
<<<<<<< HEAD
          new AnalyticsTableColumn("co", CHARACTER_11, NOT_NULL, "co.uid", List.of("dx", "co")),
          new AnalyticsTableColumn("ao", CHARACTER_11, NOT_NULL, "ao.uid", List.of("dx", "ao")),
          new AnalyticsTableColumn("pestartdate", TIMESTAMP, "pe.startdate"),
          new AnalyticsTableColumn("peenddate", TIMESTAMP, "pe.enddate"),
=======
          new AnalyticsTableColumn(
              "co", CHARACTER_11, NOT_NULL, "dcs.categoryoptioncombouid", List.of("dx", "co")),
          new AnalyticsTableColumn(
              "ao", CHARACTER_11, NOT_NULL, "acs.categoryoptioncombouid", List.of("dx", "ao")),
          new AnalyticsTableColumn("pestartdate", TIMESTAMP, "ps.startdate"),
          new AnalyticsTableColumn("peenddate", TIMESTAMP, "ps.enddate"),
>>>>>>> 27418053
          new AnalyticsTableColumn("year", INTEGER, NOT_NULL, "ps.year"),
          new AnalyticsTableColumn("pe", TEXT, NOT_NULL, "ps.iso"),
          new AnalyticsTableColumn("ou", CHARACTER_11, NOT_NULL, "ous.organisationunituid"),
          new AnalyticsTableColumn("oulevel", INTEGER, "ous.level"));

  public JdbcAnalyticsTableManager(
      IdentifiableObjectManager idObjectManager,
      OrganisationUnitService organisationUnitService,
      CategoryService categoryService,
      SystemSettingManager systemSettingManager,
      DataApprovalLevelService dataApprovalLevelService,
      ResourceTableService resourceTableService,
      AnalyticsTableHookService tableHookService,
      PartitionManager partitionManager,
      DatabaseInfoProvider databaseInfoProvider,
      @Qualifier("analyticsJdbcTemplate") JdbcTemplate jdbcTemplate,
      AnalyticsTableSettings analyticsTableSettings,
      PeriodDataProvider periodDataProvider,
      SqlBuilder sqlBuilder) {
    super(
        idObjectManager,
        organisationUnitService,
        categoryService,
        systemSettingManager,
        dataApprovalLevelService,
        resourceTableService,
        tableHookService,
        partitionManager,
        databaseInfoProvider,
        jdbcTemplate,
        analyticsTableSettings,
        periodDataProvider,
        sqlBuilder);
  }

  // -------------------------------------------------------------------------
  // Implementation
  // -------------------------------------------------------------------------

  @Override
  public AnalyticsTableType getAnalyticsTableType() {
    return AnalyticsTableType.DATA_VALUE;
  }

  @Override
  @Transactional
  public List<AnalyticsTable> getAnalyticsTables(AnalyticsTableUpdateParams params) {
    AnalyticsTable table =
        params.isLatestUpdate()
            ? getLatestAnalyticsTable(params, getColumns(params))
            : getRegularAnalyticsTable(params, getDataYears(params), getColumns(params));

    return table.hasTablePartitions() ? List.of(table) : List.of();
  }

  @Override
  public boolean validState() {
    return tableIsNotEmpty("datavalue")
        && organisationUnitService.getNumberOfOrganisationalLevels() > 0;
  }

  @Override
  public boolean hasUpdatedLatestData(Date startDate, Date endDate) {
    String sql =
        replaceQualify(
            """
            select dv.dataelementid \
            from ${datavalue} dv \
            where dv.lastupdated >= '${startDate}' and dv.lastupdated < '${endDate}' \
            limit 1;""",
            List.of("datavalue"),
            Map.of(
                "startDate", toLongDate(startDate),
                "endDate", toLongDate(endDate)));
    return !jdbcTemplate.queryForList(sql).isEmpty();
  }

  @Override
  public void preCreateTables(AnalyticsTableUpdateParams params) {
    if (isApprovalEnabled(null)) {
      resourceTableService.generateDataApprovalResourceTables();
    }
  }

  @Override
  public void removeUpdatedData(List<AnalyticsTable> tables) {
    AnalyticsTablePartition partition = getLatestTablePartition(tables);
    String sql =
        replaceQualify(
            """
            delete from ${tableName} ax \
            where ax.id in ( \
            select concat(des.dataelementuid,'-',ps.iso,'-',ou.uid,'-',co.uid,'-',ao.uid) as id \
            from ${datavalue} dv \
            inner join ${analytics_rs_periodstructure} ps on dv.periodid=ps.periodid \
            inner join ${organisationunit} ou on dv.sourceid=ou.organisationunitid \
            inner join ${categoryoptioncombo} co on dv.categoryoptioncomboid=co.categoryoptioncomboid \
            inner join ${categoryoptioncombo} ao on dv.attributeoptioncomboid=ao.categoryoptioncomboid \
            where dv.lastupdated >= '${startDate}'and dv.lastupdated < '${endDate}');""",
            List.of(
                "datavalue",
                "dataelement",
                "analytics_rs_periodstructure",
                "organisationunit",
                "categoryoptioncombo"),
            Map.of(
                "tableName", qualify(getAnalyticsTableType().getTableName()),
                "startDate", toLongDate(partition.getStartDate()),
                "endDate", toLongDate(partition.getEndDate())));

    invokeTimeAndLog(sql, "Remove updated data values");
  }

  @Override
  protected List<String> getPartitionChecks(Integer year, Date endDate) {
    Objects.requireNonNull(year);
    return List.of(
        "year = " + year + "", "pestartdate < '" + DateUtils.toMediumDate(endDate) + "'");
  }

  @Override
  public void populateTable(AnalyticsTableUpdateParams params, AnalyticsTablePartition partition) {
    boolean skipDataTypeValidation =
        systemSettingManager.getBoolSetting(
            SettingKey.SKIP_DATA_TYPE_VALIDATION_IN_ANALYTICS_TABLE_EXPORT);
    boolean includeZeroValues =
        systemSettingManager.getBoolSetting(SettingKey.INCLUDE_ZERO_VALUES_IN_ANALYTICS);

    String doubleDataType = sqlBuilder.dataTypeDouble();
    String numericClause =
        skipDataTypeValidation
            ? ""
            : replace(
                "and dv.value ~* '${expression}'",
                Map.of("expression", MathUtils.NUMERIC_LENIENT_REGEXP));
    String zeroValueCondition = includeZeroValues ? " or des.zeroissignificant = true" : "";
    String zeroValueClause =
        replace(
            """
            (dv.value != '0' or des.aggregationtype in \
            ('${aggregationTypeAverage}','${aggregationTypeAverageSumOrgUnit}') \
            ${zeroValueCondition})\s""",
            Map.of(
                "aggregationTypeAverage", AggregationType.AVERAGE.toString(),
                "aggregationTypeAverageSumOrgUnit", AggregationType.AVERAGE_SUM_ORG_UNIT.toString(),
                "zeroValueCondition", zeroValueCondition));
    String intClause = zeroValueClause + numericClause;

    populateTable(
        params,
        partition,
        "cast(dv.value as " + doubleDataType + ")",
        "null",
        ValueType.NUMERIC_TYPES,
        intClause);
    populateTable(
        params,
        partition,
        "1",
        "null",
        Set.of(ValueType.BOOLEAN, ValueType.TRUE_ONLY),
        "dv.value = 'true'");
    populateTable(params, partition, "0", "null", Set.of(ValueType.BOOLEAN), "dv.value = 'false'");
    populateTable(
        params,
        partition,
        "null",
        "dv.value",
        Sets.union(ValueType.TEXT_TYPES, ValueType.DATE_TYPES),
        null);
  }

  /**
   * Populates the given analytics table.
   *
   * @param valueExpression numeric value expression.
   * @param textValueExpression textual value expression.
   * @param valueTypes data element value types to include data for.
   * @param whereClause where clause to constrain data query.
   */
  private void populateTable(
      AnalyticsTableUpdateParams params,
      AnalyticsTablePartition partition,
      String valueExpression,
      String textValueExpression,
      Set<ValueType> valueTypes,
      String whereClause) {
    String tableName = partition.getName();
    String valTypes = quotedCommaDelimitedString(ObjectUtils.asStringList(valueTypes));
    boolean respectStartEndDates =
        systemSettingManager.getBoolSetting(
            SettingKey.RESPECT_META_DATA_START_END_DATES_IN_ANALYTICS_TABLE_EXPORT);
    String approvalSelectExpression = getApprovalSelectExpression(partition.getYear());
    String approvalClause = getApprovalJoinClause(partition.getYear());
    String partitionClause = getPartitionClause(partition);

    StringBuilder sql =
        new StringBuilder(replace("insert into ${tableName} (", Map.of("tableName", tableName)));

    List<AnalyticsTableColumn> dimensions = partition.getMasterTable().getDimensionColumns();
    List<AnalyticsTableColumn> columns = partition.getMasterTable().getAnalyticsTableColumns();

    for (AnalyticsTableColumn col : columns) {
      sql.append(quote(col.getName()) + ",");
    }

    sql = TextUtils.removeLastComma(sql).append(") select ");

    for (AnalyticsTableColumn col : dimensions) {
      sql.append(col.getSelectExpression() + ",");
    }

    sql.append(
        replaceQualify(
            """
            ${approvalSelectExpression} \
            as approvallevel, \
            ${valueExpression} * ps.daysno as daysxvalue, \
            ps.daysno as daysno, \
            ${valueExpression} as value, \
            ${textValueExpression} as textvalue \
<<<<<<< HEAD
            from ${datavalue} dv \
            inner join ${period} pe on dv.periodid=pe.periodid \
            inner join ${analytics_rs_periodstructure} ps on dv.periodid=ps.periodid \
            left join periodtype pt on pe.periodtypeid = pt.periodtypeid \
            inner join ${analytics_rs_dataelementstructure} des on dv.dataelementid = des.dataelementid \
            inner join ${analytics_rs_dataelementgroupsetstructure} degs on dv.dataelementid=degs.dataelementid \
            inner join ${organisationunit} ou on dv.sourceid=ou.organisationunitid \
            left join ${analytics_rs_orgunitstructure} ous on dv.sourceid=ous.organisationunitid \
            inner join ${analytics_rs_organisationunitgroupsetstructure} ougs on dv.sourceid=ougs.organisationunitid \
            and (cast(${peStartDateMonth} as date)=ougs.startdate or ougs.startdate is null) \
            inner join ${categoryoptioncombo} co on dv.categoryoptioncomboid=co.categoryoptioncomboid \
            inner join ${categoryoptioncombo} ao on dv.attributeoptioncomboid=ao.categoryoptioncomboid \
            inner join ${analytics_rs_categorystructure} dcs on dv.categoryoptioncomboid=dcs.categoryoptioncomboid \
            inner join ${analytics_rs_categorystructure} acs on dv.attributeoptioncomboid=acs.categoryoptioncomboid \
            inner join ${analytics_rs_categoryoptioncomboname} aon on dv.attributeoptioncomboid=aon.categoryoptioncomboid \
            inner join ${analytics_rs_categoryoptioncomboname} con on dv.categoryoptioncomboid=con.categoryoptioncomboid\s""",
            List.of(
                "datavalue",
                "period",
                "analytics_rs_periodstructure",
                "periodtype",
                "dataelement",
                "analytics_rs_dataelementstructure",
                "analytics_rs_dataelementgroupsetstructure",
                "organisationunit",
                "analytics_rs_orgunitstructure",
                "analytics_rs_organisationunitgroupsetstructure",
                "categoryoptioncombo",
                "analytics_rs_categorystructure",
                "analytics_rs_categoryoptioncomboname"),
=======
            from datavalue dv \
            inner join analytics_rs_periodstructure ps on dv.periodid=ps.periodid \
            inner join analytics_rs_dataelementstructure des on dv.dataelementid = des.dataelementid \
            inner join analytics_rs_dataelementgroupsetstructure degs on dv.dataelementid=degs.dataelementid \
            left join analytics_rs_orgunitstructure ous on dv.sourceid=ous.organisationunitid \
            inner join analytics_rs_organisationunitgroupsetstructure ougs on dv.sourceid=ougs.organisationunitid \
            and (cast(${peStartDateMonth} as date)=ougs.startdate or ougs.startdate is null) \
            inner join analytics_rs_categorystructure dcs on dv.categoryoptioncomboid=dcs.categoryoptioncomboid \
            inner join analytics_rs_categorystructure acs on dv.attributeoptioncomboid=acs.categoryoptioncomboid \
            inner join analytics_rs_categoryoptioncomboname aon on dv.attributeoptioncomboid=aon.categoryoptioncomboid \
            inner join analytics_rs_categoryoptioncomboname con on dv.categoryoptioncomboid=con.categoryoptioncomboid\s""",
>>>>>>> 27418053
            Map.of(
                "approvalSelectExpression", approvalSelectExpression,
                "valueExpression", valueExpression,
                "textValueExpression", textValueExpression,
                "peStartDateMonth", sqlBuilder.dateTrunc("month", "ps.startdate"))));

    if (!params.isSkipOutliers()) {
      sql.append(getOutliersJoinStatement());
    }

    sql.append(
        replace(
            """
<<<<<<< HEAD
            ${approvalClause} \
=======
             ${approvalClause} \
>>>>>>> 27418053
            where des.valuetype in (${valTypes}) \
            and des.domaintype = 'AGGREGATE' \
            ${partitionClause} \
            and dv.lastupdated < '${startTime}' \
            and dv.value is not null \
            and dv.deleted = false\s""",
            Map.of(
                "approvalClause", approvalClause,
                "valTypes", valTypes,
                "partitionClause", partitionClause,
                "startTime", toLongDate(params.getStartTime()))));

    if (respectStartEndDates) {
      sql.append(
          """
<<<<<<< HEAD
          and (aon.startdate is null or aon.startdate <= pe.startdate) \
          and (aon.enddate is null or aon.enddate >= pe.enddate) \
          and (con.startdate is null or con.startdate <= pe.startdate) \
          and (con.enddate is null or con.enddate >= pe.enddate)\s""");
=======
           and (aon.startdate is null or aon.startdate <= ps.startdate) \
          and (aon.enddate is null or aon.enddate >= ps.enddate) \
          and (con.startdate is null or con.startdate <= ps.startdate) \
          and (con.enddate is null or con.enddate >= ps.enddate)\s""");
>>>>>>> 27418053
    }

    if (whereClause != null) {
      sql.append(" and " + whereClause + " ");
    }

    invokeTimeAndLog(sql.toString(), String.format("Populate %s %s", tableName, valueTypes));
  }

  /**
   * Returns the approval select expression based on the given year.
   *
   * @param year the year.
   * @return the approval select expression.
   */
  private String getApprovalSelectExpression(Integer year) {
    if (isApprovalEnabled(year)) {
      return replace(
          "coalesce(des.datasetapprovallevel, aon.approvallevel, da.minlevel, ${approvalLevel})",
          Map.of(
              "approvalLevel", String.valueOf(DataApprovalLevelService.APPROVAL_LEVEL_UNAPPROVED)));
    } else {
      return String.valueOf(DataApprovalLevelService.APPROVAL_LEVEL_HIGHEST);
    }
  }

  /**
   * Returns sub-query for approval level. First looks for approval level in data element resource
   * table which will indicate level 0 (highest) if approval is not required. Then looks for highest
   * level in dataapproval table.
   *
   * @param year the data year.
   */
  private String getApprovalJoinClause(Integer year) {
    if (isApprovalEnabled(year)) {
      StringBuilder sql =
          new StringBuilder(
              """
               left join analytics_rs_dataapprovalminlevel da \
              on des.workflowid=da.workflowid and da.periodid=dv.periodid \
              and da.attributeoptioncomboid=dv.attributeoptioncomboid \
              and (""");

      Set<OrganisationUnitLevel> levels =
          dataApprovalLevelService.getOrganisationUnitApprovalLevels();

      for (OrganisationUnitLevel level : levels) {
        sql.append(
            replace(
                "ous.idlevel ${level} = da.organisationunitid or",
                Map.of("level", String.valueOf(level.getLevel()))));
      }

      return TextUtils.removeLastOr(sql.toString()) + ") ";
    }

    return StringUtils.EMPTY;
  }

  /**
   * Returns a partition SQL clause.
   *
   * @param partition the {@link AnalyticsTablePartition}.
   * @return a partition SQL clause.
   */
  private String getPartitionClause(AnalyticsTablePartition partition) {
    String latestFilter =
        replace(
            "and dv.lastupdated >= '${startDate}' ",
            Map.of("startDate", toLongDate(partition.getStartDate())));
    String partitionFilter =
        replace("and ps.year = ${year} ", Map.of("year", partition.getYear().toString()));

    return partition.isLatestPartition()
        ? latestFilter
        : emptyIfTrue(partitionFilter, sqlBuilder.supportsDeclarativePartitioning());
  }

  private List<AnalyticsTableColumn> getColumns(AnalyticsTableUpdateParams params) {
    String idColAlias =
<<<<<<< HEAD
        "concat(des.dataelementuid,'-',ps.iso,'-',ou.uid,'-',co.uid,'-',ao.uid) as id ";
=======
        "concat(des.dataelementuid,'-',ps.iso,'-',ous.organisationunituid,'-',dcs.categoryoptioncombouid,'-',acs.categoryoptioncombouid) as id ";
>>>>>>> 27418053

    List<AnalyticsTableColumn> columns = new ArrayList<>();
    columns.addAll(FIXED_COLS);
    columns.add(new AnalyticsTableColumn("id", TEXT, idColAlias));

    List<DataElementGroupSet> dataElementGroupSets =
        idObjectManager.getDataDimensionsNoAcl(DataElementGroupSet.class);

    List<CategoryOptionGroupSet> disaggregationCategoryOptionGroupSets =
        categoryService.getDisaggregationCategoryOptionGroupSetsNoAcl();

    List<Category> disaggregationCategories =
        categoryService.getDisaggregationDataDimensionCategoriesNoAcl();

    for (DataElementGroupSet groupSet : dataElementGroupSets) {
      columns.add(
          new AnalyticsTableColumn(
              groupSet.getUid(),
              CHARACTER_11,
              "degs." + quote(groupSet.getUid()),
              groupSet.getCreated()));
    }

    columns.addAll(getOrganisationUnitGroupSetColumns());

    for (CategoryOptionGroupSet groupSet : disaggregationCategoryOptionGroupSets) {
      columns.add(
          new AnalyticsTableColumn(
              groupSet.getUid(),
              CHARACTER_11,
              "dcs." + quote(groupSet.getUid()),
              groupSet.getCreated()));
    }

    columns.addAll(getAttributeCategoryOptionGroupSetColumns());

    for (Category category : disaggregationCategories) {
      columns.add(
          new AnalyticsTableColumn(
              category.getUid(),
              CHARACTER_11,
              "dcs." + quote(category.getUid()),
              category.getCreated()));
    }

    columns.addAll(getAttributeCategoryColumns());
    columns.addAll(getOrganisationUnitLevelColumns());
    columns.addAll(getPeriodTypeColumns("ps"));

    if (!params.isSkipOutliers()) {
      columns.addAll(getOutlierStatsColumns());
    }

    columns.addAll(getFactColumns());

    return filterDimensionColumns(columns);
  }

  /**
   * Returns a list of columns representing facts.
   *
   * @return a list of {@link AnalyticsTableColumn}.
   */
  private List<AnalyticsTableColumn> getFactColumns() {
    return List.of(
        new AnalyticsTableColumn("approvallevel", INTEGER, NULL, FACT, "approvallevel"),
        new AnalyticsTableColumn("daysxvalue", DOUBLE, NULL, FACT, "daysxvalue"),
        new AnalyticsTableColumn("daysno", INTEGER, NOT_NULL, FACT, "daysno"),
        new AnalyticsTableColumn("value", DOUBLE, NULL, FACT, "value"),
        new AnalyticsTableColumn("textvalue", TEXT, NULL, FACT, "textvalue"));
  }

  /**
   * Statistical outlier detection involves applying statistical tests or procedures to identify
   * extreme values. The extreme data are converted into z scores that tell us how many standard
   * deviations away they are from the mean. If a value has a high enough or low enough z score, it
   * can be considered an outlier. Z scores can be affected by unusually large or small data values,
   * which is why a more robust way to detect outliers can be used (a modified z-score).
   *
   * <p>Z-Score (xi – μ) / σ where: xi: A single data value μ: The mean of the dataset σ: The
   * standard deviation of the dataset
   *
   * <p>Modified z-score = 0.6745(xi – x̃) / MAD where: xi: A single data value x̃: The median of
   * the dataset MAD: The median absolute deviation of the dataset 0.6745: conversion factor (0.75
   * percentiles)
   *
   * @return collection of analytics table columns dedicated to outlier identification.
   */
  private List<AnalyticsTableColumn> getOutlierStatsColumns() {
    return List.of(

        // TODO: Do not export IDs into analytics. We work only with UIDs.
        new AnalyticsTableColumn("sourceid", INTEGER, NOT_NULL, "dv.sourceid"),
        new AnalyticsTableColumn("periodid", INTEGER, NOT_NULL, "dv.periodid"),
        new AnalyticsTableColumn(
            "categoryoptioncomboid", INTEGER, NOT_NULL, "dv.categoryoptioncomboid"),
        new AnalyticsTableColumn(
            "attributeoptioncomboid", INTEGER, NOT_NULL, "dv.attributeoptioncomboid"),
        new AnalyticsTableColumn("dataelementid", INTEGER, NOT_NULL, "dv.dataelementid"),
        new AnalyticsTableColumn("petype", VARCHAR_255, "ps.periodtypename"),
        new AnalyticsTableColumn("path", VARCHAR_255, "ous.path"),
        // mean
        new AnalyticsTableColumn("avg_middle_value", DOUBLE, "stats.avg_middle_value"),
        // median
        new AnalyticsTableColumn(
            "percentile_middle_value", DOUBLE, "stats.percentile_middle_value"),
        // median of absolute deviations "MAD"
        new AnalyticsTableColumn("mad", DOUBLE, "stats.mad"),
        // standard deviation
        new AnalyticsTableColumn("std_dev", DOUBLE, "stats.std_dev"));
  }

  /**
   * Returns the distinct years which contain data values, relative to the from date in the given
   * parameters, if it exists.
   *
   * @param params the {@link AnalyticsTableUpdateParams}.
   * @return a list of data years.
   */
  private List<Integer> getDataYears(AnalyticsTableUpdateParams params) {
    StringBuilder sql =
        new StringBuilder(
            replaceQualify(
                """
            select distinct(extract(year from pe.startdate)) \
            from ${datavalue} dv \
            inner join ${period} pe on dv.periodid=pe.periodid \
            where pe.startdate is not null \
            and dv.lastupdated < '${startTime}'\s""",
                List.of("datavalue", "period"),
                Map.of("startTime", toLongDate(params.getStartTime()))));

    if (params.getFromDate() != null) {
      sql.append(
          replace(
              "and pe.startdate >= '${fromDate}'",
              Map.of("fromDate", DateUtils.toMediumDate(params.getFromDate()))));
    }

    return jdbcTemplate.queryForList(sql.toString(), Integer.class);
  }

  @Override
  public void applyAggregationLevels(
      Table table, Collection<String> dataElements, int aggregationLevel) {
    StringBuilder sql = new StringBuilder("update ${tableName} set ");

    for (int i = 0; i < aggregationLevel; i++) {
      int level = i + 1;

      String column = quote(DataQueryParams.LEVEL_PREFIX + level);

      sql.append(column + " = null,");
    }

    sql.deleteCharAt(sql.length() - ",".length());

    sql.append(
        """
        where oulevel > ${aggregationLevel} \
        and dx in ( ${dataElements} )\s""");

    String updateQuery =
        replace(
            sql.toString(),
            Map.of(
                "tableName", table.getName(),
                "aggregationLevel", String.valueOf(aggregationLevel),
                "dataElements", quotedCommaDelimitedString(dataElements)));

    log.debug("Aggregation level SQL: '{}'", updateQuery);
    jdbcTemplate.execute(updateQuery);
  }

  /**
   * Indicates whether the system should ignore data which has not been approved in analytics
   * tables.
   *
   * @param year the year of the data partition.
   */
  private boolean isApprovalEnabled(Integer year) {
    boolean setting = systemSettingManager.hideUnapprovedDataInAnalytics();
    boolean levels = !dataApprovalLevelService.getAllDataApprovalLevels().isEmpty();
    Integer maxYears =
        systemSettingManager.getIntegerSetting(SettingKey.IGNORE_ANALYTICS_APPROVAL_YEAR_THRESHOLD);

    log.debug(
        "Hide approval setting: {}, approval levels exists: {}, max years threshold: {}",
        setting,
        levels,
        maxYears);

    if (year != null) {
      boolean periodOverMaxYears = AnalyticsUtils.periodIsOutsideApprovalMaxYears(year, maxYears);

      return setting && levels && !periodOverMaxYears;
    } else {
      return setting && levels;
    }
  }

  /**
   * The outlier identification is using z-score and modified z-score. The function is retrieving
   * the sql statement for analytics table population (analytics and its partitions).
   *
   * @return sql statement fraction of statistic basic values for the outlier identification.
   */
  private String getOutliersJoinStatement() {
    return "left join (select t3.dataelementid, "
        + "t3.sourceid, "
        + "t3.categoryoptioncomboid, "
        + "t3.attributeoptioncomboid, "
        // median of absolute deviations "mad" (median(xi - median(xi)))
        + "percentile_cont(0.5) "
        + "within group (order by abs(t3.value::double precision - t3.percentile_middle_value)) as MAD, "
        // mean
        + "avg(t3.value::double precision) as avg_middle_value, "
        // median of the samples (median(xi))
        + "percentile_cont(0.5) "
        + "within group (order by t3.value::double precision) as percentile_middle_value, "
        // standard deviation of the normal distribution
        + "stddev_pop(t3.value::double precision) as std_dev "
        // Table "t3" is the composition of the tables "t2" (median of xi) and "t3" (values xi).
        // For Z-Score the mean (avg_middle_value) and standard deviation (std_dev) is used ((xi -
        // mean(x))/std_dev).
        // For modified Z-Score the median (percentile_middle_value) and the median of absolute
        // deviations (mad) is used (0.6745*(xi - median(x)/mad)).
        // The factor 0.6745 is the 0.75 quartile of the normal distribution, to which the "mad"
        // converges to.
        + "from (select t1.dataelementid, "
        + "t1.sourceid, "
        + "t1.categoryoptioncomboid, "
        + "t1.attributeoptioncomboid, "
        + "t1.percentile_middle_value, "
        + "t2.value "
        // Table "t1" retrieving the median of all data element (dataelementid) values belongs to
        // the same organisation (sourceid)
        // coc and aoc.
        + "from (select dv1.dataelementid as dataelementid, "
        + "dv1.sourceid as sourceid, "
        + "dv1.categoryoptioncomboid as categoryoptioncomboid, "
        + "dv1.attributeoptioncomboid as attributeoptioncomboid, "
        // median
        + "percentile_cont(0.5) "
        + "within group (order by dv1.value::double precision) as percentile_middle_value "
        + "from datavalue dv1 "
        + "inner join period pe on dv1.periodid = pe.periodid "
        + "inner join organisationunit ou on dv1.sourceid = ou.organisationunitid "
        // Only numeric values (value is varchar or string) can be used for stats calculation.
        + "where dv1.value ~ '^[-+]?[0-9]*\\.?[0-9]+([eE][-+]?[0-9]+)?$' "
        + "group by dv1.dataelementid, dv1.sourceid, dv1.categoryoptioncomboid, "
        + "dv1.attributeoptioncomboid) t1 "
        + "join "
        // Table "t2" is the complement of the t1 table. It contains all values belong to the
        // specific median (see t1).
        // To "group by" criteria is added the time dimension (periodid). This part of the query has
        // to be verified (maybe add TEI to aggregation criteria).
        + "(select dv1.dataelementid as dataelementid, "
        + "dv1.sourceid as sourceid, "
        + "dv1.categoryoptioncomboid  as categoryoptioncomboid, "
        + "dv1.attributeoptioncomboid as attributeoptioncomboid, "
        + "dv1.value, "
        + "dv1.periodid "
        + "from datavalue dv1 "
        + "inner join period pe on dv1.periodid = pe.periodid "
        + "inner join organisationunit ou on dv1.sourceid = ou.organisationunitid "
        // Only numeric values (varchars) can be used for stats calculation.
        + "where dv1.value ~ '^[-+]?[0-9]*\\.?[0-9]+([eE][-+]?[0-9]+)?$' "
        + "group by dv1.dataelementid, dv1.sourceid, dv1.categoryoptioncomboid, "
        + "dv1.attributeoptioncomboid, dv1.value, dv1.periodid) t2 "
        + "on t1.sourceid = t2.sourceid "
        + "and t1.categoryoptioncomboid = t2.categoryoptioncomboid "
        + "and t1.attributeoptioncomboid = t2.attributeoptioncomboid "
        + "and t1.dataelementid = t2.dataelementid) as t3 "
        + "group by t3.dataelementid, t3.sourceid, t3.categoryoptioncomboid, "
        + "t3.attributeoptioncomboid) as stats "
        + "on dv.dataelementid = stats.dataelementid and dv.sourceid = stats.sourceid and "
        + "dv.categoryoptioncomboid = stats.categoryoptioncomboid and "
        + "dv.attributeoptioncomboid = stats.attributeoptioncomboid\s";
  }
}<|MERGE_RESOLUTION|>--- conflicted
+++ resolved
@@ -40,8 +40,6 @@
 import static org.hisp.dhis.db.model.constraint.Nullable.NOT_NULL;
 import static org.hisp.dhis.db.model.constraint.Nullable.NULL;
 import static org.hisp.dhis.util.DateUtils.toLongDate;
-
-import com.google.common.collect.Sets;
 import java.util.ArrayList;
 import java.util.Collection;
 import java.util.Date;
@@ -49,7 +47,6 @@
 import java.util.Map;
 import java.util.Objects;
 import java.util.Set;
-import lombok.extern.slf4j.Slf4j;
 import org.apache.commons.lang3.StringUtils;
 import org.hisp.dhis.analytics.AggregationType;
 import org.hisp.dhis.analytics.AnalyticsTableHookService;
@@ -86,6 +83,8 @@
 import org.springframework.jdbc.core.JdbcTemplate;
 import org.springframework.stereotype.Service;
 import org.springframework.transaction.annotation.Transactional;
+import com.google.common.collect.Sets;
+import lombok.extern.slf4j.Slf4j;
 
 /**
  * This class manages the analytics tables. The analytics table is a denormalized table designed for
@@ -109,19 +108,12 @@
   private static final List<AnalyticsTableColumn> FIXED_COLS =
       List.of(
           new AnalyticsTableColumn("dx", CHARACTER_11, NOT_NULL, "des.dataelementuid"),
-<<<<<<< HEAD
-          new AnalyticsTableColumn("co", CHARACTER_11, NOT_NULL, "co.uid", List.of("dx", "co")),
-          new AnalyticsTableColumn("ao", CHARACTER_11, NOT_NULL, "ao.uid", List.of("dx", "ao")),
-          new AnalyticsTableColumn("pestartdate", TIMESTAMP, "pe.startdate"),
-          new AnalyticsTableColumn("peenddate", TIMESTAMP, "pe.enddate"),
-=======
           new AnalyticsTableColumn(
               "co", CHARACTER_11, NOT_NULL, "dcs.categoryoptioncombouid", List.of("dx", "co")),
           new AnalyticsTableColumn(
               "ao", CHARACTER_11, NOT_NULL, "acs.categoryoptioncombouid", List.of("dx", "ao")),
           new AnalyticsTableColumn("pestartdate", TIMESTAMP, "ps.startdate"),
           new AnalyticsTableColumn("peenddate", TIMESTAMP, "ps.enddate"),
->>>>>>> 27418053
           new AnalyticsTableColumn("year", INTEGER, NOT_NULL, "ps.year"),
           new AnalyticsTableColumn("pe", TEXT, NOT_NULL, "ps.iso"),
           new AnalyticsTableColumn("ou", CHARACTER_11, NOT_NULL, "ous.organisationunituid"),
@@ -343,19 +335,13 @@
             ps.daysno as daysno, \
             ${valueExpression} as value, \
             ${textValueExpression} as textvalue \
-<<<<<<< HEAD
             from ${datavalue} dv \
-            inner join ${period} pe on dv.periodid=pe.periodid \
             inner join ${analytics_rs_periodstructure} ps on dv.periodid=ps.periodid \
-            left join periodtype pt on pe.periodtypeid = pt.periodtypeid \
             inner join ${analytics_rs_dataelementstructure} des on dv.dataelementid = des.dataelementid \
             inner join ${analytics_rs_dataelementgroupsetstructure} degs on dv.dataelementid=degs.dataelementid \
-            inner join ${organisationunit} ou on dv.sourceid=ou.organisationunitid \
             left join ${analytics_rs_orgunitstructure} ous on dv.sourceid=ous.organisationunitid \
             inner join ${analytics_rs_organisationunitgroupsetstructure} ougs on dv.sourceid=ougs.organisationunitid \
             and (cast(${peStartDateMonth} as date)=ougs.startdate or ougs.startdate is null) \
-            inner join ${categoryoptioncombo} co on dv.categoryoptioncomboid=co.categoryoptioncomboid \
-            inner join ${categoryoptioncombo} ao on dv.attributeoptioncomboid=ao.categoryoptioncomboid \
             inner join ${analytics_rs_categorystructure} dcs on dv.categoryoptioncomboid=dcs.categoryoptioncomboid \
             inner join ${analytics_rs_categorystructure} acs on dv.attributeoptioncomboid=acs.categoryoptioncomboid \
             inner join ${analytics_rs_categoryoptioncomboname} aon on dv.attributeoptioncomboid=aon.categoryoptioncomboid \
@@ -374,19 +360,6 @@
                 "categoryoptioncombo",
                 "analytics_rs_categorystructure",
                 "analytics_rs_categoryoptioncomboname"),
-=======
-            from datavalue dv \
-            inner join analytics_rs_periodstructure ps on dv.periodid=ps.periodid \
-            inner join analytics_rs_dataelementstructure des on dv.dataelementid = des.dataelementid \
-            inner join analytics_rs_dataelementgroupsetstructure degs on dv.dataelementid=degs.dataelementid \
-            left join analytics_rs_orgunitstructure ous on dv.sourceid=ous.organisationunitid \
-            inner join analytics_rs_organisationunitgroupsetstructure ougs on dv.sourceid=ougs.organisationunitid \
-            and (cast(${peStartDateMonth} as date)=ougs.startdate or ougs.startdate is null) \
-            inner join analytics_rs_categorystructure dcs on dv.categoryoptioncomboid=dcs.categoryoptioncomboid \
-            inner join analytics_rs_categorystructure acs on dv.attributeoptioncomboid=acs.categoryoptioncomboid \
-            inner join analytics_rs_categoryoptioncomboname aon on dv.attributeoptioncomboid=aon.categoryoptioncomboid \
-            inner join analytics_rs_categoryoptioncomboname con on dv.categoryoptioncomboid=con.categoryoptioncomboid\s""",
->>>>>>> 27418053
             Map.of(
                 "approvalSelectExpression", approvalSelectExpression,
                 "valueExpression", valueExpression,
@@ -400,11 +373,7 @@
     sql.append(
         replace(
             """
-<<<<<<< HEAD
             ${approvalClause} \
-=======
-             ${approvalClause} \
->>>>>>> 27418053
             where des.valuetype in (${valTypes}) \
             and des.domaintype = 'AGGREGATE' \
             ${partitionClause} \
@@ -420,17 +389,10 @@
     if (respectStartEndDates) {
       sql.append(
           """
-<<<<<<< HEAD
-          and (aon.startdate is null or aon.startdate <= pe.startdate) \
-          and (aon.enddate is null or aon.enddate >= pe.enddate) \
-          and (con.startdate is null or con.startdate <= pe.startdate) \
-          and (con.enddate is null or con.enddate >= pe.enddate)\s""");
-=======
-           and (aon.startdate is null or aon.startdate <= ps.startdate) \
+          and (aon.startdate is null or aon.startdate <= ps.startdate) \
           and (aon.enddate is null or aon.enddate >= ps.enddate) \
           and (con.startdate is null or con.startdate <= ps.startdate) \
           and (con.enddate is null or con.enddate >= ps.enddate)\s""");
->>>>>>> 27418053
     }
 
     if (whereClause != null) {
@@ -511,11 +473,7 @@
 
   private List<AnalyticsTableColumn> getColumns(AnalyticsTableUpdateParams params) {
     String idColAlias =
-<<<<<<< HEAD
-        "concat(des.dataelementuid,'-',ps.iso,'-',ou.uid,'-',co.uid,'-',ao.uid) as id ";
-=======
         "concat(des.dataelementuid,'-',ps.iso,'-',ous.organisationunituid,'-',dcs.categoryoptioncombouid,'-',acs.categoryoptioncombouid) as id ";
->>>>>>> 27418053
 
     List<AnalyticsTableColumn> columns = new ArrayList<>();
     columns.addAll(FIXED_COLS);
