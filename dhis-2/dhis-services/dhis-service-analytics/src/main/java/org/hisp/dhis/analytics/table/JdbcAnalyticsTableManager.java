/*
 * Copyright (c) 2004-2022, University of Oslo
 * All rights reserved.
 *
 * Redistribution and use in source and binary forms, with or without
 * modification, are permitted provided that the following conditions are met:
 * Redistributions of source code must retain the above copyright notice, this
 * list of conditions and the following disclaimer.
 *
 * Redistributions in binary form must reproduce the above copyright notice,
 * this list of conditions and the following disclaimer in the documentation
 * and/or other materials provided with the distribution.
 * Neither the name of the HISP project nor the names of its contributors may
 * be used to endorse or promote products derived from this software without
 * specific prior written permission.
 *
 * THIS SOFTWARE IS PROVIDED BY THE COPYRIGHT HOLDERS AND CONTRIBUTORS "AS IS" AND
 * ANY EXPRESS OR IMPLIED WARRANTIES, INCLUDING, BUT NOT LIMITED TO, THE IMPLIED
 * WARRANTIES OF MERCHANTABILITY AND FITNESS FOR A PARTICULAR PURPOSE ARE
 * DISCLAIMED. IN NO EVENT SHALL THE COPYRIGHT OWNER OR CONTRIBUTORS BE LIABLE FOR
 * ANY DIRECT, INDIRECT, INCIDENTAL, SPECIAL, EXEMPLARY, OR CONSEQUENTIAL DAMAGES
 * (INCLUDING, BUT NOT LIMITED TO, PROCUREMENT OF SUBSTITUTE GOODS OR SERVICES;
 * LOSS OF USE, DATA, OR PROFITS; OR BUSINESS INTERRUPTION) HOWEVER CAUSED AND ON
 * ANY THEORY OF LIABILITY, WHETHER IN CONTRACT, STRICT LIABILITY, OR TORT
 * (INCLUDING NEGLIGENCE OR OTHERWISE) ARISING IN ANY WAY OUT OF THE USE OF THIS
 * SOFTWARE, EVEN IF ADVISED OF THE POSSIBILITY OF SUCH DAMAGE.
 */
package org.hisp.dhis.analytics.table;

import static org.hisp.dhis.analytics.table.model.AnalyticsValueType.FACT;
import static org.hisp.dhis.analytics.table.util.PartitionUtils.getLatestTablePartition;
import static org.hisp.dhis.commons.util.TextUtils.emptyIfTrue;
import static org.hisp.dhis.commons.util.TextUtils.format;
import static org.hisp.dhis.commons.util.TextUtils.replace;
import static org.hisp.dhis.db.model.DataType.CHARACTER_11;
import static org.hisp.dhis.db.model.DataType.DATE;
import static org.hisp.dhis.db.model.DataType.DOUBLE;
import static org.hisp.dhis.db.model.DataType.INTEGER;
import static org.hisp.dhis.db.model.DataType.TEXT;
import static org.hisp.dhis.db.model.DataType.VARCHAR_255;
import static org.hisp.dhis.db.model.constraint.Nullable.NOT_NULL;
import static org.hisp.dhis.db.model.constraint.Nullable.NULL;
import static org.hisp.dhis.util.DateUtils.toLongDate;

import com.google.common.collect.Sets;
import java.util.ArrayList;
import java.util.Collection;
import java.util.Date;
import java.util.List;
import java.util.Map;
import java.util.Objects;
import java.util.Set;
import lombok.extern.slf4j.Slf4j;
import org.apache.commons.lang3.StringUtils;
import org.hisp.dhis.analytics.AggregationType;
import org.hisp.dhis.analytics.AnalyticsTableHookService;
import org.hisp.dhis.analytics.AnalyticsTableType;
import org.hisp.dhis.analytics.AnalyticsTableUpdateParams;
import org.hisp.dhis.analytics.DataQueryParams;
import org.hisp.dhis.analytics.partition.PartitionManager;
import org.hisp.dhis.analytics.table.model.AnalyticsTable;
import org.hisp.dhis.analytics.table.model.AnalyticsTableColumn;
import org.hisp.dhis.analytics.table.model.AnalyticsTablePartition;
import org.hisp.dhis.analytics.table.model.Skip;
import org.hisp.dhis.analytics.table.setting.AnalyticsTableSettings;
import org.hisp.dhis.analytics.util.AnalyticsUtils;
import org.hisp.dhis.category.CategoryService;
import org.hisp.dhis.common.IdentifiableObjectManager;
import org.hisp.dhis.common.ValueType;
import org.hisp.dhis.commons.util.TextUtils;
import org.hisp.dhis.dataapproval.DataApprovalLevelService;
import org.hisp.dhis.db.model.Table;
import org.hisp.dhis.db.sql.SqlBuilder;
import org.hisp.dhis.organisationunit.OrganisationUnitLevel;
import org.hisp.dhis.organisationunit.OrganisationUnitService;
import org.hisp.dhis.period.PeriodDataProvider;
import org.hisp.dhis.resourcetable.ResourceTableService;
import org.hisp.dhis.setting.SystemSettings;
import org.hisp.dhis.setting.SystemSettingsProvider;
import org.hisp.dhis.util.DateUtils;
import org.hisp.dhis.util.ObjectUtils;
import org.springframework.beans.factory.annotation.Qualifier;
import org.springframework.jdbc.core.JdbcTemplate;
import org.springframework.stereotype.Service;
import org.springframework.transaction.annotation.Transactional;

/**
 * This class manages the analytics tables. The analytics table is a denormalized table designed for
 * analysis which contains raw data values.
 *
 * <p>The analytics table is horizontally partitioned. The partition key is the start date of the
 * period of the data record. The table is partitioned according to time span with one partition per
 * calendar quarter.
 *
 * <p>The data records in this table are not aggregated. Typically, queries will aggregate in
 * organisation unit hierarchy dimension, in the period/time dimension, and the category dimensions,
 * as well as organisation unit group set dimensions.
 *
 * <p>This analytics table is partitioned by year.
 *
 * @author Lars Helge Overland
 */
@Slf4j
@Service("org.hisp.dhis.analytics.AnalyticsTableManager")
public class JdbcAnalyticsTableManager extends AbstractJdbcTableManager {
  // deo.optionsetuid                               as optionsetuid,
  //       deo.optionvalueuid                             as optionuid,
  private static final List<AnalyticsTableColumn> FIXED_COLS =
      List.of(
          AnalyticsTableColumn.builder()
              .name("dx")
              .dataType(CHARACTER_11)
              .nullable(NOT_NULL)
              .selectExpression("des.dataelementuid as dx")
              .build(),
          AnalyticsTableColumn.builder()
              .name("co")
              .dataType(CHARACTER_11)
              .nullable(NOT_NULL)
              .selectExpression("dcs.categoryoptioncombouid as co")
              .indexColumns(List.of("dx", "co"))
              .build(),
          AnalyticsTableColumn.builder()
              .name("ao")
              .dataType(CHARACTER_11)
              .nullable(NOT_NULL)
              .selectExpression("acs.categoryoptioncombouid as ao")
              .indexColumns(List.of("dx", "ao"))
              .build(),
          AnalyticsTableColumn.builder()
              .name("optionsetuid")
              .dataType(CHARACTER_11)
              .nullable(NULL)
              .selectExpression("deo.optionsetuid as optionsetuid")
              .build(),
          AnalyticsTableColumn.builder()
              .name("optionvalueuid")
              .dataType(CHARACTER_11)
              .nullable(NULL)
              .selectExpression("deo.optionvalueuid as optionvalueuid")
              .build(),
          AnalyticsTableColumn.builder()
              .name("pestartdate")
              .dataType(DATE)
              .selectExpression("ps.startdate as pestartdate")
              .build(),
          AnalyticsTableColumn.builder()
              .name("peenddate")
              .dataType(DATE)
              .selectExpression("ps.enddate as peenddate")
              .build(),
          AnalyticsTableColumn.builder()
              .name("year")
              .dataType(INTEGER)
              .nullable(NOT_NULL)
              .selectExpression("ps.year as year")
              .build(),
          AnalyticsTableColumn.builder()
              .name("pe")
              .dataType(TEXT)
              .nullable(NOT_NULL)
              .selectExpression("ps.iso as pe")
              .build(),
          AnalyticsTableColumn.builder()
              .name("ou")
              .dataType(CHARACTER_11)
              .nullable(NOT_NULL)
              .selectExpression("ous.organisationunituid as ou")
              .build(),
          AnalyticsTableColumn.builder()
              .name("oulevel")
              .dataType(INTEGER)
              .selectExpression("ous.level as oulevel")
              .build());

  private static final List<String> SORT_KEY = List.of("dx", "co");

  public JdbcAnalyticsTableManager(
      IdentifiableObjectManager idObjectManager,
      OrganisationUnitService organisationUnitService,
      CategoryService categoryService,
      SystemSettingsProvider settingsProvider,
      DataApprovalLevelService dataApprovalLevelService,
      ResourceTableService resourceTableService,
      AnalyticsTableHookService tableHookService,
      PartitionManager partitionManager,
      @Qualifier("analyticsJdbcTemplate") JdbcTemplate jdbcTemplate,
      AnalyticsTableSettings analyticsTableSettings,
      PeriodDataProvider periodDataProvider,
      SqlBuilder sqlBuilder) {
    super(
        idObjectManager,
        organisationUnitService,
        categoryService,
        settingsProvider,
        dataApprovalLevelService,
        resourceTableService,
        tableHookService,
        partitionManager,
        jdbcTemplate,
        analyticsTableSettings,
        periodDataProvider,
        sqlBuilder);
  }

  // -------------------------------------------------------------------------
  // Implementation
  // -------------------------------------------------------------------------

  @Override
  public AnalyticsTableType getAnalyticsTableType() {
    return AnalyticsTableType.DATA_VALUE;
  }

  @Override
  @Transactional
  public List<AnalyticsTable> getAnalyticsTables(AnalyticsTableUpdateParams params) {
    AnalyticsTable table =
        params.isLatestUpdate()
            ? getLatestAnalyticsTable(params, getColumns(params))
            : getRegularAnalyticsTable(params, getDataYears(params), getColumns(params), SORT_KEY);

    return table.hasTablePartitions() ? List.of(table) : List.of();
  }

  @Override
  public boolean validState() {
    return tableIsNotEmpty("datavalue")
        && organisationUnitService.getNumberOfOrganisationalLevels() > 0;
  }

  @Override
  public boolean hasUpdatedLatestData(Date startDate, Date endDate) {
    String sql =
        replaceQualify(
            """
            select dv.dataelementid \
            from ${datavalue} dv \
            where dv.lastupdated >= '${startDate}' and dv.lastupdated < '${endDate}' \
            limit 1;""",
            Map.of("startDate", toLongDate(startDate), "endDate", toLongDate(endDate)));
    return !jdbcTemplate.queryForList(sql).isEmpty();
  }

  @Override
  public void preCreateTables(AnalyticsTableUpdateParams params) {
    if (isApprovalEnabled(null)) {
      resourceTableService.generateDataApprovalResourceTables();
    }
  }

  @Override
  public void removeUpdatedData(List<AnalyticsTable> tables) {
    AnalyticsTablePartition partition = getLatestTablePartition(tables);
    String sql =
        replaceQualify(
            """
            delete from ${tableName} ax \
            where ax.id in ( \
            select concat(des.dataelementuid,'-',ps.iso,'-',ous.organisationunituid,'-',dcs.categoryoptioncombouid,'-',acs.categoryoptioncombouid) as id \
            from ${datavalue} dv \
            inner join analytics_rs_dataelementstructure des on dv.dataelementid=des.dataelementid \
            inner join analytics_rs_periodstructure ps on dv.periodid=ps.periodid \
            inner join analytics_rs_orgunitstructure ous on dv.sourceid=ous.organisationunitid \
            inner join analytics_rs_categorystructure dcs on dv.categoryoptioncomboid=dcs.categoryoptioncomboid \
            inner join analytics_rs_categorystructure acs on dv.attributeoptioncomboid=acs.categoryoptioncomboid \
            where dv.lastupdated >= '${startDate}'and dv.lastupdated < '${endDate}');""",
            Map.of(
                "tableName", qualify(getAnalyticsTableType().getTableName()),
                "startDate", toLongDate(partition.getStartDate()),
                "endDate", toLongDate(partition.getEndDate())));

    invokeTimeAndLog(sql, "Remove updated data values");
  }

  @Override
  protected List<String> getPartitionChecks(Integer year, Date endDate) {
    Objects.requireNonNull(year);
    return List.of(
        "year = " + year + "", "pestartdate < '" + DateUtils.toMediumDate(endDate) + "'");
  }

  @Override
  public void populateTable(AnalyticsTableUpdateParams params, AnalyticsTablePartition partition) {
    SystemSettings settings = settingsProvider.getCurrentSettings();
    boolean skipDataTypeValidation = settings.getSkipDataTypeValidationInAnalyticsTableExport();
    boolean includeZeroValues = settings.getIncludeZeroValuesInAnalytics();

    String doubleDataType = sqlBuilder.dataTypeDouble();
    String numericClause =
        skipDataTypeValidation ? "" : "and " + sqlBuilder.regexpMatch("dv.value", NUMERIC_REGEXP);
    String zeroValueCondition = includeZeroValues ? " or des.zeroissignificant = true" : "";
    String zeroValueClause =
        replace(
            """
            (dv.value != '0' or des.aggregationtype in \
            ('${aggregationTypeAverage}','${aggregationTypeAverageSumOrgUnit}') \
            ${zeroValueCondition})\s""",
            Map.of(
                "aggregationTypeAverage", AggregationType.AVERAGE.toString(),
                "aggregationTypeAverageSumOrgUnit", AggregationType.AVERAGE_SUM_ORG_UNIT.toString(),
                "zeroValueCondition", zeroValueCondition));
    String intClause = zeroValueClause + numericClause;

    populateTable(
        params,
        partition,
        "cast(dv.value as " + doubleDataType + ")",
        "null",
        ValueType.NUMERIC_TYPES,
        intClause);
    populateTable(
        params,
        partition,
        "1",
        "null",
        Set.of(ValueType.BOOLEAN, ValueType.TRUE_ONLY),
        "dv.value = 'true'");
    populateTable(params, partition, "0", "null", Set.of(ValueType.BOOLEAN), "dv.value = 'false'");
    populateTable(
        params,
        partition,
        "null",
        "dv.value",
        Sets.union(ValueType.TEXT_TYPES, ValueType.DATE_TYPES),
        null);
  }

  /**
   * Populates the given analytics table.
   *
   * @param valueExpression numeric value expression.
   * @param textValueExpression textual value expression.
   * @param valueTypes data element value types to include data for.
   * @param whereClause where clause to constrain data query.
   */
  private void populateTable(
      AnalyticsTableUpdateParams params,
      AnalyticsTablePartition partition,
      String valueExpression,
      String textValueExpression,
      Set<ValueType> valueTypes,
      String whereClause) {
    String tableName = partition.getName();
    String valTypes = quotedCommaDelimitedString(ObjectUtils.asStringList(valueTypes));
    boolean respectStartEndDates =
        settingsProvider
            .getCurrentSettings()
            .getRespectMetaDataStartEndDatesInAnalyticsTableExport();
    String approvalSelectExpression = getApprovalSelectExpression(partition.getYear());
    String approvalClause = getApprovalJoinClause(partition.getYear());
    String partitionClause = getPartitionClause(partition);

    StringBuilder sql =
        new StringBuilder(replace("insert into ${tableName} (", Map.of("tableName", tableName)));

    List<AnalyticsTableColumn> columns = partition.getMasterTable().getAnalyticsTableColumns();
    List<AnalyticsTableColumn> dimensions = partition.getMasterTable().getDimensionColumns();

    sql.append(toCommaSeparated(columns, col -> quote(col.getName())));
    sql.append(") select ");
    sql.append(toCommaSeparated(dimensions, AnalyticsTableColumn::getSelectExpression));
    sql.append(",");

    sql.append(
        replaceQualify(
            """
<<<<<<< HEAD
            ${approvalSelectExpression} \
            as approvallevel, \
            ${valueExpression} * ps.daysno as daysxvalue, \
            ps.daysno as daysno, \
            ${valueExpression} as value, \
            ${textValueExpression} as textvalue \
            from ${datavalue} dv \
            inner join analytics_rs_periodstructure ps on dv.periodid=ps.periodid \
            inner join analytics_rs_dataelementstructure des on dv.dataelementid=des.dataelementid \
            inner join analytics_rs_dataelementgroupsetstructure degs on dv.dataelementid=degs.dataelementid \
            inner join analytics_rs_orgunitstructure ous on dv.sourceid=ous.organisationunitid \
            inner join analytics_rs_organisationunitgroupsetstructure ougs on dv.sourceid=ougs.organisationunitid \
            and (cast(${peStartDateMonth} as date)=ougs.startdate or ougs.startdate is null) \
            inner join analytics_rs_categorystructure dcs on dv.categoryoptioncomboid=dcs.categoryoptioncomboid \
            inner join analytics_rs_categorystructure acs on dv.attributeoptioncomboid=acs.categoryoptioncomboid \
            inner join analytics_rs_categoryoptioncomboname aon on dv.attributeoptioncomboid=aon.categoryoptioncomboid \
            inner join analytics_rs_categoryoptioncomboname con on dv.categoryoptioncomboid=con.categoryoptioncomboid \
            left outer join analytics_rs_dataelementoption deo on dv.dataelementid = deo.dataelementid and dv.value = deo.optionvaluecode \s""",
=======
        ${approvalSelectExpression} \
        as approvallevel, \
        ${valueExpression} * ps.daysno as daysxvalue, \
        ps.daysno as daysno, \
        ${valueExpression} as value, \
        ${textValueExpression} as textvalue \
        from ${datavalue} dv \
        inner join analytics_rs_periodstructure ps on dv.periodid=ps.periodid \
        inner join analytics_rs_dataelementstructure des on dv.dataelementid=des.dataelementid \
        inner join analytics_rs_dataelementgroupsetstructure degs on dv.dataelementid=degs.dataelementid \
        inner join analytics_rs_orgunitstructure ous on dv.sourceid=ous.organisationunitid \
        inner join analytics_rs_organisationunitgroupsetstructure ougs on dv.sourceid=ougs.organisationunitid \
        inner join analytics_rs_categorystructure dcs on dv.categoryoptioncomboid=dcs.categoryoptioncomboid \
        inner join analytics_rs_categorystructure acs on dv.attributeoptioncomboid=acs.categoryoptioncomboid \
        inner join analytics_rs_categoryoptioncomboname aon on dv.attributeoptioncomboid=aon.categoryoptioncomboid \
        inner join analytics_rs_categoryoptioncomboname con on dv.categoryoptioncomboid=con.categoryoptioncomboid\s""",
>>>>>>> 94998b5a
            Map.of(
                "approvalSelectExpression", approvalSelectExpression,
                "valueExpression", valueExpression,
                "textValueExpression", textValueExpression)));

    if (!params.isSkipOutliers()) {
      sql.append(getOutliersJoinStatement());
    }

    sql.append(
        replace(
            """
            ${approvalClause} \
            where des.valuetype in (${valTypes}) \
            and des.domaintype = 'AGGREGATE' \
            ${partitionClause} \
            and (ougs.startdate is null or ps.monthstartdate=ougs.startdate) \
            and dv.lastupdated < '${startTime}' \
            and dv.value is not null \
            and dv.deleted = false\s""",
            Map.of(
                "approvalClause", approvalClause,
                "valTypes", valTypes,
                "partitionClause", partitionClause,
                "startTime", toLongDate(params.getStartTime()))));

    if (respectStartEndDates) {
      sql.append(
          """
          and (aon.startdate is null or aon.startdate <= ps.startdate) \
          and (aon.enddate is null or aon.enddate >= ps.enddate) \
          and (con.startdate is null or con.startdate <= ps.startdate) \
          and (con.enddate is null or con.enddate >= ps.enddate)\s""");
    }

    if (whereClause != null) {
      sql.append(" and " + whereClause + " ");
    }

    invokeTimeAndLog(sql.toString(), "Populating table: '{}' {}", tableName, valueTypes);
  }

  /**
   * Returns the approval select expression based on the given year.
   *
   * @param year the year.
   * @return the approval select expression.
   */
  private String getApprovalSelectExpression(Integer year) {
    if (isApprovalEnabled(year)) {
      return replace(
          "coalesce(des.datasetapprovallevel, aon.approvallevel, da.minlevel, ${approvalLevel})",
          Map.of(
              "approvalLevel", String.valueOf(DataApprovalLevelService.APPROVAL_LEVEL_UNAPPROVED)));
    } else {
      return String.valueOf(DataApprovalLevelService.APPROVAL_LEVEL_HIGHEST);
    }
  }

  /**
   * Returns sub-query for approval level. First looks for approval level in data element resource
   * table which will indicate level 0 (highest) if approval is not required. Then looks for highest
   * level in dataapproval table.
   *
   * @param year the data year.
   */
  private String getApprovalJoinClause(Integer year) {
    if (isApprovalEnabled(year)) {
      StringBuilder sql =
          new StringBuilder(
              """
              left join analytics_rs_dataapprovalminlevel da \
              on des.workflowid=da.workflowid and da.periodid=dv.periodid \
              and da.attributeoptioncomboid=dv.attributeoptioncomboid \
              and (""");

      Set<OrganisationUnitLevel> levels =
          dataApprovalLevelService.getOrganisationUnitApprovalLevels();

      for (OrganisationUnitLevel level : levels) {
        sql.append(
            replace(
                "ous.idlevel ${level} = da.organisationunitid or",
                Map.of("level", String.valueOf(level.getLevel()))));
      }

      return TextUtils.removeLastOr(sql.toString()) + ") ";
    }

    return StringUtils.EMPTY;
  }

  /**
   * Returns a partition SQL clause.
   *
   * @param partition the {@link AnalyticsTablePartition}.
   * @return a partition SQL clause.
   */
  private String getPartitionClause(AnalyticsTablePartition partition) {
    String latestFilter =
        format("and dv.lastupdated >= '{}' ", toLongDate(partition.getStartDate()));
    String partitionFilter = format("and ps.year = {} ", partition.getYear());

    return partition.isLatestPartition()
        ? latestFilter
        : emptyIfTrue(partitionFilter, sqlBuilder.supportsDeclarativePartitioning());
  }

  private List<AnalyticsTableColumn> getColumns(AnalyticsTableUpdateParams params) {
    String idColAlias =
        "concat(des.dataelementuid,'-',ps.iso,'-',ous.organisationunituid,'-',dcs.categoryoptioncombouid,'-',acs.categoryoptioncombouid) as id ";

    List<AnalyticsTableColumn> columns = new ArrayList<>();
    columns.addAll(FIXED_COLS);
    columns.add(
        AnalyticsTableColumn.builder()
            .name("id")
            .dataType(TEXT)
            .selectExpression(idColAlias)
            .build());
    columns.addAll(getDataElementGroupSetColumns());
    columns.addAll(getOrganisationUnitGroupSetColumns());
    columns.addAll(getDisaggregationCategoryOptionGroupSetColumns());
    columns.addAll(getAttributeCategoryOptionGroupSetColumns());
    columns.addAll(getDisaggregationCategoryColumns());
    columns.addAll(getAttributeCategoryColumns());
    columns.addAll(getOrganisationUnitLevelColumns());
    columns.addAll(getPeriodTypeColumns("ps"));

    if (!params.isSkipOutliers()) {
      columns.addAll(getOutlierStatsColumns());
    }

    columns.addAll(getFactColumns());

    return filterDimensionColumns(columns);
  }

  /**
   * Returns a list of columns representing facts.
   *
   * @return a list of {@link AnalyticsTableColumn}.
   */
  private List<AnalyticsTableColumn> getFactColumns() {
    return List.of(
        AnalyticsTableColumn.builder()
            .name("approvallevel")
            .dataType(INTEGER)
            .nullable(NULL)
            .valueType(FACT)
            .selectExpression("approvallevel")
            .build(),
        AnalyticsTableColumn.builder()
            .name("daysxvalue")
            .dataType(DOUBLE)
            .nullable(NULL)
            .valueType(FACT)
            .skipIndex(Skip.SKIP)
            .selectExpression("daysxvalue")
            .build(),
        AnalyticsTableColumn.builder()
            .name("daysno")
            .dataType(INTEGER)
            .nullable(NOT_NULL)
            .valueType(FACT)
            .skipIndex(Skip.SKIP)
            .selectExpression("daysno")
            .build(),
        AnalyticsTableColumn.builder()
            .name("value")
            .dataType(DOUBLE)
            .nullable(NULL)
            .valueType(FACT)
            .selectExpression("value")
            .build(),
        AnalyticsTableColumn.builder()
            .name("textvalue")
            .dataType(TEXT)
            .nullable(NULL)
            .valueType(FACT)
            .skipIndex(Skip.SKIP)
            .selectExpression("textvalue")
            .build());
  }

  /**
   * Statistical outlier detection involves applying statistical tests or procedures to identify
   * extreme values. The extreme data are converted into z scores that tell us how many standard
   * deviations away they are from the mean. If a value has a high enough or low enough z score, it
   * can be considered an outlier. Z scores can be affected by unusually large or small data values,
   * which is why a more robust way to detect outliers can be used (a modified z-score).
   *
   * <p>Z-Score (xi – μ) / σ where: xi: A single data value μ: The mean of the dataset σ: The
   * standard deviation of the dataset
   *
   * <p>Modified z-score = 0.6745(xi – x̃) / MAD where: xi: A single data value x̃: The median of
   * the dataset MAD: The median absolute deviation of the dataset 0.6745: conversion factor (0.75
   * percentiles)
   *
   * @return collection of analytics table columns dedicated to outlier identification.
   */
  private List<AnalyticsTableColumn> getOutlierStatsColumns() {
    return List.of(

        // TODO: Do not export IDs into analytics. We work only with UIDs.
        AnalyticsTableColumn.builder()
            .name("sourceid")
            .dataType(INTEGER)
            .nullable(NOT_NULL)
            .selectExpression("dv.sourceid")
            .build(),
        AnalyticsTableColumn.builder()
            .name("periodid")
            .dataType(INTEGER)
            .nullable(NOT_NULL)
            .selectExpression("dv.periodid")
            .build(),
        AnalyticsTableColumn.builder()
            .name("categoryoptioncomboid")
            .dataType(INTEGER)
            .nullable(NOT_NULL)
            .selectExpression("dv.categoryoptioncomboid")
            .build(),
        AnalyticsTableColumn.builder()
            .name("attributeoptioncomboid")
            .dataType(INTEGER)
            .nullable(NOT_NULL)
            .selectExpression("dv.attributeoptioncomboid")
            .build(),
        AnalyticsTableColumn.builder()
            .name("dataelementid")
            .dataType(INTEGER)
            .nullable(NOT_NULL)
            .selectExpression("dv.dataelementid")
            .build(),
        AnalyticsTableColumn.builder()
            .name("petype")
            .dataType(VARCHAR_255)
            .selectExpression("ps.periodtypename")
            .build(),
        AnalyticsTableColumn.builder()
            .name("path")
            .dataType(VARCHAR_255)
            .selectExpression("ous.path")
            .build(),
        // mean
        AnalyticsTableColumn.builder()
            .name("avg_middle_value")
            .dataType(DOUBLE)
            .skipIndex(Skip.SKIP)
            .selectExpression("stats.avg_middle_value")
            .build(),
        // median
        AnalyticsTableColumn.builder()
            .name("percentile_middle_value")
            .dataType(DOUBLE)
            .skipIndex(Skip.SKIP)
            .selectExpression("stats.percentile_middle_value")
            .build(),
        // median of absolute deviations "MAD"
        AnalyticsTableColumn.builder()
            .name("mad")
            .dataType(DOUBLE)
            .skipIndex(Skip.SKIP)
            .selectExpression("stats.mad")
            .build(),
        // standard deviation
        AnalyticsTableColumn.builder()
            .name("std_dev")
            .dataType(DOUBLE)
            .skipIndex(Skip.SKIP)
            .selectExpression("stats.std_dev")
            .build());
  }

  /**
   * Returns the distinct years which contain data values, relative to the from date in the given
   * parameters, if it exists.
   *
   * @param params the {@link AnalyticsTableUpdateParams}.
   * @return a list of data years.
   */
  private List<Integer> getDataYears(AnalyticsTableUpdateParams params) {
    StringBuilder sql =
        new StringBuilder(
            replaceQualify(
                """
                select distinct(extract(year from pes.startdate)) \
                from ${datavalue} dv \
                inner join analytics_rs_periodstructure pes on dv.periodid=pes.periodid \
                where pes.startdate is not null \
                and dv.lastupdated < '${startTime}'\s""",
                Map.of("startTime", toLongDate(params.getStartTime()))));

    if (params.hasFromDate()) {
      sql.append(
          replace(
              "and pes.startdate >= '${fromDate}'",
              Map.of("fromDate", DateUtils.toMediumDate(params.getFromDate()))));
    }

    return jdbcTemplate.queryForList(sql.toString(), Integer.class);
  }

  @Override
  public void applyAggregationLevels(
      Table table, Collection<String> dataElements, int aggregationLevel) {
    StringBuilder sql = new StringBuilder("update ${tableName} set ");

    for (int i = 0; i < aggregationLevel; i++) {
      int level = i + 1;

      String column = quote(DataQueryParams.LEVEL_PREFIX + level);

      sql.append(column + " = null,");
    }

    sql.deleteCharAt(sql.length() - ",".length()).append(" ");
    sql.append(
        """
        where oulevel > ${aggregationLevel} \
        and dx in ( ${dataElements} )\s""");

    String updateQuery =
        replace(
            sql.toString(),
            Map.of(
                "tableName", table.getName(),
                "aggregationLevel", String.valueOf(aggregationLevel),
                "dataElements", quotedCommaDelimitedString(dataElements)));

    log.debug("Aggregation level SQL: '{}'", updateQuery);
    jdbcTemplate.execute(updateQuery);
  }

  /**
   * Indicates whether the system should ignore data which has not been approved in analytics
   * tables.
   *
   * @param year the year of the data partition.
   */
  private boolean isApprovalEnabled(Integer year) {
    SystemSettings settings = settingsProvider.getCurrentSettings();
    boolean setting = settings.isHideUnapprovedDataInAnalytics();
    boolean levels = !dataApprovalLevelService.getAllDataApprovalLevels().isEmpty();
    int maxYears = settings.getIgnoreAnalyticsApprovalYearThreshold();

    log.debug(
        "Hide approval setting: {}, approval levels exists: {}, max years threshold: {}",
        setting,
        levels,
        maxYears);

    if (year != null) {
      boolean periodOverMaxYears = AnalyticsUtils.periodIsOutsideApprovalMaxYears(year, maxYears);

      return setting && levels && !periodOverMaxYears;
    } else {
      return setting && levels;
    }
  }

  /**
   * The outlier identification is using z-score and modified z-score. The function is retrieving
   * the sql statement for analytics table population (analytics and its partitions).
   *
   * @return sql statement fraction of statistic basic values for the outlier identification.
   */
  private String getOutliersJoinStatement() {
    return "left join (select t3.dataelementid, "
        + "t3.sourceid, "
        + "t3.categoryoptioncomboid, "
        + "t3.attributeoptioncomboid, "
        // median of absolute deviations "mad" (median(xi - median(xi)))
        + "percentile_cont(0.5) "
        + "within group (order by abs(t3.value::double precision - t3.percentile_middle_value)) as MAD, "
        // mean
        + "avg(t3.value::double precision) as avg_middle_value, "
        // median of the samples (median(xi))
        + "percentile_cont(0.5) "
        + "within group (order by t3.value::double precision) as percentile_middle_value, "
        // standard deviation of the normal distribution
        + "stddev_pop(t3.value::double precision) as std_dev "
        // Table "t3" is the composition of the tables "t2" (median of xi) and "t3" (values xi).
        // For Z-Score the mean (avg_middle_value) and standard deviation (std_dev) is used ((xi -
        // mean(x))/std_dev).
        // For modified Z-Score the median (percentile_middle_value) and the median of absolute
        // deviations (mad) is used (0.6745*(xi - median(x)/mad)).
        // The factor 0.6745 is the 0.75 quartile of the normal distribution, to which the "mad"
        // converges to.
        + "from (select t1.dataelementid, "
        + "t1.sourceid, "
        + "t1.categoryoptioncomboid, "
        + "t1.attributeoptioncomboid, "
        + "t1.percentile_middle_value, "
        + "t2.value "
        // Table "t1" retrieving the median of all data element (dataelementid) values belongs to
        // the same organisation (sourceid)
        // coc and aoc.
        + "from (select dv1.dataelementid as dataelementid, "
        + "dv1.sourceid as sourceid, "
        + "dv1.categoryoptioncomboid as categoryoptioncomboid, "
        + "dv1.attributeoptioncomboid as attributeoptioncomboid, "
        // median
        + "percentile_cont(0.5) "
        + "within group (order by dv1.value::double precision) as percentile_middle_value "
        + "from datavalue dv1 "
        // Only numeric values (value is varchar or string) can be used for stats calculation.
        + "where dv1.value ~ '^[-+]?[0-9]*\\.?[0-9]+([eE][-+]?[0-9]+)?$' "
        + "group by dv1.dataelementid, dv1.sourceid, dv1.categoryoptioncomboid, "
        + "dv1.attributeoptioncomboid) t1 "
        + "join "
        // Table "t2" is the complement of the t1 table. It contains all values belong to the
        // specific median (see t1).
        // To "group by" criteria is added the time dimension (periodid). This part of the query has
        // to be verified (maybe add TE to aggregation criteria).
        + "(select dv1.dataelementid as dataelementid, "
        + "dv1.sourceid as sourceid, "
        + "dv1.categoryoptioncomboid  as categoryoptioncomboid, "
        + "dv1.attributeoptioncomboid as attributeoptioncomboid, "
        + "dv1.value, "
        + "dv1.periodid "
        + "from datavalue dv1 "
        // Only numeric values (varchars) can be used for stats calculation.
        + "where dv1.value ~ '^[-+]?[0-9]*\\.?[0-9]+([eE][-+]?[0-9]+)?$' "
        + "group by dv1.dataelementid, dv1.sourceid, dv1.categoryoptioncomboid, "
        + "dv1.attributeoptioncomboid, dv1.value, dv1.periodid) t2 "
        + "on t1.sourceid = t2.sourceid "
        + "and t1.categoryoptioncomboid = t2.categoryoptioncomboid "
        + "and t1.attributeoptioncomboid = t2.attributeoptioncomboid "
        + "and t1.dataelementid = t2.dataelementid) as t3 "
        + "group by t3.dataelementid, t3.sourceid, t3.categoryoptioncomboid, "
        + "t3.attributeoptioncomboid) as stats "
        + "on dv.dataelementid = stats.dataelementid and dv.sourceid = stats.sourceid and "
        + "dv.categoryoptioncomboid = stats.categoryoptioncomboid and "
        + "dv.attributeoptioncomboid = stats.attributeoptioncomboid ";
  }
}<|MERGE_RESOLUTION|>--- conflicted
+++ resolved
@@ -365,7 +365,6 @@
     sql.append(
         replaceQualify(
             """
-<<<<<<< HEAD
             ${approvalSelectExpression} \
             as approvallevel, \
             ${valueExpression} * ps.daysno as daysxvalue, \
@@ -378,30 +377,11 @@
             inner join analytics_rs_dataelementgroupsetstructure degs on dv.dataelementid=degs.dataelementid \
             inner join analytics_rs_orgunitstructure ous on dv.sourceid=ous.organisationunitid \
             inner join analytics_rs_organisationunitgroupsetstructure ougs on dv.sourceid=ougs.organisationunitid \
-            and (cast(${peStartDateMonth} as date)=ougs.startdate or ougs.startdate is null) \
             inner join analytics_rs_categorystructure dcs on dv.categoryoptioncomboid=dcs.categoryoptioncomboid \
             inner join analytics_rs_categorystructure acs on dv.attributeoptioncomboid=acs.categoryoptioncomboid \
             inner join analytics_rs_categoryoptioncomboname aon on dv.attributeoptioncomboid=aon.categoryoptioncomboid \
             inner join analytics_rs_categoryoptioncomboname con on dv.categoryoptioncomboid=con.categoryoptioncomboid \
             left outer join analytics_rs_dataelementoption deo on dv.dataelementid = deo.dataelementid and dv.value = deo.optionvaluecode \s""",
-=======
-        ${approvalSelectExpression} \
-        as approvallevel, \
-        ${valueExpression} * ps.daysno as daysxvalue, \
-        ps.daysno as daysno, \
-        ${valueExpression} as value, \
-        ${textValueExpression} as textvalue \
-        from ${datavalue} dv \
-        inner join analytics_rs_periodstructure ps on dv.periodid=ps.periodid \
-        inner join analytics_rs_dataelementstructure des on dv.dataelementid=des.dataelementid \
-        inner join analytics_rs_dataelementgroupsetstructure degs on dv.dataelementid=degs.dataelementid \
-        inner join analytics_rs_orgunitstructure ous on dv.sourceid=ous.organisationunitid \
-        inner join analytics_rs_organisationunitgroupsetstructure ougs on dv.sourceid=ougs.organisationunitid \
-        inner join analytics_rs_categorystructure dcs on dv.categoryoptioncomboid=dcs.categoryoptioncomboid \
-        inner join analytics_rs_categorystructure acs on dv.attributeoptioncomboid=acs.categoryoptioncomboid \
-        inner join analytics_rs_categoryoptioncomboname aon on dv.attributeoptioncomboid=aon.categoryoptioncomboid \
-        inner join analytics_rs_categoryoptioncomboname con on dv.categoryoptioncomboid=con.categoryoptioncomboid\s""",
->>>>>>> 94998b5a
             Map.of(
                 "approvalSelectExpression", approvalSelectExpression,
                 "valueExpression", valueExpression,
