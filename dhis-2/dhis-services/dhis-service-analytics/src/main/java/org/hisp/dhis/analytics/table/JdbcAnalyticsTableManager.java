/*
 * Copyright (c) 2004-2022, University of Oslo
 * All rights reserved.
 *
 * Redistribution and use in source and binary forms, with or without
 * modification, are permitted provided that the following conditions are met:
 * Redistributions of source code must retain the above copyright notice, this
 * list of conditions and the following disclaimer.
 *
 * Redistributions in binary form must reproduce the above copyright notice,
 * this list of conditions and the following disclaimer in the documentation
 * and/or other materials provided with the distribution.
 * Neither the name of the HISP project nor the names of its contributors may
 * be used to endorse or promote products derived from this software without
 * specific prior written permission.
 *
 * THIS SOFTWARE IS PROVIDED BY THE COPYRIGHT HOLDERS AND CONTRIBUTORS "AS IS" AND
 * ANY EXPRESS OR IMPLIED WARRANTIES, INCLUDING, BUT NOT LIMITED TO, THE IMPLIED
 * WARRANTIES OF MERCHANTABILITY AND FITNESS FOR A PARTICULAR PURPOSE ARE
 * DISCLAIMED. IN NO EVENT SHALL THE COPYRIGHT OWNER OR CONTRIBUTORS BE LIABLE FOR
 * ANY DIRECT, INDIRECT, INCIDENTAL, SPECIAL, EXEMPLARY, OR CONSEQUENTIAL DAMAGES
 * (INCLUDING, BUT NOT LIMITED TO, PROCUREMENT OF SUBSTITUTE GOODS OR SERVICES;
 * LOSS OF USE, DATA, OR PROFITS; OR BUSINESS INTERRUPTION) HOWEVER CAUSED AND ON
 * ANY THEORY OF LIABILITY, WHETHER IN CONTRACT, STRICT LIABILITY, OR TORT
 * (INCLUDING NEGLIGENCE OR OTHERWISE) ARISING IN ANY WAY OUT OF THE USE OF THIS
 * SOFTWARE, EVEN IF ADVISED OF THE POSSIBILITY OF SUCH DAMAGE.
 */
package org.hisp.dhis.analytics.table;

import static org.hisp.dhis.analytics.table.model.AnalyticsValueType.FACT;
import static org.hisp.dhis.analytics.table.util.PartitionUtils.getLatestTablePartition;
import static org.hisp.dhis.commons.util.TextUtils.format;
import static org.hisp.dhis.commons.util.TextUtils.replace;
import static org.hisp.dhis.db.model.DataType.CHARACTER_11;
import static org.hisp.dhis.db.model.DataType.DATE;
import static org.hisp.dhis.db.model.DataType.DOUBLE;
import static org.hisp.dhis.db.model.DataType.INTEGER;
import static org.hisp.dhis.db.model.DataType.TEXT;
import static org.hisp.dhis.db.model.DataType.VARCHAR_255;
import static org.hisp.dhis.db.model.constraint.Nullable.NOT_NULL;
import static org.hisp.dhis.db.model.constraint.Nullable.NULL;
import static org.hisp.dhis.util.DateUtils.toLongDate;
import java.util.ArrayList;
import java.util.Collection;
import java.util.Date;
import java.util.List;
import java.util.Map;
import java.util.Objects;
import java.util.Set;
import org.apache.commons.lang3.StringUtils;
import org.hisp.dhis.analytics.AggregationType;
import org.hisp.dhis.analytics.AnalyticsTableHookService;
import org.hisp.dhis.analytics.AnalyticsTableType;
import org.hisp.dhis.analytics.AnalyticsTableUpdateParams;
import org.hisp.dhis.analytics.DataQueryParams;
import org.hisp.dhis.analytics.partition.PartitionManager;
import org.hisp.dhis.analytics.table.model.AnalyticsTable;
import org.hisp.dhis.analytics.table.model.AnalyticsTableColumn;
import org.hisp.dhis.analytics.table.model.AnalyticsTablePartition;
import org.hisp.dhis.analytics.table.setting.AnalyticsTableSettings;
import org.hisp.dhis.analytics.util.AnalyticsUtils;
import org.hisp.dhis.category.CategoryService;
import org.hisp.dhis.common.IdentifiableObjectManager;
import org.hisp.dhis.common.ValueType;
import org.hisp.dhis.commons.util.TextUtils;
import org.hisp.dhis.dataapproval.DataApprovalLevelService;
import org.hisp.dhis.db.model.Table;
import org.hisp.dhis.db.sql.SqlBuilder;
import org.hisp.dhis.organisationunit.OrganisationUnitLevel;
import org.hisp.dhis.organisationunit.OrganisationUnitService;
import org.hisp.dhis.period.PeriodDataProvider;
import org.hisp.dhis.resourcetable.ResourceTableService;
import org.hisp.dhis.setting.SettingKey;
import org.hisp.dhis.setting.SystemSettingManager;
import org.hisp.dhis.system.database.DatabaseInfoProvider;
import org.hisp.dhis.system.util.MathUtils;
import org.hisp.dhis.util.DateUtils;
import org.hisp.dhis.util.ObjectUtils;
import org.springframework.beans.factory.annotation.Qualifier;
import org.springframework.jdbc.core.JdbcTemplate;
import org.springframework.stereotype.Service;
import org.springframework.transaction.annotation.Transactional;
import com.google.common.collect.Sets;
import lombok.extern.slf4j.Slf4j;

/**
 * This class manages the analytics tables. The analytics table is a denormalized table designed for
 * analysis which contains raw data values.
 *
 * <p>The analytics table is horizontally partitioned. The partition key is the start date of the
 * period of the data record. The table is partitioned according to time span with one partition per
 * calendar quarter.
 *
 * <p>The data records in this table are not aggregated. Typically, queries will aggregate in
 * organisation unit hierarchy dimension, in the period/time dimension, and the category dimensions,
 * as well as organisation unit group set dimensions.
 *
 * <p>This analytics table is partitioned by year.
 *
 * @author Lars Helge Overland
 */
@Slf4j
@Service("org.hisp.dhis.analytics.AnalyticsTableManager")
public class JdbcAnalyticsTableManager extends AbstractJdbcTableManager {
  private static final List<AnalyticsTableColumn> FIXED_COLS =
      List.of(
          new AnalyticsTableColumn("dx", CHARACTER_11, NOT_NULL, "des.dataelementuid as dx"),
          new AnalyticsTableColumn(
              "co",
              CHARACTER_11,
              NOT_NULL,
              "dcs.categoryoptioncombouid as co",
              List.of("dx", "co")),
          new AnalyticsTableColumn(
              "ao",
              CHARACTER_11,
              NOT_NULL,
              "acs.categoryoptioncombouid as ao",
              List.of("dx", "ao")),
          new AnalyticsTableColumn("pestartdate", DATE, "ps.startdate as pestartdate"),
          new AnalyticsTableColumn("peenddate", DATE, "ps.enddate as peenddate"),
          new AnalyticsTableColumn("year", INTEGER, NOT_NULL, "ps.year as year"),
          new AnalyticsTableColumn("pe", TEXT, NOT_NULL, "ps.iso as pe"),
          new AnalyticsTableColumn("ou", CHARACTER_11, NOT_NULL, "ous.organisationunituid as ou"),
          new AnalyticsTableColumn("oulevel", INTEGER, "ous.level as oulevel"));

  public JdbcAnalyticsTableManager(
      IdentifiableObjectManager idObjectManager,
      OrganisationUnitService organisationUnitService,
      CategoryService categoryService,
      SystemSettingManager systemSettingManager,
      DataApprovalLevelService dataApprovalLevelService,
      ResourceTableService resourceTableService,
      AnalyticsTableHookService tableHookService,
      PartitionManager partitionManager,
      DatabaseInfoProvider databaseInfoProvider,
      @Qualifier("analyticsJdbcTemplate") JdbcTemplate jdbcTemplate,
      AnalyticsTableSettings analyticsTableSettings,
      PeriodDataProvider periodDataProvider,
      SqlBuilder sqlBuilder) {
    super(
        idObjectManager,
        organisationUnitService,
        categoryService,
        systemSettingManager,
        dataApprovalLevelService,
        resourceTableService,
        tableHookService,
        partitionManager,
        databaseInfoProvider,
        jdbcTemplate,
        analyticsTableSettings,
        periodDataProvider,
        sqlBuilder);
  }

  // -------------------------------------------------------------------------
  // Implementation
  // -------------------------------------------------------------------------

  @Override
  public AnalyticsTableType getAnalyticsTableType() {
    return AnalyticsTableType.DATA_VALUE;
  }

  @Override
  @Transactional
  public List<AnalyticsTable> getAnalyticsTables(AnalyticsTableUpdateParams params) {
    AnalyticsTable table =
        params.isLatestUpdate()
            ? getLatestAnalyticsTable(params, getColumns(params))
            : getRegularAnalyticsTable(params, getDataYears(params), getColumns(params));

    return table.hasTablePartitions() ? List.of(table) : List.of();
  }

  @Override
  public boolean validState() {
    return tableIsNotEmpty("datavalue")
        && organisationUnitService.getNumberOfOrganisationalLevels() > 0;
  }

  @Override
  public boolean hasUpdatedLatestData(Date startDate, Date endDate) {
    String sql =
        replace(
            """
            select dv.dataelementid \
            from datavalue dv \
            where dv.lastupdated >= '${startDate}' and dv.lastupdated < '${endDate}' \
            limit 1;""",
            Map.of("startDate", toLongDate(startDate), "endDate", toLongDate(endDate)));
    return !jdbcTemplate.queryForList(sql).isEmpty();
  }

  @Override
  public void preCreateTables(AnalyticsTableUpdateParams params) {
    if (isApprovalEnabled(null)) {
      resourceTableService.generateDataApprovalResourceTables();
    }
  }

  @Override
  public void removeUpdatedData(List<AnalyticsTable> tables) {
    AnalyticsTablePartition partition = getLatestTablePartition(tables);
    String sql =
        replace(
            """
            delete from ${tableName} ax \
            where ax.id in ( \
            select concat(de.uid,'-',ps.iso,'-',ou.uid,'-',co.uid,'-',ao.uid) as id \
            from datavalue dv \
            inner join dataelement de on dv.dataelementid=de.dataelementid \
            inner join analytics_rs_periodstructure ps on dv.periodid=ps.periodid \
            inner join organisationunit ou on dv.sourceid=ou.organisationunitid \
            inner join categoryoptioncombo co on dv.categoryoptioncomboid=co.categoryoptioncomboid \
            inner join categoryoptioncombo ao on dv.attributeoptioncomboid=ao.categoryoptioncomboid \
            where dv.lastupdated >= '${startDate}'and dv.lastupdated < '${endDate}');""",
            Map.of(
                "tableName", quote(getAnalyticsTableType().getTableName()),
                "startDate", toLongDate(partition.getStartDate()),
                "endDate", toLongDate(partition.getEndDate())));

    invokeTimeAndLog(sql, "Remove updated data values");
  }

  @Override
  protected List<String> getPartitionChecks(Integer year, Date endDate) {
    Objects.requireNonNull(year);
    return List.of(
        "year = " + year + "", "pestartdate < '" + DateUtils.toMediumDate(endDate) + "'");
  }

  @Override
  public void populateTable(AnalyticsTableUpdateParams params, AnalyticsTablePartition partition) {
    boolean skipDataTypeValidation =
        systemSettingManager.getBoolSetting(
            SettingKey.SKIP_DATA_TYPE_VALIDATION_IN_ANALYTICS_TABLE_EXPORT);
    boolean includeZeroValues =
        systemSettingManager.getBoolSetting(SettingKey.INCLUDE_ZERO_VALUES_IN_ANALYTICS);

    String doubleDataType = sqlBuilder.dataTypeDouble();
    String numericClause =
        skipDataTypeValidation
            ? ""
            : replace(
                "and dv.value ~* '${expression}'",
                Map.of("expression", MathUtils.NUMERIC_LENIENT_REGEXP));
    String zeroValueCondition = includeZeroValues ? " or des.zeroissignificant = true" : "";
    String zeroValueClause =
        replace(
            """
            (dv.value != '0' or des.aggregationtype in \
            ('${aggregationTypeAverage}','${aggregationTypeAverageSumOrgUnit}') \
            ${zeroValueCondition})\s""",
            Map.of(
                "aggregationTypeAverage", AggregationType.AVERAGE.toString(),
                "aggregationTypeAverageSumOrgUnit", AggregationType.AVERAGE_SUM_ORG_UNIT.toString(),
                "zeroValueCondition", zeroValueCondition));
    String intClause = zeroValueClause + numericClause;

    populateTable(
        params,
        partition,
        "cast(dv.value as " + doubleDataType + ")",
        "null",
        ValueType.NUMERIC_TYPES,
        intClause);
    populateTable(
        params,
        partition,
        "1",
        "null",
        Set.of(ValueType.BOOLEAN, ValueType.TRUE_ONLY),
        "dv.value = 'true'");
    populateTable(params, partition, "0", "null", Set.of(ValueType.BOOLEAN), "dv.value = 'false'");
    populateTable(
        params,
        partition,
        "null",
        "dv.value",
        Sets.union(ValueType.TEXT_TYPES, ValueType.DATE_TYPES),
        null);
  }

  /**
   * Populates the given analytics table.
   *
   * @param valueExpression numeric value expression.
   * @param textValueExpression textual value expression.
   * @param valueTypes data element value types to include data for.
   * @param whereClause where clause to constrain data query.
   */
  private void populateTable(
      AnalyticsTableUpdateParams params,
      AnalyticsTablePartition partition,
      String valueExpression,
      String textValueExpression,
      Set<ValueType> valueTypes,
      String whereClause) {
    String tableName = partition.getName();
    String valTypes = quotedCommaDelimitedString(ObjectUtils.asStringList(valueTypes));
    boolean respectStartEndDates =
        systemSettingManager.getBoolSetting(
            SettingKey.RESPECT_META_DATA_START_END_DATES_IN_ANALYTICS_TABLE_EXPORT);
    String approvalSelectExpression = getApprovalSelectExpression(partition.getYear());
    String approvalClause = getApprovalJoinClause(partition.getYear());
    String partitionClause = getPartitionClause(partition);

    StringBuilder sql =
        new StringBuilder(replace("insert into ${tableName} (", Map.of("tableName", tableName)));

    List<AnalyticsTableColumn> dimensions = partition.getMasterTable().getDimensionColumns();
    List<AnalyticsTableColumn> columns = partition.getMasterTable().getAnalyticsTableColumns();

    for (AnalyticsTableColumn col : columns) {
      sql.append(quote(col.getName()) + ",");
    }

    sql = TextUtils.removeLastComma(sql).append(") select ");

    for (AnalyticsTableColumn col : dimensions) {
      sql.append(col.getSelectExpression() + ",");
    }

    sql.append(
        replace(
            """
            ${approvalSelectExpression} \
            as approvallevel, \
            ${valueExpression} * ps.daysno as daysxvalue, \
            ps.daysno as daysno, \
            ${valueExpression} as value, \
            ${textValueExpression} as textvalue \
            from datavalue dv \
            inner join analytics_rs_periodstructure ps on dv.periodid=ps.periodid \
            inner join analytics_rs_dataelementstructure des on dv.dataelementid = des.dataelementid \
            inner join analytics_rs_dataelementgroupsetstructure degs on dv.dataelementid=degs.dataelementid \
            inner join analytics_rs_orgunitstructure ous on dv.sourceid=ous.organisationunitid \
            inner join analytics_rs_organisationunitgroupsetstructure ougs on dv.sourceid=ougs.organisationunitid \
            and (cast(${peStartDateMonth} as date)=ougs.startdate or ougs.startdate is null) \
            inner join analytics_rs_categorystructure dcs on dv.categoryoptioncomboid=dcs.categoryoptioncomboid \
            inner join analytics_rs_categorystructure acs on dv.attributeoptioncomboid=acs.categoryoptioncomboid \
            inner join analytics_rs_categoryoptioncomboname aon on dv.attributeoptioncomboid=aon.categoryoptioncomboid \
            inner join analytics_rs_categoryoptioncomboname con on dv.categoryoptioncomboid=con.categoryoptioncomboid\s""",
            Map.of(
                "approvalSelectExpression", approvalSelectExpression,
                "valueExpression", valueExpression,
                "textValueExpression", textValueExpression,
                "peStartDateMonth", sqlBuilder.dateTrunc("month", "ps.startdate"))));

    if (!params.isSkipOutliers()) {
      sql.append(getOutliersJoinStatement());
    }

    sql.append(
        replace(
            """
            ${approvalClause} \
            where des.valuetype in (${valTypes}) \
            and des.domaintype = 'AGGREGATE' \
            ${partitionClause} \
            and dv.lastupdated < '${startTime}' \
            and dv.value is not null \
            and dv.deleted = false\s""",
            Map.of(
                "approvalClause", approvalClause,
                "valTypes", valTypes,
                "partitionClause", partitionClause,
                "startTime", toLongDate(params.getStartTime()))));

    if (respectStartEndDates) {
      sql.append(
          """
          and (aon.startdate is null or aon.startdate <= ps.startdate) \
          and (aon.enddate is null or aon.enddate >= ps.enddate) \
          and (con.startdate is null or con.startdate <= ps.startdate) \
          and (con.enddate is null or con.enddate >= ps.enddate)\s""");
    }

    if (whereClause != null) {
      sql.append(" and " + whereClause + " ");
    }

    invokeTimeAndLog(sql.toString(), "Populating table: '{}' {}", tableName, valueTypes);
  }

  /**
   * Returns the approval select expression based on the given year.
   *
   * @param year the year.
   * @return the approval select expression.
   */
  private String getApprovalSelectExpression(Integer year) {
    if (isApprovalEnabled(year)) {
      return replace(
          "coalesce(des.datasetapprovallevel, aon.approvallevel, da.minlevel, ${approvalLevel})",
          Map.of(
              "approvalLevel", String.valueOf(DataApprovalLevelService.APPROVAL_LEVEL_UNAPPROVED)));
    } else {
      return String.valueOf(DataApprovalLevelService.APPROVAL_LEVEL_HIGHEST);
    }
  }

  /**
   * Returns sub-query for approval level. First looks for approval level in data element resource
   * table which will indicate level 0 (highest) if approval is not required. Then looks for highest
   * level in dataapproval table.
   *
   * @param year the data year.
   */
  private String getApprovalJoinClause(Integer year) {
    if (isApprovalEnabled(year)) {
      StringBuilder sql =
          new StringBuilder(
              """
              left join analytics_rs_dataapprovalminlevel da \
              on des.workflowid=da.workflowid and da.periodid=dv.periodid \
              and da.attributeoptioncomboid=dv.attributeoptioncomboid \
              and (""");

      Set<OrganisationUnitLevel> levels =
          dataApprovalLevelService.getOrganisationUnitApprovalLevels();

      for (OrganisationUnitLevel level : levels) {
        sql.append(
            replace(
                "ous.idlevel ${level} = da.organisationunitid or",
                Map.of("level", String.valueOf(level.getLevel()))));
      }

      return TextUtils.removeLastOr(sql.toString()) + ") ";
    }

    return StringUtils.EMPTY;
  }

  /**
   * Returns a partition SQL clause.
   *
   * @param partition the {@link AnalyticsTablePartition}.
   * @return a partition SQL clause.
   */
  private String getPartitionClause(AnalyticsTablePartition partition) {
    String latestFilter =
        format("and dv.lastupdated >= '{}' ", toLongDate(partition.getStartDate()));
    String partitionFilter = format("and ps.year = {} ", partition.getYear());

    return partition.isLatestPartition() ? latestFilter : partitionFilter;
  }

  private List<AnalyticsTableColumn> getColumns(AnalyticsTableUpdateParams params) {
    String idColAlias =
        "concat(des.dataelementuid,'-',ps.iso,'-',ous.organisationunituid,'-',dcs.categoryoptioncombouid,'-',acs.categoryoptioncombouid) as id ";

    List<AnalyticsTableColumn> columns = new ArrayList<>();
    columns.addAll(FIXED_COLS);
    columns.add(new AnalyticsTableColumn("id", TEXT, idColAlias));
<<<<<<< HEAD

    List<DataElementGroupSet> dataElementGroupSets =
        idObjectManager.getDataDimensionsNoAcl(DataElementGroupSet.class);

    List<CategoryOptionGroupSet> disaggregationCategoryOptionGroupSets =
        categoryService.getDisaggregationCategoryOptionGroupSetsNoAcl();

    List<Category> disaggregationCategories =
        categoryService.getDisaggregationDataDimensionCategoriesNoAcl();

    for (DataElementGroupSet groupSet : dataElementGroupSets) {
      columns.add(
          new AnalyticsTableColumn(
              groupSet.getUid(),
              CHARACTER_11,
              "degs." + quote(groupSet.getUid()),
              analyticsTableSettings.skipIndexDataElementGroupSetColumns(),
              groupSet.getCreated()));
    }

    columns.addAll(getOrganisationUnitGroupSetColumns());

    for (CategoryOptionGroupSet groupSet : disaggregationCategoryOptionGroupSets) {
      columns.add(
          new AnalyticsTableColumn(
              groupSet.getUid(),
              CHARACTER_11,
              "dcs." + quote(groupSet.getUid()),
              analyticsTableSettings.skipIndexCategoryOptionGroupSetColumns(),
              groupSet.getCreated()));
    }

    columns.addAll(getAttributeCategoryOptionGroupSetColumns());

    for (Category category : disaggregationCategories) {
      columns.add(
          new AnalyticsTableColumn(
              category.getUid(),
              CHARACTER_11,
              "dcs." + quote(category.getUid()),
              analyticsTableSettings.skipIndexCategoryColumns(),
              category.getCreated()));
    }

=======
    columns.addAll(getDataElementGroupSetColumns());
    columns.addAll(getOrganisationUnitGroupSetColumns());
    columns.addAll(getDisaggregationCategoryOptionGroupSetColumns());
    columns.addAll(getAttributeCategoryOptionGroupSetColumns());
    columns.addAll(getDisaggregationCategoryColumns());
>>>>>>> 81df81f9
    columns.addAll(getAttributeCategoryColumns());
    columns.addAll(getOrganisationUnitLevelColumns());
    columns.addAll(getPeriodTypeColumns("ps"));

    if (!params.isSkipOutliers()) {
      columns.addAll(getOutlierStatsColumns());
    }

    columns.addAll(getFactColumns());

    return filterDimensionColumns(columns);
  }

  /**
   * Returns a list of columns representing facts.
   *
   * @return a list of {@link AnalyticsTableColumn}.
   */
  private List<AnalyticsTableColumn> getFactColumns() {
    return List.of(
        new AnalyticsTableColumn("approvallevel", INTEGER, NULL, FACT, "approvallevel"),
        new AnalyticsTableColumn("daysxvalue", DOUBLE, NULL, FACT, "daysxvalue"),
        new AnalyticsTableColumn("daysno", INTEGER, NOT_NULL, FACT, "daysno"),
        new AnalyticsTableColumn("value", DOUBLE, NULL, FACT, "value"),
        new AnalyticsTableColumn("textvalue", TEXT, NULL, FACT, "textvalue"));
  }

  /**
   * Statistical outlier detection involves applying statistical tests or procedures to identify
   * extreme values. The extreme data are converted into z scores that tell us how many standard
   * deviations away they are from the mean. If a value has a high enough or low enough z score, it
   * can be considered an outlier. Z scores can be affected by unusually large or small data values,
   * which is why a more robust way to detect outliers can be used (a modified z-score).
   *
   * <p>Z-Score (xi – μ) / σ where: xi: A single data value μ: The mean of the dataset σ: The
   * standard deviation of the dataset
   *
   * <p>Modified z-score = 0.6745(xi – x̃) / MAD where: xi: A single data value x̃: The median of
   * the dataset MAD: The median absolute deviation of the dataset 0.6745: conversion factor (0.75
   * percentiles)
   *
   * @return collection of analytics table columns dedicated to outlier identification.
   */
  private List<AnalyticsTableColumn> getOutlierStatsColumns() {
    return List.of(

        // TODO: Do not export IDs into analytics. We work only with UIDs.
        new AnalyticsTableColumn("sourceid", INTEGER, NOT_NULL, "dv.sourceid"),
        new AnalyticsTableColumn("periodid", INTEGER, NOT_NULL, "dv.periodid"),
        new AnalyticsTableColumn(
            "categoryoptioncomboid", INTEGER, NOT_NULL, "dv.categoryoptioncomboid"),
        new AnalyticsTableColumn(
            "attributeoptioncomboid", INTEGER, NOT_NULL, "dv.attributeoptioncomboid"),
        new AnalyticsTableColumn("dataelementid", INTEGER, NOT_NULL, "dv.dataelementid"),
        new AnalyticsTableColumn("petype", VARCHAR_255, "ps.periodtypename"),
        new AnalyticsTableColumn("path", VARCHAR_255, "ous.path"),
        // mean
        new AnalyticsTableColumn("avg_middle_value", DOUBLE, "stats.avg_middle_value"),
        // median
        new AnalyticsTableColumn(
            "percentile_middle_value", DOUBLE, "stats.percentile_middle_value"),
        // median of absolute deviations "MAD"
        new AnalyticsTableColumn("mad", DOUBLE, "stats.mad"),
        // standard deviation
        new AnalyticsTableColumn("std_dev", DOUBLE, "stats.std_dev"));
  }

  /**
   * Returns the distinct years which contain data values, relative to the from date in the given
   * parameters, if it exists.
   *
   * @param params the {@link AnalyticsTableUpdateParams}.
   * @return a list of data years.
   */
  private List<Integer> getDataYears(AnalyticsTableUpdateParams params) {
    StringBuilder sql =
        new StringBuilder(
            replace(
                """
                select distinct(extract(year from pe.startdate)) \
                from datavalue dv \
                inner join period pe on dv.periodid=pe.periodid \
                where pe.startdate is not null \
                and dv.lastupdated < '${startTime}'\s""",
                Map.of("startTime", toLongDate(params.getStartTime()))));

    if (params.getFromDate() != null) {
      sql.append(
          replace(
              "and pe.startdate >= '${fromDate}'",
              Map.of("fromDate", DateUtils.toMediumDate(params.getFromDate()))));
    }

    return jdbcTemplate.queryForList(sql.toString(), Integer.class);
  }

  @Override
  public void applyAggregationLevels(
      Table table, Collection<String> dataElements, int aggregationLevel) {
    StringBuilder sql = new StringBuilder("update ${tableName} set ");

    for (int i = 0; i < aggregationLevel; i++) {
      int level = i + 1;

      String column = quote(DataQueryParams.LEVEL_PREFIX + level);

      sql.append(column + " = null,");
    }

    sql.deleteCharAt(sql.length() - ",".length());
    sql.append(" ");
    sql.append(
        """
        where oulevel > ${aggregationLevel} \
        and dx in ( ${dataElements} )\s""");

    String updateQuery =
        replace(
            sql.toString(),
            Map.of(
                "tableName", table.getName(),
                "aggregationLevel", String.valueOf(aggregationLevel),
                "dataElements", quotedCommaDelimitedString(dataElements)));

    log.debug("Aggregation level SQL: '{}'", updateQuery);
    jdbcTemplate.execute(updateQuery);
  }

  /**
   * Indicates whether the system should ignore data which has not been approved in analytics
   * tables.
   *
   * @param year the year of the data partition.
   */
  private boolean isApprovalEnabled(Integer year) {
    boolean setting = systemSettingManager.hideUnapprovedDataInAnalytics();
    boolean levels = !dataApprovalLevelService.getAllDataApprovalLevels().isEmpty();
    Integer maxYears =
        systemSettingManager.getIntegerSetting(SettingKey.IGNORE_ANALYTICS_APPROVAL_YEAR_THRESHOLD);

    log.debug(
        "Hide approval setting: {}, approval levels exists: {}, max years threshold: {}",
        setting,
        levels,
        maxYears);

    if (year != null) {
      boolean periodOverMaxYears = AnalyticsUtils.periodIsOutsideApprovalMaxYears(year, maxYears);

      return setting && levels && !periodOverMaxYears;
    } else {
      return setting && levels;
    }
  }

  /**
   * The outlier identification is using z-score and modified z-score. The function is retrieving
   * the sql statement for analytics table population (analytics and its partitions).
   *
   * @return sql statement fraction of statistic basic values for the outlier identification.
   */
  private String getOutliersJoinStatement() {
    return "left join (select t3.dataelementid, "
        + "t3.sourceid, "
        + "t3.categoryoptioncomboid, "
        + "t3.attributeoptioncomboid, "
        // median of absolute deviations "mad" (median(xi - median(xi)))
        + "percentile_cont(0.5) "
        + "within group (order by abs(t3.value::double precision - t3.percentile_middle_value)) as MAD, "
        // mean
        + "avg(t3.value::double precision) as avg_middle_value, "
        // median of the samples (median(xi))
        + "percentile_cont(0.5) "
        + "within group (order by t3.value::double precision) as percentile_middle_value, "
        // standard deviation of the normal distribution
        + "stddev_pop(t3.value::double precision) as std_dev "
        // Table "t3" is the composition of the tables "t2" (median of xi) and "t3" (values xi).
        // For Z-Score the mean (avg_middle_value) and standard deviation (std_dev) is used ((xi -
        // mean(x))/std_dev).
        // For modified Z-Score the median (percentile_middle_value) and the median of absolute
        // deviations (mad) is used (0.6745*(xi - median(x)/mad)).
        // The factor 0.6745 is the 0.75 quartile of the normal distribution, to which the "mad"
        // converges to.
        + "from (select t1.dataelementid, "
        + "t1.sourceid, "
        + "t1.categoryoptioncomboid, "
        + "t1.attributeoptioncomboid, "
        + "t1.percentile_middle_value, "
        + "t2.value "
        // Table "t1" retrieving the median of all data element (dataelementid) values belongs to
        // the same organisation (sourceid)
        // coc and aoc.
        + "from (select dv1.dataelementid as dataelementid, "
        + "dv1.sourceid as sourceid, "
        + "dv1.categoryoptioncomboid as categoryoptioncomboid, "
        + "dv1.attributeoptioncomboid as attributeoptioncomboid, "
        // median
        + "percentile_cont(0.5) "
        + "within group (order by dv1.value::double precision) as percentile_middle_value "
        + "from datavalue dv1 "
        // Only numeric values (value is varchar or string) can be used for stats calculation.
        + "where dv1.value ~ '^[-+]?[0-9]*\\.?[0-9]+([eE][-+]?[0-9]+)?$' "
        + "group by dv1.dataelementid, dv1.sourceid, dv1.categoryoptioncomboid, "
        + "dv1.attributeoptioncomboid) t1 "
        + "join "
        // Table "t2" is the complement of the t1 table. It contains all values belong to the
        // specific median (see t1).
        // To "group by" criteria is added the time dimension (periodid). This part of the query has
        // to be verified (maybe add TEI to aggregation criteria).
        + "(select dv1.dataelementid as dataelementid, "
        + "dv1.sourceid as sourceid, "
        + "dv1.categoryoptioncomboid  as categoryoptioncomboid, "
        + "dv1.attributeoptioncomboid as attributeoptioncomboid, "
        + "dv1.value, "
        + "dv1.periodid "
        + "from datavalue dv1 "
        // Only numeric values (varchars) can be used for stats calculation.
        + "where dv1.value ~ '^[-+]?[0-9]*\\.?[0-9]+([eE][-+]?[0-9]+)?$' "
        + "group by dv1.dataelementid, dv1.sourceid, dv1.categoryoptioncomboid, "
        + "dv1.attributeoptioncomboid, dv1.value, dv1.periodid) t2 "
        + "on t1.sourceid = t2.sourceid "
        + "and t1.categoryoptioncomboid = t2.categoryoptioncomboid "
        + "and t1.attributeoptioncomboid = t2.attributeoptioncomboid "
        + "and t1.dataelementid = t2.dataelementid) as t3 "
        + "group by t3.dataelementid, t3.sourceid, t3.categoryoptioncomboid, "
        + "t3.attributeoptioncomboid) as stats "
        + "on dv.dataelementid = stats.dataelementid and dv.sourceid = stats.sourceid and "
        + "dv.categoryoptioncomboid = stats.categoryoptioncomboid and "
        + "dv.attributeoptioncomboid = stats.attributeoptioncomboid ";
  }
}<|MERGE_RESOLUTION|>--- conflicted
+++ resolved
@@ -456,58 +456,11 @@
     List<AnalyticsTableColumn> columns = new ArrayList<>();
     columns.addAll(FIXED_COLS);
     columns.add(new AnalyticsTableColumn("id", TEXT, idColAlias));
-<<<<<<< HEAD
-
-    List<DataElementGroupSet> dataElementGroupSets =
-        idObjectManager.getDataDimensionsNoAcl(DataElementGroupSet.class);
-
-    List<CategoryOptionGroupSet> disaggregationCategoryOptionGroupSets =
-        categoryService.getDisaggregationCategoryOptionGroupSetsNoAcl();
-
-    List<Category> disaggregationCategories =
-        categoryService.getDisaggregationDataDimensionCategoriesNoAcl();
-
-    for (DataElementGroupSet groupSet : dataElementGroupSets) {
-      columns.add(
-          new AnalyticsTableColumn(
-              groupSet.getUid(),
-              CHARACTER_11,
-              "degs." + quote(groupSet.getUid()),
-              analyticsTableSettings.skipIndexDataElementGroupSetColumns(),
-              groupSet.getCreated()));
-    }
-
-    columns.addAll(getOrganisationUnitGroupSetColumns());
-
-    for (CategoryOptionGroupSet groupSet : disaggregationCategoryOptionGroupSets) {
-      columns.add(
-          new AnalyticsTableColumn(
-              groupSet.getUid(),
-              CHARACTER_11,
-              "dcs." + quote(groupSet.getUid()),
-              analyticsTableSettings.skipIndexCategoryOptionGroupSetColumns(),
-              groupSet.getCreated()));
-    }
-
-    columns.addAll(getAttributeCategoryOptionGroupSetColumns());
-
-    for (Category category : disaggregationCategories) {
-      columns.add(
-          new AnalyticsTableColumn(
-              category.getUid(),
-              CHARACTER_11,
-              "dcs." + quote(category.getUid()),
-              analyticsTableSettings.skipIndexCategoryColumns(),
-              category.getCreated()));
-    }
-
-=======
     columns.addAll(getDataElementGroupSetColumns());
     columns.addAll(getOrganisationUnitGroupSetColumns());
     columns.addAll(getDisaggregationCategoryOptionGroupSetColumns());
     columns.addAll(getAttributeCategoryOptionGroupSetColumns());
     columns.addAll(getDisaggregationCategoryColumns());
->>>>>>> 81df81f9
     columns.addAll(getAttributeCategoryColumns());
     columns.addAll(getOrganisationUnitLevelColumns());
     columns.addAll(getPeriodTypeColumns("ps"));
