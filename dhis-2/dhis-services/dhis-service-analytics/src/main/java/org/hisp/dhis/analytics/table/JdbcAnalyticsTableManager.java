--- conflicted
+++ resolved
@@ -124,11 +124,7 @@
               List.of("dx", "ao")),
           new AnalyticsTableColumn("pestartdate", DATE, "ps.startdate as pestartdate"),
           new AnalyticsTableColumn("peenddate", DATE, "ps.enddate as peenddate"),
-<<<<<<< HEAD
-          new AnalyticsTableColumn("year", INTEGER, NOT_NULL, "ps.year"),
-=======
           new AnalyticsTableColumn("year", INTEGER, NOT_NULL, "ps.year as year"),
->>>>>>> 18966c38
           new AnalyticsTableColumn("pe", TEXT, NOT_NULL, "ps.iso as pe"),
           new AnalyticsTableColumn("ou", CHARACTER_11, NOT_NULL, "ous.organisationunituid as ou"),
           new AnalyticsTableColumn("oulevel", INTEGER, "ous.level as oulevel"));
@@ -592,18 +588,11 @@
             replaceQualify(
                 """
                 select distinct(extract(year from pe.startdate)) \
-<<<<<<< HEAD
                 from ${datavalue} dv \
                 inner join ${period} pe on dv.periodid=pe.periodid \
                 where pe.startdate is not null \
                 and dv.lastupdated < '${startTime}'\s""",
                 List.of("datavalue", "period"),
-=======
-                from datavalue dv \
-                inner join period pe on dv.periodid=pe.periodid \
-                where pe.startdate is not null \
-                and dv.lastupdated < '${startTime}'\s""",
->>>>>>> 18966c38
                 Map.of("startTime", toLongDate(params.getStartTime()))));
 
     if (params.getFromDate() != null) {
