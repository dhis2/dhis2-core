--- conflicted
+++ resolved
@@ -40,8 +40,6 @@
 import static org.hisp.dhis.db.model.constraint.Nullable.NOT_NULL;
 import static org.hisp.dhis.db.model.constraint.Nullable.NULL;
 import static org.hisp.dhis.util.DateUtils.toLongDate;
-
-import com.google.common.collect.Sets;
 import java.util.ArrayList;
 import java.util.Collection;
 import java.util.Date;
@@ -49,7 +47,6 @@
 import java.util.Map;
 import java.util.Objects;
 import java.util.Set;
-import lombok.extern.slf4j.Slf4j;
 import org.apache.commons.lang3.StringUtils;
 import org.hisp.dhis.analytics.AggregationType;
 import org.hisp.dhis.analytics.AnalyticsTableHookService;
@@ -86,6 +83,8 @@
 import org.springframework.jdbc.core.JdbcTemplate;
 import org.springframework.stereotype.Service;
 import org.springframework.transaction.annotation.Transactional;
+import com.google.common.collect.Sets;
+import lombok.extern.slf4j.Slf4j;
 
 /**
  * This class manages the analytics tables. The analytics table is a denormalized table designed for
@@ -207,7 +206,6 @@
             delete from ${tableName} ax \
             where ax.id in ( \
             select concat(de.uid,'-',ps.iso,'-',ou.uid,'-',co.uid,'-',ao.uid) as id \
-<<<<<<< HEAD
             from ${datavalue} dv \
             inner join ${dataelement} de on dv.dataelementid=de.dataelementid \
             inner join ${analytics_rs_periodstructure} ps on dv.periodid=ps.periodid \
@@ -221,15 +219,6 @@
                 "analytics_rs_periodstructure",
                 "organisationunit",
                 "categoryoptioncombo"),
-=======
-            from datavalue dv \
-            inner join dataelement de on dv.dataelementid=de.dataelementid \
-            inner join analytics_rs_periodstructure ps on dv.periodid=ps.periodid \
-            inner join organisationunit ou on dv.sourceid=ou.organisationunitid \
-            inner join categoryoptioncombo co on dv.categoryoptioncomboid=co.categoryoptioncomboid \
-            inner join categoryoptioncombo ao on dv.attributeoptioncomboid=ao.categoryoptioncomboid \
-            where dv.lastupdated >= '${startDate}'and dv.lastupdated < '${endDate}');""",
->>>>>>> fb53b865
             Map.of(
                 "tableName", qualify(getAnalyticsTableType().getTableName()),
                 "startDate", toLongDate(partition.getStartDate()),
