/*
 * Copyright (c) 2004-2022, University of Oslo
 * All rights reserved.
 *
 * Redistribution and use in source and binary forms, with or without
 * modification, are permitted provided that the following conditions are met:
 * Redistributions of source code must retain the above copyright notice, this
 * list of conditions and the following disclaimer.
 *
 * Redistributions in binary form must reproduce the above copyright notice,
 * this list of conditions and the following disclaimer in the documentation
 * and/or other materials provided with the distribution.
 * Neither the name of the HISP project nor the names of its contributors may
 * be used to endorse or promote products derived from this software without
 * specific prior written permission.
 *
 * THIS SOFTWARE IS PROVIDED BY THE COPYRIGHT HOLDERS AND CONTRIBUTORS "AS IS" AND
 * ANY EXPRESS OR IMPLIED WARRANTIES, INCLUDING, BUT NOT LIMITED TO, THE IMPLIED
 * WARRANTIES OF MERCHANTABILITY AND FITNESS FOR A PARTICULAR PURPOSE ARE
 * DISCLAIMED. IN NO EVENT SHALL THE COPYRIGHT OWNER OR CONTRIBUTORS BE LIABLE FOR
 * ANY DIRECT, INDIRECT, INCIDENTAL, SPECIAL, EXEMPLARY, OR CONSEQUENTIAL DAMAGES
 * (INCLUDING, BUT NOT LIMITED TO, PROCUREMENT OF SUBSTITUTE GOODS OR SERVICES;
 * LOSS OF USE, DATA, OR PROFITS; OR BUSINESS INTERRUPTION) HOWEVER CAUSED AND ON
 * ANY THEORY OF LIABILITY, WHETHER IN CONTRACT, STRICT LIABILITY, OR TORT
 * (INCLUDING NEGLIGENCE OR OTHERWISE) ARISING IN ANY WAY OUT OF THE USE OF THIS
 * SOFTWARE, EVEN IF ADVISED OF THE POSSIBILITY OF SUCH DAMAGE.
 */
package org.hisp.dhis.analytics.table;

import static java.lang.String.format;
import static org.hisp.dhis.analytics.table.model.AnalyticsValueType.FACT;
import static org.hisp.dhis.analytics.table.util.PartitionUtils.getLatestTablePartition;
import static org.hisp.dhis.db.model.DataType.CHARACTER_11;
import static org.hisp.dhis.db.model.DataType.DOUBLE;
import static org.hisp.dhis.db.model.DataType.INTEGER;
import static org.hisp.dhis.db.model.DataType.TEXT;
import static org.hisp.dhis.db.model.DataType.TIMESTAMP;
import static org.hisp.dhis.db.model.DataType.VARCHAR_255;
import static org.hisp.dhis.db.model.constraint.Nullable.NOT_NULL;
import static org.hisp.dhis.db.model.constraint.Nullable.NULL;
import static org.hisp.dhis.util.DateUtils.toLongDate;

import com.google.common.collect.Sets;
import java.util.ArrayList;
import java.util.Collection;
import java.util.Date;
import java.util.List;
import java.util.Objects;
import java.util.Set;
import lombok.extern.slf4j.Slf4j;
import org.apache.commons.lang3.StringUtils;
import org.hisp.dhis.analytics.AggregationType;
import org.hisp.dhis.analytics.AnalyticsTableHookService;
import org.hisp.dhis.analytics.AnalyticsTableType;
import org.hisp.dhis.analytics.AnalyticsTableUpdateParams;
import org.hisp.dhis.analytics.DataQueryParams;
import org.hisp.dhis.analytics.partition.PartitionManager;
import org.hisp.dhis.analytics.table.model.AnalyticsTable;
import org.hisp.dhis.analytics.table.model.AnalyticsTableColumn;
import org.hisp.dhis.analytics.table.model.AnalyticsTablePartition;
import org.hisp.dhis.analytics.table.setting.AnalyticsTableSettings;
import org.hisp.dhis.analytics.util.AnalyticsUtils;
import org.hisp.dhis.category.Category;
import org.hisp.dhis.category.CategoryOptionGroupSet;
import org.hisp.dhis.category.CategoryService;
import org.hisp.dhis.common.IdentifiableObjectManager;
import org.hisp.dhis.common.ValueType;
import org.hisp.dhis.commons.util.TextUtils;
import org.hisp.dhis.dataapproval.DataApprovalLevelService;
import org.hisp.dhis.dataelement.DataElementGroupSet;
import org.hisp.dhis.db.sql.SqlBuilder;
import org.hisp.dhis.organisationunit.OrganisationUnitLevel;
import org.hisp.dhis.organisationunit.OrganisationUnitService;
import org.hisp.dhis.period.PeriodDataProvider;
import org.hisp.dhis.resourcetable.ResourceTableService;
import org.hisp.dhis.setting.SettingKey;
import org.hisp.dhis.setting.SystemSettingManager;
import org.hisp.dhis.system.database.DatabaseInfoProvider;
import org.hisp.dhis.system.util.MathUtils;
import org.hisp.dhis.util.DateUtils;
import org.hisp.dhis.util.ObjectUtils;
import org.springframework.beans.factory.annotation.Qualifier;
import org.springframework.jdbc.core.JdbcTemplate;
import org.springframework.stereotype.Service;
import org.springframework.transaction.annotation.Transactional;

/**
 * This class manages the analytics tables. The analytics table is a denormalized table designed for
 * analysis which contains raw data values.
 *
 * <p>The analytics table is horizontally partitioned. The partition key is the start date of the
 * period of the data record. The table is partitioned according to time span with one partition per
 * calendar quarter.
 *
 * <p>The data records in this table are not aggregated. Typically, queries will aggregate in
 * organisation unit hierarchy dimension, in the period/time dimension, and the category dimensions,
 * as well as organisation unit group set dimensions.
 *
 * <p>This analytics table is partitioned by year.
 *
 * @author Lars Helge Overland
 */
@Slf4j
@Service("org.hisp.dhis.analytics.AnalyticsTableManager")
public class JdbcAnalyticsTableManager extends AbstractJdbcTableManager {
  private static final List<AnalyticsTableColumn> FIXED_COLS =
      List.of(
          new AnalyticsTableColumn("dx", CHARACTER_11, NOT_NULL, "de.uid"),
          new AnalyticsTableColumn("co", CHARACTER_11, NOT_NULL, "co.uid", List.of("dx", "co")),
          new AnalyticsTableColumn("ao", CHARACTER_11, NOT_NULL, "ao.uid", List.of("dx", "ao")),
          new AnalyticsTableColumn("pestartdate", TIMESTAMP, "pe.startdate"),
          new AnalyticsTableColumn("peenddate", TIMESTAMP, "pe.enddate"),
          new AnalyticsTableColumn("year", INTEGER, NOT_NULL, "ps.year"),
          new AnalyticsTableColumn("pe", TEXT, NOT_NULL, "ps.iso"),
          new AnalyticsTableColumn("ou", CHARACTER_11, NOT_NULL, "ou.uid"),
          new AnalyticsTableColumn("oulevel", INTEGER, "ous.level"));

  public JdbcAnalyticsTableManager(
      IdentifiableObjectManager idObjectManager,
      OrganisationUnitService organisationUnitService,
      CategoryService categoryService,
      SystemSettingManager systemSettingManager,
      DataApprovalLevelService dataApprovalLevelService,
      ResourceTableService resourceTableService,
      AnalyticsTableHookService tableHookService,
      PartitionManager partitionManager,
      DatabaseInfoProvider databaseInfoProvider,
      @Qualifier("analyticsJdbcTemplate") JdbcTemplate jdbcTemplate,
      AnalyticsTableSettings analyticsTableSettings,
      PeriodDataProvider periodDataProvider,
      SqlBuilder sqlBuilder) {
    super(
        idObjectManager,
        organisationUnitService,
        categoryService,
        systemSettingManager,
        dataApprovalLevelService,
        resourceTableService,
        tableHookService,
        partitionManager,
        databaseInfoProvider,
        jdbcTemplate,
        analyticsTableSettings,
        periodDataProvider,
        sqlBuilder);
  }

  // -------------------------------------------------------------------------
  // Implementation
  // -------------------------------------------------------------------------

  @Override
  public AnalyticsTableType getAnalyticsTableType() {
    return AnalyticsTableType.DATA_VALUE;
  }

  @Override
  @Transactional
  public List<AnalyticsTable> getAnalyticsTables(AnalyticsTableUpdateParams params) {
    AnalyticsTable table =
        params.isLatestUpdate()
            ? getLatestAnalyticsTable(params, getColumns(params))
            : getRegularAnalyticsTable(params, getDataYears(params), getColumns(params));

    return table.hasTablePartitions() ? List.of(table) : List.of();
  }

  @Override
  public boolean validState() {
    return tableIsNotEmpty("datavalue")
        && organisationUnitService.getNumberOfOrganisationalLevels() > 0;
  }

  @Override
  protected boolean hasUpdatedLatestData(Date startDate, Date endDate) {
    String sql =
        "select dv.dataelementid "
            + "from datavalue dv "
            + "where dv.lastupdated >= '"
            + toLongDate(startDate)
            + "' "
            + "and dv.lastupdated < '"
            + toLongDate(endDate)
            + "' "
            + "limit 1";

    return !jdbcTemplate.queryForList(sql).isEmpty();
  }

  @Override
  public void preCreateTables(AnalyticsTableUpdateParams params) {
    if (isApprovalEnabled(null)) {
      resourceTableService.generateDataApprovalRemapLevelTable();
      resourceTableService.generateDataApprovalMinLevelTable();
    }
  }

  @Override
  public void removeUpdatedData(List<AnalyticsTable> tables) {
    AnalyticsTablePartition partition = getLatestTablePartition(tables);
    String sql =
        "delete from "
            + quote(getAnalyticsTableType().getTableName())
            + " ax "
            + "where ax.id in ("
            + "select concat(de.uid,'-',ps.iso,'-',ou.uid,'-',co.uid,'-',ao.uid) as id "
            + "from datavalue dv "
            + "inner join dataelement de on dv.dataelementid=de.dataelementid "
            + "inner join analytics_rs_periodstructure ps on dv.periodid=ps.periodid "
            + "inner join organisationunit ou on dv.sourceid=ou.organisationunitid "
            + "inner join categoryoptioncombo co on dv.categoryoptioncomboid=co.categoryoptioncomboid "
            + "inner join categoryoptioncombo ao on dv.attributeoptioncomboid=ao.categoryoptioncomboid "
            + "where dv.lastupdated >= '"
            + toLongDate(partition.getStartDate())
            + "' "
            + "and dv.lastupdated < '"
            + toLongDate(partition.getEndDate())
            + "')";

    invokeTimeAndLog(sql, "Remove updated data values");
  }

  @Override
  protected List<String> getPartitionChecks(Integer year, Date endDate) {
    Objects.requireNonNull(year);
    return List.of(
        "year = " + year + "", "pestartdate < '" + DateUtils.toMediumDate(endDate) + "'");
  }

  @Override
  protected void populateTable(
      AnalyticsTableUpdateParams params, AnalyticsTablePartition partition) {
    boolean skipDataTypeValidation =
        systemSettingManager.getBoolSetting(
            SettingKey.SKIP_DATA_TYPE_VALIDATION_IN_ANALYTICS_TABLE_EXPORT);
    boolean includeZeroValues =
        systemSettingManager.getBoolSetting(SettingKey.INCLUDE_ZERO_VALUES_IN_ANALYTICS);

    String numericClause =
        skipDataTypeValidation
            ? ""
            : ("and dv.value ~* '" + MathUtils.NUMERIC_LENIENT_REGEXP + "' ");
    String zeroValueCondition = includeZeroValues ? " or de.zeroissignificant = true" : "";
    String zeroValueClause =
        "(dv.value != '0' or de.aggregationtype in ('"
            + AggregationType.AVERAGE
            + "','"
            + AggregationType.AVERAGE_SUM_ORG_UNIT
            + "')"
            + zeroValueCondition
            + ") ";
    String intClause = zeroValueClause + numericClause;

    populateTable(
        params,
        partition,
        "cast(dv.value as double precision)",
        "null",
        ValueType.NUMERIC_TYPES,
        intClause);
    populateTable(
        params,
        partition,
        "1",
        "null",
        Set.of(ValueType.BOOLEAN, ValueType.TRUE_ONLY),
        "dv.value = 'true'");
    populateTable(params, partition, "0", "null", Set.of(ValueType.BOOLEAN), "dv.value = 'false'");
    populateTable(
        params,
        partition,
        "null",
        "dv.value",
        Sets.union(ValueType.TEXT_TYPES, ValueType.DATE_TYPES),
        null);
  }

  /**
   * Populates the given analytics table.
   *
   * @param valueExpression numeric value expression.
   * @param textValueExpression textual value expression.
   * @param valueTypes data element value types to include data for.
   * @param whereClause where clause to constrain data query.
   */
  private void populateTable(
      AnalyticsTableUpdateParams params,
      AnalyticsTablePartition partition,
      String valueExpression,
      String textValueExpression,
      Set<ValueType> valueTypes,
      String whereClause) {
    String tableName = partition.getName();
    String valTypes = quotedCommaDelimitedString(ObjectUtils.asStringList(valueTypes));
    boolean respectStartEndDates =
        systemSettingManager.getBoolSetting(
            SettingKey.RESPECT_META_DATA_START_END_DATES_IN_ANALYTICS_TABLE_EXPORT);
    String approvalSelectExpression = getApprovalSelectExpression(partition.getYear());
    String approvalClause = getApprovalJoinClause(partition.getYear());
<<<<<<< HEAD
    String partitionClause =
        partition.isLatestPartition()
            ? "and dv.lastupdated >= '" + toLongDate(partition.getStartDate()) + "' "
            : "and ps.year = " + partition.getYear() + " ";
=======
    String partitionClause = getPartitionClause(partition);
>>>>>>> 7b45170f

    String sql = "insert into " + tableName + " (";

    List<AnalyticsTableColumn> dimensions = partition.getMasterTable().getDimensionColumns();
    List<AnalyticsTableColumn> columns = partition.getMasterTable().getAnalyticsTableColumns();

    for (AnalyticsTableColumn col : columns) {
      sql += quote(col.getName()) + ",";
    }

    sql = TextUtils.removeLastComma(sql) + ") select ";

    for (AnalyticsTableColumn col : dimensions) {
      sql += col.getSelectExpression() + ",";
    }

    sql +=
        approvalSelectExpression
            + " as approvallevel, "
            + valueExpression
            + " * ps.daysno as daysxvalue, "
            + "ps.daysno as daysno, "
            + valueExpression
            + " as value, "
            + textValueExpression
            + " as textvalue "
            + "from datavalue dv "
            + "inner join period pe on dv.periodid=pe.periodid "
            + "inner join analytics_rs_periodstructure ps on dv.periodid=ps.periodid "
            + "left join periodtype pt on pe.periodtypeid = pt.periodtypeid "
            + "inner join dataelement de on dv.dataelementid=de.dataelementid "
            + "inner join analytics_rs_dataelementstructure des on dv.dataelementid = des.dataelementid "
            + "inner join analytics_rs_dataelementgroupsetstructure degs on dv.dataelementid=degs.dataelementid "
            + "inner join organisationunit ou on dv.sourceid=ou.organisationunitid "
            + "left join analytics_rs_orgunitstructure ous on dv.sourceid=ous.organisationunitid "
            + "inner join analytics_rs_organisationunitgroupsetstructure ougs on dv.sourceid=ougs.organisationunitid "
            + "and (cast(date_trunc('month', pe.startdate) as date)=ougs.startdate or ougs.startdate is null) "
            + "inner join categoryoptioncombo co on dv.categoryoptioncomboid=co.categoryoptioncomboid "
            + "inner join categoryoptioncombo ao on dv.attributeoptioncomboid=ao.categoryoptioncomboid "
            + "inner join analytics_rs_categorystructure dcs on dv.categoryoptioncomboid=dcs.categoryoptioncomboid "
            + "inner join analytics_rs_categorystructure acs on dv.attributeoptioncomboid=acs.categoryoptioncomboid "
            + "inner join analytics_rs_categoryoptioncomboname aon on dv.attributeoptioncomboid=aon.categoryoptioncomboid "
            + "inner join analytics_rs_categoryoptioncomboname con on dv.categoryoptioncomboid=con.categoryoptioncomboid ";

    if (!params.isSkipOutliers()) {
      sql += getOutliersJoinStatement();
    }

    sql +=
        approvalClause
            + "where de.valuetype in ("
            + valTypes
            + ") "
            + "and de.domaintype = 'AGGREGATE' "
            + partitionClause
            + "and dv.lastupdated < '"
            + toLongDate(params.getStartTime())
            + "' "
            + "and dv.value is not null "
            + "and dv.deleted is false ";

    if (respectStartEndDates) {
      sql +=
          "and (aon.startdate is null or aon.startdate <= pe.startdate) "
              + "and (aon.enddate is null or aon.enddate >= pe.enddate) "
              + "and (con.startdate is null or con.startdate <= pe.startdate) "
              + "and (con.enddate is null or con.enddate >= pe.enddate) ";
    }

    if (whereClause != null) {
      sql += "and " + whereClause + " ";
    }

    if (analyticsTableSettings.isTableOrdering()) {
      sql += "order by de.uid, co.uid";
    }

    invokeTimeAndLog(sql, String.format("Populate %s %s", tableName, valueTypes));
  }

  /**
   * Returns the approval select expression based on the given year.
   *
   * @param year the year.
   * @return the approval select expression.
   */
  private String getApprovalSelectExpression(Integer year) {
    if (isApprovalEnabled(year)) {
      return "coalesce(des.datasetapprovallevel, aon.approvallevel, da.minlevel, "
          + DataApprovalLevelService.APPROVAL_LEVEL_UNAPPROVED
          + ")";
    } else {
      return String.valueOf(DataApprovalLevelService.APPROVAL_LEVEL_HIGHEST);
    }
  }

  /**
   * Returns sub-query for approval level. First looks for approval level in data element resource
   * table which will indicate level 0 (highest) if approval is not required. Then looks for highest
   * level in dataapproval table.
   *
   * @param year the data year.
   */
  private String getApprovalJoinClause(Integer year) {
    if (isApprovalEnabled(year)) {
      String sql =
          "left join analytics_rs_dataapprovalminlevel da "
              + "on des.workflowid=da.workflowid and da.periodid=dv.periodid "
              + "and da.attributeoptioncomboid=dv.attributeoptioncomboid "
              + "and (";

      Set<OrganisationUnitLevel> levels =
          dataApprovalLevelService.getOrganisationUnitApprovalLevels();

      for (OrganisationUnitLevel level : levels) {
        sql += "ous.idlevel" + level.getLevel() + " = da.organisationunitid or ";
      }

      return TextUtils.removeLastOr(sql) + ") ";
    }

    return StringUtils.EMPTY;
  }

  /**
   * Returns a partition SQL clause.
   *
   * @param partition the {@link AnalyticsTablePartition}.
   * @return a partition SQL clause.
   */
  private String getPartitionClause(AnalyticsTablePartition partition) {
    String latestFilter =
        format("and dv.lastupdated >= '%s' ", toLongDate(partition.getStartDate()));
    String partitionFilter = format("and ps.year = %d ", partition.getYear());

    return partition.isLatestPartition() ? latestFilter : partitionFilter;
  }

  private List<AnalyticsTableColumn> getColumns(AnalyticsTableUpdateParams params) {
    List<AnalyticsTableColumn> columns = new ArrayList<>();

    String idColAlias = "concat(de.uid,'-',ps.iso,'-',ou.uid,'-',co.uid,'-',ao.uid) as id ";
    columns.add(new AnalyticsTableColumn("id", TEXT, idColAlias));

    List<DataElementGroupSet> dataElementGroupSets =
        idObjectManager.getDataDimensionsNoAcl(DataElementGroupSet.class);

    List<CategoryOptionGroupSet> disaggregationCategoryOptionGroupSets =
        categoryService.getDisaggregationCategoryOptionGroupSetsNoAcl();

    List<Category> disaggregationCategories =
        categoryService.getDisaggregationDataDimensionCategoriesNoAcl();

    for (DataElementGroupSet groupSet : dataElementGroupSets) {
      columns.add(
          new AnalyticsTableColumn(
              groupSet.getUid(),
              CHARACTER_11,
              "degs." + quote(groupSet.getUid()),
              groupSet.getCreated()));
    }

    columns.addAll(getOrganisationUnitGroupSetColumns());

    for (CategoryOptionGroupSet groupSet : disaggregationCategoryOptionGroupSets) {
      columns.add(
          new AnalyticsTableColumn(
              groupSet.getUid(),
              CHARACTER_11,
              "dcs." + quote(groupSet.getUid()),
              groupSet.getCreated()));
    }

    columns.addAll(getAttributeCategoryOptionGroupSetColumns());

    for (Category category : disaggregationCategories) {
      columns.add(
          new AnalyticsTableColumn(
              category.getUid(),
              CHARACTER_11,
              "dcs." + quote(category.getUid()),
              category.getCreated()));
    }

    columns.addAll(getAttributeCategoryColumns());
    columns.addAll(getOrganisationUnitLevelColumns());
    columns.addAll(getPeriodTypeColumns("ps"));
    columns.addAll(FIXED_COLS);

    if (!params.isSkipOutliers()) {
      columns.addAll(getOutlierStatsColumns());
    }

    columns.addAll(getFactColumns());

    return filterDimensionColumns(columns);
  }

  /**
   * Returns a list of columns representing facts.
   *
   * @return a list of {@link AnalyticsTableColumn}.
   */
  private List<AnalyticsTableColumn> getFactColumns() {
    return List.of(
        new AnalyticsTableColumn("approvallevel", INTEGER, NULL, FACT, "approvallevel"),
        new AnalyticsTableColumn("daysxvalue", DOUBLE, NULL, FACT, "daysxvalue"),
        new AnalyticsTableColumn("daysno", INTEGER, NOT_NULL, FACT, "daysno"),
        new AnalyticsTableColumn("value", DOUBLE, NULL, FACT, "value"),
        new AnalyticsTableColumn("textvalue", TEXT, NULL, FACT, "textvalue"));
  }

  /**
   * Statistical outlier detection involves applying statistical tests or procedures to identify
   * extreme values. The extreme data are converted into z scores that tell us how many standard
   * deviations away they are from the mean. If a value has a high enough or low enough z score, it
   * can be considered an outlier. Z scores can be affected by unusually large or small data values,
   * which is why a more robust way to detect outliers can be used (a modified z-score).
   *
   * <p>Z-Score (xi – μ) / σ where: xi: A single data value μ: The mean of the dataset σ: The
   * standard deviation of the dataset
   *
   * <p>Modified z-score = 0.6745(xi – x̃) / MAD where: xi: A single data value x̃: The median of
   * the dataset MAD: The median absolute deviation of the dataset 0.6745: conversion factor (0.75
   * percentiles)
   *
   * @return collection of analytics table columns dedicated to outlier identification.
   */
  private List<AnalyticsTableColumn> getOutlierStatsColumns() {
    return List.of(

        // TODO: Do not export IDs into analytics. We work only with UIDs.
        new AnalyticsTableColumn("sourceid", INTEGER, NOT_NULL, "dv.sourceid"),
        new AnalyticsTableColumn("periodid", INTEGER, NOT_NULL, "dv.periodid"),
        new AnalyticsTableColumn(
            "categoryoptioncomboid", INTEGER, NOT_NULL, "dv.categoryoptioncomboid"),
        new AnalyticsTableColumn(
            "attributeoptioncomboid", INTEGER, NOT_NULL, "dv.attributeoptioncomboid"),
        new AnalyticsTableColumn("dataelementid", INTEGER, NOT_NULL, "dv.dataelementid"),
        new AnalyticsTableColumn("petype", VARCHAR_255, "pt.name"),
        new AnalyticsTableColumn("path", VARCHAR_255, "ou.path"),
        // mean
        new AnalyticsTableColumn("avg_middle_value", DOUBLE, "stats.avg_middle_value"),
        // median
        new AnalyticsTableColumn(
            "percentile_middle_value", DOUBLE, "stats.percentile_middle_value"),
        // median of absolute deviations "MAD"
        new AnalyticsTableColumn("mad", DOUBLE, "stats.mad"),
        // standard deviation
        new AnalyticsTableColumn("std_dev", DOUBLE, "stats.std_dev"));
  }

  /**
   * Returns the distinct years which contain data values, relative to the from date in the given
   * parameters, if it exists.
   *
   * @param params the {@link AnalyticsTableUpdateParams}.
   * @return a list of data years.
   */
  private List<Integer> getDataYears(AnalyticsTableUpdateParams params) {
    String sql =
        "select distinct(extract(year from pe.startdate)) "
            + "from datavalue dv "
            + "inner join period pe on dv.periodid=pe.periodid "
            + "where pe.startdate is not null "
            + "and dv.lastupdated < '"
            + toLongDate(params.getStartTime())
            + "' ";

    if (params.getFromDate() != null) {
      sql += "and pe.startdate >= '" + DateUtils.toMediumDate(params.getFromDate()) + "'";
    }

    return jdbcTemplate.queryForList(sql, Integer.class);
  }

  @Override
  public void applyAggregationLevels(
      AnalyticsTablePartition partition, Collection<String> dataElements, int aggregationLevel) {
    StringBuilder sql = new StringBuilder("update " + partition.getName() + " set ");

    for (int i = 0; i < aggregationLevel; i++) {
      int level = i + 1;

      String column = quote(DataQueryParams.LEVEL_PREFIX + level);

      sql.append(column + " = null,");
    }

    sql.deleteCharAt(sql.length() - ",".length());

    sql.append(" where oulevel > " + aggregationLevel);
    sql.append(" and dx in (" + quotedCommaDelimitedString(dataElements) + ")");

    log.debug("Aggregation level SQL: '{}'", sql);

    jdbcTemplate.execute(sql.toString());
  }

  /**
   * Indicates whether the system should ignore data which has not been approved in analytics
   * tables.
   *
   * @param year the year of the data partition.
   */
  private boolean isApprovalEnabled(Integer year) {
    boolean setting = systemSettingManager.hideUnapprovedDataInAnalytics();
    boolean levels = !dataApprovalLevelService.getAllDataApprovalLevels().isEmpty();
    Integer maxYears =
        systemSettingManager.getIntegerSetting(SettingKey.IGNORE_ANALYTICS_APPROVAL_YEAR_THRESHOLD);

    log.debug(
        "Hide approval setting: {}, approval levels exists: {}, max years threshold: {}",
        setting,
        levels,
        maxYears);

    if (year != null) {
      boolean periodOverMaxYears = AnalyticsUtils.periodIsOutsideApprovalMaxYears(year, maxYears);

      return setting && levels && !periodOverMaxYears;
    } else {
      return setting && levels;
    }
  }

  /**
   * The outlier identification is using z-score and modified z-score. The function is retrieving
   * the sql statement for analytics table population (analytics and its partitions).
   *
   * @return sql statement fraction of statistic basic values for the outlier identification.
   */
  private String getOutliersJoinStatement() {
    return "left join (select t3.dataelementid, "
        + "t3.sourceid, "
        + "t3.categoryoptioncomboid, "
        + "t3.attributeoptioncomboid, "
        // median of absolute deviations "mad" (median(xi - median(xi)))
        + "percentile_cont(0.5) "
        + "within group (order by abs(t3.value::double precision - t3.percentile_middle_value)) as MAD, "
        // mean
        + "avg(t3.value::double precision) as avg_middle_value, "
        // median of the samples (median(xi))
        + "percentile_cont(0.5) "
        + "within group (order by t3.value::double precision) as percentile_middle_value, "
        // standard deviation of the normal distribution
        + "stddev_pop(t3.value::double precision) as std_dev "
        // Table "t3" is the composition of the tables "t2" (median of xi) and "t3" (values xi).
        // For Z-Score the mean (avg_middle_value) and standard deviation (std_dev) is used ((xi -
        // mean(x))/std_dev).
        // For modified Z-Score the median (percentile_middle_value) and the median of absolute
        // deviations (mad) is used (0.6745*(xi - median(x)/mad)).
        // The factor 0.6745 is the 0.75 quartile of the normal distribution, to which the "mad"
        // converges to.
        + "from (select t1.dataelementid, "
        + "t1.sourceid, "
        + "t1.categoryoptioncomboid, "
        + "t1.attributeoptioncomboid, "
        + "t1.percentile_middle_value, "
        + "t2.value "
        // Table "t1" retrieving the median of all data element (dataelementid) values belongs to
        // the same organisation (sourceid)
        // coc and aoc.
        + "from (select dv1.dataelementid as dataelementid, "
        + "dv1.sourceid as sourceid, "
        + "dv1.categoryoptioncomboid as categoryoptioncomboid, "
        + "dv1.attributeoptioncomboid as attributeoptioncomboid, "
        // median
        + "percentile_cont(0.5) "
        + "within group (order by dv1.value::double precision) as percentile_middle_value "
        + "from datavalue dv1 "
        + "inner join period pe on dv1.periodid = pe.periodid "
        + "inner join organisationunit ou on dv1.sourceid = ou.organisationunitid "
        // Only numeric values (value is varchar or string) can be used for stats calculation.
        + "where dv1.value ~ '^[-+]?[0-9]*\\.?[0-9]+([eE][-+]?[0-9]+)?$' "
        + "group by dv1.dataelementid, dv1.sourceid, dv1.categoryoptioncomboid, "
        + "dv1.attributeoptioncomboid) t1 "
        + "join "
        // Table "t2" is the complement of the t1 table. It contains all values belong to the
        // specific median (see t1).
        // To "group by" criteria is added the time dimension (periodid). This part of the query has
        // to be verified (maybe add TEI to aggregation criteria).
        + "(select dv1.dataelementid as dataelementid, "
        + "dv1.sourceid as sourceid, "
        + "dv1.categoryoptioncomboid  as categoryoptioncomboid, "
        + "dv1.attributeoptioncomboid as attributeoptioncomboid, "
        + "dv1.value, "
        + "dv1.periodid "
        + "from datavalue dv1 "
        + "inner join period pe on dv1.periodid = pe.periodid "
        + "inner join organisationunit ou on dv1.sourceid = ou.organisationunitid "
        // Only numeric values (varchars) can be used for stats calculation.
        + "where dv1.value ~ '^[-+]?[0-9]*\\.?[0-9]+([eE][-+]?[0-9]+)?$' "
        + "group by dv1.dataelementid, dv1.sourceid, dv1.categoryoptioncomboid, "
        + "dv1.attributeoptioncomboid, dv1.value, dv1.periodid) t2 "
        + "on t1.sourceid = t2.sourceid "
        + "and t1.categoryoptioncomboid = t2.categoryoptioncomboid "
        + "and t1.attributeoptioncomboid = t2.attributeoptioncomboid "
        + "and t1.dataelementid = t2.dataelementid) as t3 "
        + "group by t3.dataelementid, t3.sourceid, t3.categoryoptioncomboid, "
        + "t3.attributeoptioncomboid) as stats "
        + "on dv.dataelementid = stats.dataelementid and dv.sourceid = stats.sourceid and "
        + "dv.categoryoptioncomboid = stats.categoryoptioncomboid and "
        + "dv.attributeoptioncomboid = stats.attributeoptioncomboid ";
  }
}<|MERGE_RESOLUTION|>--- conflicted
+++ resolved
@@ -297,14 +297,7 @@
             SettingKey.RESPECT_META_DATA_START_END_DATES_IN_ANALYTICS_TABLE_EXPORT);
     String approvalSelectExpression = getApprovalSelectExpression(partition.getYear());
     String approvalClause = getApprovalJoinClause(partition.getYear());
-<<<<<<< HEAD
-    String partitionClause =
-        partition.isLatestPartition()
-            ? "and dv.lastupdated >= '" + toLongDate(partition.getStartDate()) + "' "
-            : "and ps.year = " + partition.getYear() + " ";
-=======
     String partitionClause = getPartitionClause(partition);
->>>>>>> 7b45170f
 
     String sql = "insert into " + tableName + " (";
 
