package org.hisp.dhis.analytics.table;

/*
 * Copyright (c) 2004-2016, University of Oslo
 * All rights reserved.
 *
 * Redistribution and use in source and binary forms, with or without
 * modification, are permitted provided that the following conditions are met:
 * Redistributions of source code must retain the above copyright notice, this
 * list of conditions and the following disclaimer.
 *
 * Redistributions in binary form must reproduce the above copyright notice,
 * this list of conditions and the following disclaimer in the documentation
 * and/or other materials provided with the distribution.
 * Neither the name of the HISP project nor the names of its contributors may
 * be used to endorse or promote products derived from this software without
 * specific prior written permission.
 *
 * THIS SOFTWARE IS PROVIDED BY THE COPYRIGHT HOLDERS AND CONTRIBUTORS "AS IS" AND
 * ANY EXPRESS OR IMPLIED WARRANTIES, INCLUDING, BUT NOT LIMITED TO, THE IMPLIED
 * WARRANTIES OF MERCHANTABILITY AND FITNESS FOR A PARTICULAR PURPOSE ARE
 * DISCLAIMED. IN NO EVENT SHALL THE COPYRIGHT OWNER OR CONTRIBUTORS BE LIABLE FOR
 * ANY DIRECT, INDIRECT, INCIDENTAL, SPECIAL, EXEMPLARY, OR CONSEQUENTIAL DAMAGES
 * (INCLUDING, BUT NOT LIMITED TO, PROCUREMENT OF SUBSTITUTE GOODS OR SERVICES;
 * LOSS OF USE, DATA, OR PROFITS; OR BUSINESS INTERRUPTION) HOWEVER CAUSED AND ON
 * ANY THEORY OF LIABILITY, WHETHER IN CONTRACT, STRICT LIABILITY, OR TORT
 * (INCLUDING NEGLIGENCE OR OTHERWISE) ARISING IN ANY WAY OUT OF THE USE OF THIS
 * SOFTWARE, EVEN IF ADVISED OF THE POSSIBILITY OF SUCH DAMAGE.
 */

import com.google.common.collect.Lists;
import com.google.common.collect.Sets;
import org.apache.commons.lang3.StringUtils;
import org.hisp.dhis.analytics.AggregationType;
import org.hisp.dhis.analytics.AnalyticsTable;
import org.hisp.dhis.analytics.AnalyticsTableColumn;
import org.hisp.dhis.analytics.DataQueryParams;
import org.hisp.dhis.common.ValueType;
import org.hisp.dhis.commons.util.TextUtils;
import org.hisp.dhis.dataelement.CategoryOptionGroupSet;
import org.hisp.dhis.dataelement.DataElementCategory;
import org.hisp.dhis.dataelement.DataElementGroupSet;
import org.hisp.dhis.organisationunit.OrganisationUnitGroupSet;
import org.hisp.dhis.organisationunit.OrganisationUnitLevel;
import org.hisp.dhis.period.PeriodType;
import org.hisp.dhis.setting.SettingKey;
import org.hisp.dhis.setting.SystemSettingManager;
import org.hisp.dhis.system.util.DateUtils;
import org.hisp.dhis.system.util.MathUtils;
import org.hisp.dhis.util.ObjectUtils;
import org.springframework.beans.factory.annotation.Autowired;
import org.springframework.scheduling.annotation.Async;

import java.util.*;
import java.util.concurrent.ConcurrentLinkedQueue;
import java.util.concurrent.Future;

import static org.hisp.dhis.commons.util.TextUtils.getQuotedCommaDelimitedString;
import static org.hisp.dhis.dataapproval.DataApprovalLevelService.APPROVAL_LEVEL_UNAPPROVED;

/**
 * This class manages the analytics table. The analytics table is a denormalized
 * table designed for analysis which contains raw data values. It has columns for
 * each organisation unit group set and organisation unit level. Also, columns
 * for dataelementid, periodid, organisationunitid, categoryoptioncomboid, value.
 * <p>
 * The analytics table is horizontally partitioned. The partition key is the start
 * date of the  period of the data record. The table is partitioned according to
 * time span with one partition per calendar quarter.
 * <p>
 * The data records in this table are not aggregated. Typically, queries will
 * aggregate in organisation unit hierarchy dimension, in the period/time dimension,
 * and the category dimensions, as well as organisation unit group set dimensions.
 *
 * @author Lars Helge Overland
 */
public class JdbcAnalyticsTableManager
    extends AbstractJdbcTableManager
{

    @Autowired
    private SystemSettingManager systemSettingManager;

    // -------------------------------------------------------------------------
    // Implementation
    // -------------------------------------------------------------------------

    @Override
    public String validState()
    {
        boolean hasData = jdbcTemplate.queryForRowSet( "select dataelementid from datavalue dv where dv.deleted is false limit 1" ).next();

        if ( !hasData )
        {
            return "No data values exist, not updating aggregate analytics tables";
        }

        int orgUnitLevels = organisationUnitService.getNumberOfOrganisationalLevels();

        if ( orgUnitLevels == 0 )
        {
            return "No organisation unit levels exist, not updating aggregate analytics tables";
        }

        log.info( "Approval enabled: " + isApprovalEnabled() );

        return null;
    }

    @Override
    public String getTableName()
    {
        return ANALYTICS_TABLE_NAME;
    }

    @Override
    public void preCreateTables()
    {
        if ( isApprovalEnabled() )
        {
            resourceTableService.generateDataApprovalMinLevelTable();
        }
    }

    @Override
    public void createTable( AnalyticsTable table )
    {
        final String tableName = table.getTempTableName();

        final String dbl = statementBuilder.getDoubleColumnType();

        final String sqlDrop = "drop table " + tableName;

        executeSilently( sqlDrop );

        String sqlCreate = "create table " + tableName + " (";

        List<AnalyticsTableColumn> columns = getDimensionColumns( table );

        validateDimensionColumns( columns );

        for ( AnalyticsTableColumn col : columns )
        {
            sqlCreate += col.getName() + " " + col.getDataType() + ",";
        }

        sqlCreate += "daysxvalue " + dbl + ", daysno integer not null, value " + dbl + ", textvalue text) ";

        sqlCreate += statementBuilder.getTableOptions( false );

        log.info( "Creating table: " + tableName + ", columns: " + columns.size() );

        log.debug( "Create SQL: " + sqlCreate );

        jdbcTemplate.execute( sqlCreate );
    }

    @Override
    protected void populateTable( AnalyticsTable table )
    {
        final String dbl = statementBuilder.getDoubleColumnType();
<<<<<<< HEAD
        final boolean skipDataTypeValidation = (Boolean) systemSettingManager.getSystemSetting( SettingKey.SKIP_DATA_TYPE_VALIDATION_IN_ANALYTICS_TABLE_EXPORT );
        
        final String approvalClause = getApprovalJoinClause();        
        final String numericClause = skipDataTypeValidation ? "" : ( "and dv.value " + statementBuilder.getRegexpMatch() + " '" + MathUtils.NUMERIC_LENIENT_REGEXP + "' " );
        
        String intClause =
            "( dv.value != '0' or de.aggregationtype in ('" + AggregationType.AVERAGE + ',' + AggregationType.AVERAGE_SUM_ORG_UNIT + "') or de.zeroissignificant = true ) " +
            numericClause;
        
=======
        final String approvalClause = getApprovalJoinClause();
        
        String intClause =
            "dv.value " + statementBuilder.getRegexpMatch() + " '" + MathUtils.NUMERIC_LENIENT_REGEXP + "' " +
            "and ( dv.value != '0' or de.aggregationtype in ('" + AggregationType.AVERAGE + ',' + AggregationType.AVERAGE_SUM_ORG_UNIT + "') " +
            "or de.zeroissignificant = true ) ";

>>>>>>> 292044f4
        populateTable( table, "cast(dv.value as " + dbl + ")", "null", ValueType.NUMERIC_TYPES, intClause, approvalClause );

        populateTable( table, "1", "null", Sets.newHashSet( ValueType.BOOLEAN, ValueType.TRUE_ONLY ), "dv.value = 'true'", approvalClause );

        populateTable( table, "0", "null", Sets.newHashSet( ValueType.BOOLEAN ), "dv.value = 'false'", approvalClause );

        populateTable( table, "null", "dv.value", Sets.union( ValueType.TEXT_TYPES, ValueType.DATE_TYPES ), null, approvalClause );
    }
    
    /**
     * Populates the given analytics table.
     *
     * @param table               analytics table to populate.
     * @param valueExpression     numeric value expression.
     * @param textValueExpression textual value expression.
     * @param valueTypes          data element value types to include data for.
     * @param whereClause         where clause to constrain data query.
     */
    private void populateTable( AnalyticsTable table, String valueExpression,
        String textValueExpression, Set<ValueType> valueTypes, String whereClause, String approvalClause )
    {
        final String start = DateUtils.getMediumDateString( table.getPeriod().getStartDate() );
        final String end = DateUtils.getMediumDateString( table.getPeriod().getEndDate() );
        final String tableName = table.getTempTableName();
        final String valTypes = TextUtils.getQuotedCommaDelimitedString( ObjectUtils.asStringList( valueTypes ) );
        final boolean respectStartEndDates = (Boolean) systemSettingManager.getSystemSetting( SettingKey.RESPECT_META_DATA_START_END_DATES_IN_ANALYTICS_TABLE_EXPORT );

        String sql = "insert into " + table.getTempTableName() + " (";

        List<AnalyticsTableColumn> columns = getDimensionColumns( table );

        validateDimensionColumns( columns );

        for ( AnalyticsTableColumn col : columns )
        {
            sql += col.getName() + ",";
        }

        sql += "daysxvalue, daysno, value, textvalue) select ";

        for ( AnalyticsTableColumn col : columns )
        {
            sql += col.getAlias() + ",";
        }

        sql +=
            valueExpression + " * ps.daysno as daysxvalue, " +
                "ps.daysno as daysno, " +
                valueExpression + " as value, " +
                textValueExpression + " as textvalue " +
                "from datavalue dv " +
                "inner join _dataelementgroupsetstructure degs on dv.dataelementid=degs.dataelementid " +
                "inner join _organisationunitgroupsetstructure ougs on dv.sourceid=ougs.organisationunitid " +
                "inner join _categorystructure dcs on dv.categoryoptioncomboid=dcs.categoryoptioncomboid " +
                "inner join _categorystructure acs on dv.attributeoptioncomboid=acs.categoryoptioncomboid " +
                "left join _orgunitstructure ous on dv.sourceid=ous.organisationunitid " +
                "inner join _dataelementstructure des on dv.dataelementid = des.dataelementid " +
                "inner join dataelement de on dv.dataelementid=de.dataelementid " +
                "inner join categoryoptioncombo co on dv.categoryoptioncomboid=co.categoryoptioncomboid " +
                "inner join categoryoptioncombo ao on dv.attributeoptioncomboid=ao.categoryoptioncomboid " +
                "inner join period pe on dv.periodid=pe.periodid " +
                "inner join _periodstructure ps on dv.periodid=ps.periodid " +
                "inner join organisationunit ou on dv.sourceid=ou.organisationunitid " +
                "inner join _categoryoptioncomboname aon on dv.attributeoptioncomboid=aon.categoryoptioncomboid " +
                "inner join _categoryoptioncomboname con on dv.categoryoptioncomboid=con.categoryoptioncomboid " +

                approvalClause +
                "where de.valuetype in (" + valTypes + ") " +
                "and de.domaintype = 'AGGREGATE' " +
                "and pe.startdate >= '" + start + "' " +
                "and pe.startdate <= '" + end + "' " +
                "and dv.value is not null " +
                "and dv.deleted is false ";

        if ( respectStartEndDates )
        {
            sql +=
                "and (aon.startdate is null or aon.startdate <= pe.startdate) " +
                "and (aon.enddate is null or aon.enddate >= pe.enddate) " +
                "and (con.startdate is null or con.startdate <= pe.startdate) " +
                "and (con.enddate is null or con.enddate >= pe.enddate) ";
        }

        if ( whereClause != null )
        {
            sql += "and " + whereClause;
        }

        populateAndLog( sql, tableName + ", " + valueTypes );
    }

    /**
     * Returns sub-query for approval level. First looks for approval level in
     * data element resource table which will indicate level 0 (highest) if approval
     * is not required. Then looks for highest level in dataapproval table.
     */
    private String getApprovalJoinClause()
    {
        if ( isApprovalEnabled() )
        {
            String sql =
                "left join _dataapprovalminlevel da " +
                "on des.workflowid=da.workflowid and da.periodid=dv.periodid and da.attributeoptioncomboid=dv.attributeoptioncomboid " +
                "and (";

            Set<OrganisationUnitLevel> levels = dataApprovalLevelService.getOrganisationUnitApprovalLevels();

            for ( OrganisationUnitLevel level : levels )
            {
                sql += "ous.idlevel" + level.getLevel() + " = da.organisationunitid or ";
            }

            return TextUtils.removeLastOr( sql ) + ") ";
        }

        return StringUtils.EMPTY;
    }

    @Override
    public List<AnalyticsTableColumn> getDimensionColumns( AnalyticsTable table )
    {
        List<AnalyticsTableColumn> columns = new ArrayList<>();

        List<DataElementGroupSet> dataElementGroupSets =
            idObjectManager.getDataDimensionsNoAcl( DataElementGroupSet.class );

        List<OrganisationUnitGroupSet> orgUnitGroupSets =
            idObjectManager.getDataDimensionsNoAcl( OrganisationUnitGroupSet.class );

        List<CategoryOptionGroupSet> disaggregationCategoryOptionGroupSets =
            categoryService.getDisaggregationCategoryOptionGroupSetsNoAcl();

        List<CategoryOptionGroupSet> attributeCategoryOptionGroupSets =
            categoryService.getAttributeCategoryOptionGroupSetsNoAcl();

        List<DataElementCategory> disaggregationCategories =
            categoryService.getDisaggregationDataDimensionCategoriesNoAcl();

        List<DataElementCategory> attributeCategories =
            categoryService.getAttributeDataDimensionCategoriesNoAcl();

        List<OrganisationUnitLevel> levels =
            organisationUnitService.getFilledOrganisationUnitLevels();

        for ( DataElementGroupSet groupSet : dataElementGroupSets )
        {
            columns.add( new AnalyticsTableColumn( quote( groupSet.getUid() ), "character(11)", "degs." + quote( groupSet.getUid() ) ) );
        }

        for ( OrganisationUnitGroupSet groupSet : orgUnitGroupSets )
        {
            columns.add( new AnalyticsTableColumn( quote( groupSet.getUid() ), "character(11)", "ougs." + quote( groupSet.getUid() ) ) );
        }

        for ( CategoryOptionGroupSet groupSet : disaggregationCategoryOptionGroupSets )
        {
            columns.add( new AnalyticsTableColumn( quote( groupSet.getUid() ), "character(11)", "dcs." + quote( groupSet.getUid() ) ) );
        }

        for ( CategoryOptionGroupSet groupSet : attributeCategoryOptionGroupSets )
        {
            columns.add( new AnalyticsTableColumn( quote( groupSet.getUid() ), "character(11)", "acs." + quote( groupSet.getUid() ) ) );
        }

        for ( DataElementCategory category : disaggregationCategories )
        {
            columns.add( new AnalyticsTableColumn( quote( category.getUid() ), "character(11)", "dcs." + quote( category.getUid() ) ) );
        }

        for ( DataElementCategory category : attributeCategories )
        {
            columns.add( new AnalyticsTableColumn( quote( category.getUid() ), "character(11)", "acs." + quote( category.getUid() ) ) );
        }

        for ( OrganisationUnitLevel level : levels )
        {
            String column = quote( PREFIX_ORGUNITLEVEL + level.getLevel() );
            columns.add( new AnalyticsTableColumn( column, "character(11)", "ous." + column ) );
        }

        List<PeriodType> periodTypes = PeriodType.getAvailablePeriodTypes();

        for ( PeriodType periodType : periodTypes )
        {
            String column = quote( periodType.getName().toLowerCase() );
            columns.add( new AnalyticsTableColumn( column, "character varying(15)", "ps." + column ) );
        }

        AnalyticsTableColumn de = new AnalyticsTableColumn( quote( "dx" ), "character(11) not null", "de.uid" );
        AnalyticsTableColumn co = new AnalyticsTableColumn( quote( "co" ), "character(11) not null", "co.uid" );
        AnalyticsTableColumn ao = new AnalyticsTableColumn( quote( "ao" ), "character(11) not null", "ao.uid" );
        AnalyticsTableColumn ou = new AnalyticsTableColumn( quote( "ou" ), "character(11) not null", "ou.uid" );
        AnalyticsTableColumn level = new AnalyticsTableColumn( quote( "level" ), "integer", "ous.level" );

        columns.addAll( Lists.newArrayList( de, co, ao, ou, level ) );

        if ( isApprovalEnabled() )
        {
            String col = "coalesce(des.datasetapprovallevel, aon.approvallevel, da.minlevel, " + APPROVAL_LEVEL_UNAPPROVED + ") as approvallevel ";

            columns.add( new AnalyticsTableColumn( quote( "approvallevel" ), "integer", col ) );
        }

        return columns;
    }

    @Override
    public List<Integer> getDataYears( Date earliest )
    {
        String sql =
            "select distinct(extract(year from pe.startdate)) " +
            "from datavalue dv " +
            "inner join period pe on dv.periodid=pe.periodid " +
            "where pe.startdate is not null ";

        if ( earliest != null )
        {
            sql += "and pe.startdate >= '" + DateUtils.getMediumDateString( earliest ) + "'";
        }

        return jdbcTemplate.queryForList( sql, Integer.class );
    }

    @Override
    @Async
    public Future<?> applyAggregationLevels( ConcurrentLinkedQueue<AnalyticsTable> tables, Collection<String> dataElements, int aggregationLevel )
    {
        taskLoop:
        while ( true )
        {
            AnalyticsTable table = tables.poll();

            if ( table == null )
            {
                break taskLoop;
            }

            StringBuilder sql = new StringBuilder( "update " + table.getTempTableName() + " set " );

            for ( int i = 0; i < aggregationLevel; i++ )
            {
                int level = i + 1;

                String column = quote( DataQueryParams.LEVEL_PREFIX + level );

                sql.append( column + " = null," );
            }

            sql.deleteCharAt( sql.length() - ",".length() );

            sql.append( " where level > " + aggregationLevel );
            sql.append( " and dx in (" + getQuotedCommaDelimitedString( dataElements ) + ")" );

            log.debug( "Aggregation level SQL: " + sql.toString() );

            jdbcTemplate.execute( sql.toString() );
        }

        return null;
    }

    @Override
    @Async
    public Future<?> vacuumTablesAsync( ConcurrentLinkedQueue<AnalyticsTable> tables )
    {
        taskLoop:
        while ( true )
        {
            AnalyticsTable table = tables.poll();

            if ( table == null )
            {
                break taskLoop;
            }

            final String sql = statementBuilder.getVacuum( table.getTempTableName() );

            log.debug( "Vacuum SQL: " + sql );

            jdbcTemplate.execute( sql );
        }

        return null;
    }

    /**
     * Indicates whether the system should ignore data which has not been approved
     * in analytics tables.
     */
    private boolean isApprovalEnabled()
    {
        boolean setting = systemSettingManager.hideUnapprovedDataInAnalytics();
        boolean levels = !dataApprovalLevelService.getAllDataApprovalLevels().isEmpty();

        return setting && levels;
    }
}<|MERGE_RESOLUTION|>--- conflicted
+++ resolved
@@ -159,25 +159,15 @@
     protected void populateTable( AnalyticsTable table )
     {
         final String dbl = statementBuilder.getDoubleColumnType();
-<<<<<<< HEAD
         final boolean skipDataTypeValidation = (Boolean) systemSettingManager.getSystemSetting( SettingKey.SKIP_DATA_TYPE_VALIDATION_IN_ANALYTICS_TABLE_EXPORT );
-        
+
         final String approvalClause = getApprovalJoinClause();        
         final String numericClause = skipDataTypeValidation ? "" : ( "and dv.value " + statementBuilder.getRegexpMatch() + " '" + MathUtils.NUMERIC_LENIENT_REGEXP + "' " );
-        
+
         String intClause =
             "( dv.value != '0' or de.aggregationtype in ('" + AggregationType.AVERAGE + ',' + AggregationType.AVERAGE_SUM_ORG_UNIT + "') or de.zeroissignificant = true ) " +
             numericClause;
-        
-=======
-        final String approvalClause = getApprovalJoinClause();
-        
-        String intClause =
-            "dv.value " + statementBuilder.getRegexpMatch() + " '" + MathUtils.NUMERIC_LENIENT_REGEXP + "' " +
-            "and ( dv.value != '0' or de.aggregationtype in ('" + AggregationType.AVERAGE + ',' + AggregationType.AVERAGE_SUM_ORG_UNIT + "') " +
-            "or de.zeroissignificant = true ) ";
-
->>>>>>> 292044f4
+
         populateTable( table, "cast(dv.value as " + dbl + ")", "null", ValueType.NUMERIC_TYPES, intClause, approvalClause );
 
         populateTable( table, "1", "null", Sets.newHashSet( ValueType.BOOLEAN, ValueType.TRUE_ONLY ), "dv.value = 'true'", approvalClause );
