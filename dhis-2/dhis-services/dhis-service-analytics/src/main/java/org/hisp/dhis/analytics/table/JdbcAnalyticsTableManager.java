--- conflicted
+++ resolved
@@ -248,14 +248,9 @@
             """
             delete from ${tableName} ax \
             where ax.id in ( \
-<<<<<<< HEAD
-            select concat(des.dataelementuid,'-',ps.iso,'-',ou.uid,'-',co.uid,'-',ao.uid) as id \
-            from ${datavalue} dv \
-=======
             select concat(de.uid,'-',ps.iso,'-',ou.uid,'-',co.uid,'-',ao.uid) as id \
             from ${datavalue} dv \
             inner join ${dataelement} de on dv.dataelementid=de.dataelementid \
->>>>>>> 2ad1203c
             inner join analytics_rs_periodstructure ps on dv.periodid=ps.periodid \
             inner join ${organisationunit} ou on dv.sourceid=ou.organisationunitid \
             inner join ${categoryoptioncombo} co on dv.categoryoptioncomboid=co.categoryoptioncomboid \
