--- conflicted
+++ resolved
@@ -435,11 +435,7 @@
             {
                 if ( item.hasLegendSet() )
                 {
-<<<<<<< HEAD
-                    metaData.put( item.getItemId(), IdentifiableObjectUtils.getUids( item.getLegendSet().getSortedLegends() ) );
-=======
                     dimensionItems.put( item.getItemId(), IdentifiableObjectUtils.getUids( item.getLegendSet().getLegends() ) );
->>>>>>> 43d6825e
                 }
             }
 
