/*
 * Copyright (c) 2004-2022, University of Oslo
 * All rights reserved.
 *
 * Redistribution and use in source and binary forms, with or without
 * modification, are permitted provided that the following conditions are met:
 * Redistributions of source code must retain the above copyright notice, this
 * list of conditions and the following disclaimer.
 *
 * Redistributions in binary form must reproduce the above copyright notice,
 * this list of conditions and the following disclaimer in the documentation
 * and/or other materials provided with the distribution.
 * Neither the name of the HISP project nor the names of its contributors may
 * be used to endorse or promote products derived from this software without
 * specific prior written permission.
 *
 * THIS SOFTWARE IS PROVIDED BY THE COPYRIGHT HOLDERS AND CONTRIBUTORS "AS IS" AND
 * ANY EXPRESS OR IMPLIED WARRANTIES, INCLUDING, BUT NOT LIMITED TO, THE IMPLIED
 * WARRANTIES OF MERCHANTABILITY AND FITNESS FOR A PARTICULAR PURPOSE ARE
 * DISCLAIMED. IN NO EVENT SHALL THE COPYRIGHT OWNER OR CONTRIBUTORS BE LIABLE FOR
 * ANY DIRECT, INDIRECT, INCIDENTAL, SPECIAL, EXEMPLARY, OR CONSEQUENTIAL DAMAGES
 * (INCLUDING, BUT NOT LIMITED TO, PROCUREMENT OF SUBSTITUTE GOODS OR SERVICES;
 * LOSS OF USE, DATA, OR PROFITS; OR BUSINESS INTERRUPTION) HOWEVER CAUSED AND ON
 * ANY THEORY OF LIABILITY, WHETHER IN CONTRACT, STRICT LIABILITY, OR TORT
 * (INCLUDING NEGLIGENCE OR OTHERWISE) ARISING IN ANY WAY OUT OF THE USE OF THIS
 * SOFTWARE, EVEN IF ADVISED OF THE POSSIBILITY OF SUCH DAMAGE.
 */
package org.hisp.dhis.analytics.event.data;

import static com.google.common.base.Preconditions.checkNotNull;
import static org.hisp.dhis.analytics.AnalyticsMetaDataKey.DIMENSIONS;
import static org.hisp.dhis.analytics.AnalyticsMetaDataKey.ITEMS;
import static org.hisp.dhis.analytics.DataQueryParams.DENOMINATOR_HEADER_NAME;
import static org.hisp.dhis.analytics.DataQueryParams.DENOMINATOR_ID;
import static org.hisp.dhis.analytics.DataQueryParams.DIVISOR_HEADER_NAME;
import static org.hisp.dhis.analytics.DataQueryParams.DIVISOR_ID;
import static org.hisp.dhis.analytics.DataQueryParams.FACTOR_HEADER_NAME;
import static org.hisp.dhis.analytics.DataQueryParams.FACTOR_ID;
import static org.hisp.dhis.analytics.DataQueryParams.MULTIPLIER_HEADER_NAME;
import static org.hisp.dhis.analytics.DataQueryParams.MULTIPLIER_ID;
import static org.hisp.dhis.analytics.DataQueryParams.NUMERATOR_HEADER_NAME;
import static org.hisp.dhis.analytics.DataQueryParams.NUMERATOR_ID;
import static org.hisp.dhis.analytics.DataQueryParams.VALUE_HEADER_NAME;
import static org.hisp.dhis.analytics.DataQueryParams.VALUE_ID;
import static org.hisp.dhis.analytics.event.LabelMapper.getEnrollmentDateLabel;
import static org.hisp.dhis.analytics.event.LabelMapper.getEventDateLabel;
import static org.hisp.dhis.analytics.event.LabelMapper.getIncidentDateLabel;
import static org.hisp.dhis.analytics.event.LabelMapper.getScheduledDateLabel;
import static org.hisp.dhis.analytics.util.AnalyticsUtils.throwIllegalQueryEx;
import static org.hisp.dhis.common.DimensionalObject.CATEGORYOPTIONCOMBO_DIM_ID;
import static org.hisp.dhis.common.DimensionalObject.DATA_X_DIM_ID;
import static org.hisp.dhis.common.DimensionalObject.ORGUNIT_DIM_ID;
import static org.hisp.dhis.common.DimensionalObject.PERIOD_DIM_ID;
import static org.hisp.dhis.common.ValueType.BOOLEAN;
import static org.hisp.dhis.common.ValueType.DATE;
import static org.hisp.dhis.common.ValueType.NUMBER;
import static org.hisp.dhis.common.ValueType.TEXT;

import java.util.ArrayList;
import java.util.HashMap;
import java.util.LinkedHashMap;
import java.util.List;
import java.util.Map;

import org.apache.commons.lang3.StringUtils;
import org.hisp.dhis.analytics.AnalyticsSecurityManager;
import org.hisp.dhis.analytics.DataQueryParams;
import org.hisp.dhis.analytics.EventAnalyticsDimensionalItem;
import org.hisp.dhis.analytics.Rectangle;
import org.hisp.dhis.analytics.cache.AnalyticsCache;
<<<<<<< HEAD
import org.hisp.dhis.analytics.data.handler.MetadataSchemeMapper;
import org.hisp.dhis.analytics.data.handler.SchemaIdResponseMapper;
=======
import org.hisp.dhis.analytics.data.handler.SchemeIdResponseMapper;
>>>>>>> 3caf24d4
import org.hisp.dhis.analytics.event.EnrollmentAnalyticsManager;
import org.hisp.dhis.analytics.event.EventAnalyticsManager;
import org.hisp.dhis.analytics.event.EventAnalyticsService;
import org.hisp.dhis.analytics.event.EventAnalyticsUtils;
import org.hisp.dhis.analytics.event.EventDataQueryService;
import org.hisp.dhis.analytics.event.EventQueryParams;
import org.hisp.dhis.analytics.event.EventQueryPlanner;
import org.hisp.dhis.analytics.event.EventQueryValidator;
import org.hisp.dhis.analytics.util.AnalyticsUtils;
import org.hisp.dhis.common.AnalyticalObject;
import org.hisp.dhis.common.DimensionalObject;
import org.hisp.dhis.common.EventAnalyticalObject;
import org.hisp.dhis.common.Grid;
import org.hisp.dhis.common.GridHeader;
import org.hisp.dhis.common.IdentifiableObjectUtils;
import org.hisp.dhis.common.MetadataItem;
import org.hisp.dhis.common.QueryItem;
import org.hisp.dhis.common.ValueType;
import org.hisp.dhis.common.ValueTypedDimensionalItemObject;
import org.hisp.dhis.commons.collection.ListUtils;
import org.hisp.dhis.dataelement.DataElementService;
import org.hisp.dhis.feedback.ErrorCode;
import org.hisp.dhis.legend.Legend;
import org.hisp.dhis.option.Option;
import org.hisp.dhis.system.database.DatabaseInfo;
import org.hisp.dhis.system.grid.ListGrid;
import org.hisp.dhis.trackedentity.TrackedEntityAttributeService;
import org.hisp.dhis.util.Timer;
import org.springframework.stereotype.Service;

import com.google.common.base.Preconditions;

/**
 * @author Lars Helge Overland
 */
@Service( "org.hisp.dhis.analytics.event.EventAnalyticsService" )
public class DefaultEventAnalyticsService
    extends AbstractAnalyticsService
    implements EventAnalyticsService
{
    private static final String DASH_PRETTY_SEPARATOR = " - ";

    private static final String SPACE = " ";

    private static final String TOTAL_COLUMN_PRETTY_NAME = "Total";

    private static final Map<String, String> COLUMN_NAMES = Map.of(
        DATA_X_DIM_ID, "data",
        CATEGORYOPTIONCOMBO_DIM_ID, "categoryoptioncombo",
        PERIOD_DIM_ID, "period",
        ORGUNIT_DIM_ID, "organisationunit" );

    private static final String NAME_EVENT = "Event";

    private static final String NAME_TEI = "Tracked entity instance";

    private static final String NAME_PROGRAM_INSTANCE = "Program instance";

    private static final String NAME_PROGRAM_STAGE = "Program stage";

    private static final String NAME_EVENT_DATE = "Event date";

    private static final String NAME_STORED_BY = "Stored by";

    private static final String NAME_CREATED_BY_DISPLAY_NAME = "Created by";

    private static final String NAME_LAST_UPDATED_BY_DISPLAY_NAME = "Last updated by";

    private static final String NAME_LAST_UPDATED = "Last updated on";

    private static final String NAME_SCHEDULED_DATE = "Scheduled date";

    private static final String NAME_ENROLLMENT_DATE = "Enrollment date";

    private static final String NAME_INCIDENT_DATE = "Incident date";

    private static final String NAME_GEOMETRY = "Geometry";

    private static final String NAME_LONGITUDE = "Longitude";

    private static final String NAME_LATITUDE = "Latitude";

    private static final String NAME_ORG_UNIT_NAME = "Organisation unit name";

    private static final String NAME_ORG_UNIT_NAME_HIERARCHY = "Organisation unit name hierarchy";

    private static final String NAME_ORG_UNIT_CODE = "Organisation unit code";

    private static final String NAME_COUNT = "Count";

    private static final String NAME_CENTER = "Center";

    private static final String NAME_EXTENT = "Extent";

    private static final String NAME_POINTS = "Points";

    private static final String NAME_PROGRAM_STATUS = "Program status";

    private static final String NAME_EVENT_STATUS = "Event status";

    private static final Option OPT_TRUE = new Option( "Yes", "1" );

    private static final Option OPT_FALSE = new Option( "No", "0" );

    private final DataElementService dataElementService;

    private final TrackedEntityAttributeService trackedEntityAttributeService;

    private final EventAnalyticsManager eventAnalyticsManager;

    private final EnrollmentAnalyticsManager enrollmentAnalyticsManager;

    private final EventDataQueryService eventDataQueryService;

    private final EventQueryPlanner queryPlanner;

    private final DatabaseInfo databaseInfo;

    private final AnalyticsCache analyticsCache;

    public DefaultEventAnalyticsService( DataElementService dataElementService,
        TrackedEntityAttributeService trackedEntityAttributeService, EventAnalyticsManager eventAnalyticsManager,
        EventDataQueryService eventDataQueryService, AnalyticsSecurityManager securityManager,
        EventQueryPlanner queryPlanner, EventQueryValidator queryValidator, DatabaseInfo databaseInfo,
        AnalyticsCache analyticsCache, EnrollmentAnalyticsManager enrollmentAnalyticsManager,
<<<<<<< HEAD
        SchemaIdResponseMapper schemaIdResponseMapper, MetadataSchemeMapper metadataSchemeMapper )
    {
        super( securityManager, queryValidator, schemaIdResponseMapper, metadataSchemeMapper );
=======
        SchemeIdResponseMapper schemeIdResponseMapper )
    {
        super( securityManager, queryValidator, schemeIdResponseMapper );
>>>>>>> 3caf24d4

        checkNotNull( dataElementService );
        checkNotNull( trackedEntityAttributeService );
        checkNotNull( eventAnalyticsManager );
        checkNotNull( eventDataQueryService );
        checkNotNull( queryPlanner );
        checkNotNull( databaseInfo );
        checkNotNull( analyticsCache );
        checkNotNull( schemeIdResponseMapper );

        this.dataElementService = dataElementService;
        this.trackedEntityAttributeService = trackedEntityAttributeService;
        this.eventAnalyticsManager = eventAnalyticsManager;
        this.eventDataQueryService = eventDataQueryService;
        this.queryPlanner = queryPlanner;
        this.databaseInfo = databaseInfo;
        this.analyticsCache = analyticsCache;
        this.enrollmentAnalyticsManager = enrollmentAnalyticsManager;
    }

    // -------------------------------------------------------------------------
    // EventAnalyticsService implementation
    // -------------------------------------------------------------------------

    // TODO Use [longitude/latitude] format for event points
    // TODO Order event analytics tables on execution date to avoid default sort
    // TODO Sorting in queries

    @Override
    public Grid getAggregatedEventData( EventQueryParams params, List<String> columns, List<String> rows )
    {
        return AnalyticsUtils.isTableLayout( columns, rows )
            ? getAggregatedEventDataTableLayout( params, columns, rows )
            : getAggregatedEventData( params );
    }

    @Override
    public Grid getAggregatedEventData( AnalyticalObject object )
    {
        EventQueryParams params = eventDataQueryService.getFromAnalyticalObject( (EventAnalyticalObject) object );

        return getAggregatedEventData( params );
    }

    @Override
    public Grid getAggregatedEventData( EventQueryParams params )
    {
        securityManager.decideAccessEventQuery( params );
        params = securityManager.withUserConstraints( params );

        queryValidator.validate( params );

        if ( analyticsCache.isEnabled() && !params.analyzeOnly() )
        {
            EventQueryParams immutableParams = new EventQueryParams.Builder( params ).build();
            return analyticsCache.getOrFetch( params, p -> getAggregatedEventDataGrid( immutableParams ) );
        }

        return getAggregatedEventDataGrid( params );
    }

    /**
     * Creates a grid with table layout for downloading event reports. The grid
     * is dynamically made from rows and columns input, which refers to the
     * dimensions requested.
     *
     * For event reports each option for a dimension will be an
     * {@link EventAnalyticsDimensionalItem} and all permutations will be added
     * to the grid.
     *
     * @param params the {@link EventQueryParams}.
     * @param columns the identifiers of the dimensions to use as columns.
     * @param rows the identifiers of the dimensions to use as rows.
     * @return aggregated data as a Grid object.
     */
    private Grid getAggregatedEventDataTableLayout( EventQueryParams params, List<String> columns,
        List<String> rows )
    {
        params.removeProgramIndicatorItems();

        Grid grid = getAggregatedEventData( params );

        ListUtils.removeEmptys( columns );
        ListUtils.removeEmptys( rows );

        Map<String, List<EventAnalyticsDimensionalItem>> tableColumns = new LinkedHashMap<>();

        if ( columns != null )
        {
            for ( String dimension : columns )
            {
                addEventDataObjects( grid, params, tableColumns, dimension );
            }
        }

        Map<String, List<EventAnalyticsDimensionalItem>> tableRows = new LinkedHashMap<>();
        List<String> rowDimensions = new ArrayList<>();

        if ( rows != null )
        {
            for ( String dimension : rows )
            {
                rowDimensions.add( dimension );
                addEventDataObjects( grid, params, tableRows, dimension );
            }
        }

        List<Map<String, EventAnalyticsDimensionalItem>> rowPermutations = EventAnalyticsUtils
            .generateEventDataPermutations( tableRows );

        List<Map<String, EventAnalyticsDimensionalItem>> columnPermutations = EventAnalyticsUtils
            .generateEventDataPermutations( tableColumns );

        return generateOutputGrid( grid, params, rowPermutations, columnPermutations, rowDimensions );
    }

    /**
     * Generates an output grid for event analytics download based on input
     * parameters.
     *
     * @param grid the result grid.
     * @param params the {@link EventQueryParams}.
     * @param rowPermutations the row permutations
     * @param columnPermutations the column permutations.
     * @param rowDimensions the row dimensions.
     * @return grid with table layout.
     */
    @SuppressWarnings( "unchecked" )
    private Grid generateOutputGrid( Grid grid, EventQueryParams params,
        List<Map<String, EventAnalyticsDimensionalItem>> rowPermutations,
        List<Map<String, EventAnalyticsDimensionalItem>> columnPermutations, List<String> rowDimensions )
    {
        Grid outputGrid = new ListGrid();
        outputGrid.setTitle( IdentifiableObjectUtils.join( params.getFilterItems() ) );

        for ( String row : rowDimensions )
        {
            MetadataItem metadataItem = (MetadataItem) ((Map<String, Object>) grid.getMetaData()
                .get( ITEMS.getKey() )).get( row );

            String name = StringUtils.defaultIfEmpty( metadataItem.getName(), row );
            String col = StringUtils.defaultIfEmpty( COLUMN_NAMES.get( row ), row );

            outputGrid.addHeader( new GridHeader( name, col, ValueType.TEXT, false, true ) );
        }

        columnPermutations.forEach( permutation -> {
            StringBuilder builder = new StringBuilder();

            permutation.forEach( ( key, value ) -> {
                if ( !key.equals( ORGUNIT_DIM_ID ) && !key.equals( PERIOD_DIM_ID ) )
                {
                    builder.append( key ).append( SPACE );
                }
                builder.append( value.getDisplayProperty( params.getDisplayProperty() ) )
                    .append( DASH_PRETTY_SEPARATOR );
            } );

            String display = builder.length() > 0 ? builder.substring( 0, builder.lastIndexOf( DASH_PRETTY_SEPARATOR ) )
                : TOTAL_COLUMN_PRETTY_NAME;

            outputGrid.addHeader( new GridHeader( display, display,
                ValueType.NUMBER, false, false ) );
        } );

        for ( Map<String, EventAnalyticsDimensionalItem> rowCombination : rowPermutations )
        {
            outputGrid.addRow();
            List<List<String>> ids = new ArrayList<>();
            Map<String, EventAnalyticsDimensionalItem> displayObjects = new HashMap<>();

            boolean fillDisplayList = true;

            for ( Map<String, EventAnalyticsDimensionalItem> columnCombination : columnPermutations )
            {
                List<String> idList = new ArrayList<>();

                boolean finalFillDisplayList = fillDisplayList;
                rowCombination.forEach( ( key, value ) -> {
                    idList.add( value.toString() );

                    if ( finalFillDisplayList )
                    {
                        displayObjects.put( value.getParentUid(), value );
                    }
                } );

                columnCombination.forEach( ( key, value ) -> idList.add( value.toString() ) );

                ids.add( idList );
                fillDisplayList = false;
            }

            addValuesInOutputGrid( rowDimensions, outputGrid, displayObjects, params );

            EventAnalyticsUtils.addValues( ids, grid, outputGrid );
        }

        return getGridWithRows( grid, outputGrid );
    }

    /**
     * Returns a valid grid.
     *
     * @param grid the {@link Grid}.
     * @param outputGrid the output {@link Grid}.
     */
    private static Grid getGridWithRows( Grid grid, Grid outputGrid )
    {
        return outputGrid.getRows().isEmpty() ? grid : outputGrid;
    }

    /**
     * Adds values to the given output grid. Display objects are not empty if
     * columns and rows are not empty.
     *
     * @param rowDimensions the list of row dimensions.
     * @param grid the {@link Grid}.
     * @param displayObjects the map of display objects.
     * @param params the {@link EventQueryParams}.
     */
    private static void addValuesInOutputGrid( List<String> rowDimensions, Grid grid,
        Map<String, EventAnalyticsDimensionalItem> displayObjects, EventQueryParams params )
    {
        if ( !displayObjects.isEmpty() )
        {
            rowDimensions.forEach( dimension -> grid
                .addValue( displayObjects.get( dimension ).getDisplayProperty( params.getDisplayProperty() ) ) );
        }
    }

    /**
     * Puts elements into the mapping table. The elements are fetched from the
     * query parameters.
     *
     * @param grid the {@link Grid}.
     * @param params the {@link EventQueryParams}.
     * @param table the map to add elements to.
     * @param dimension the dimension identifier.
     */
    private void addEventDataObjects( Grid grid, EventQueryParams params,
        Map<String, List<EventAnalyticsDimensionalItem>> table, String dimension )
    {
        List<EventAnalyticsDimensionalItem> objects = params.getEventReportDimensionalItemArrayExploded( dimension );

        if ( objects.isEmpty() )
        {
            ValueTypedDimensionalItemObject eventDimensionalItemObject = dataElementService.getDataElement( dimension );

            if ( eventDimensionalItemObject == null )
            {
                eventDimensionalItemObject = trackedEntityAttributeService
                    .getTrackedEntityAttribute( dimension );
            }

            addEventReportDimensionalItems( eventDimensionalItemObject, objects, grid, dimension );

            table.put( eventDimensionalItemObject.getDisplayProperty( params.getDisplayProperty() ), objects );
        }
        else
        {
            table.put( dimension, objects );
        }
    }

    /**
     * Adds dimensional items to the given list of objects. Send in a list of
     * {@link EventAnalyticsDimensionalItem} and add properties from
     * {@link ValueTypedDimensionalItemObject} parameter.
     *
     * @param eventDimensionalItemObject the
     *        {@link ValueTypedDimensionalItemObject} object to get properties
     *        from.
     * @param objects the list of {@link EventAnalyticsDimensionalItem} objects.
     * @param grid the {@link Grid} from the event analytics request.
     * @param dimension the dimension identifier.
     */
    @SuppressWarnings( "unchecked" )
    private void addEventReportDimensionalItems( ValueTypedDimensionalItemObject eventDimensionalItemObject,
        List<EventAnalyticsDimensionalItem> objects, Grid grid, String dimension )
    {
        Preconditions.checkNotNull( eventDimensionalItemObject,
            String.format( "Data dimension '%s' is invalid", dimension ) );

        String parentUid = eventDimensionalItemObject.getUid();

        if ( eventDimensionalItemObject.getValueType() == BOOLEAN )
        {
            objects.add( new EventAnalyticsDimensionalItem( OPT_TRUE, parentUid ) );
            objects.add( new EventAnalyticsDimensionalItem( OPT_FALSE, parentUid ) );
        }

        if ( eventDimensionalItemObject.hasOptionSet() )
        {
            for ( Option option : eventDimensionalItemObject.getOptionSet().getOptions() )
            {
                objects.add( new EventAnalyticsDimensionalItem( option, parentUid ) );
            }
        }
        else if ( eventDimensionalItemObject.hasLegendSet() )
        {
            List<String> legendOptions = (List<String>) ((Map<String, Object>) grid.getMetaData()
                .get( DIMENSIONS.getKey() )).get( dimension );

            if ( legendOptions.isEmpty() )
            {
                List<Legend> legends = eventDimensionalItemObject.getLegendSet().getSortedLegends();

                for ( Legend legend : legends )
                {
                    for ( int i = legend.getStartValue().intValue(); i < legend.getEndValue().intValue(); i++ )
                    {
                        objects.add( new EventAnalyticsDimensionalItem( new Option(
                            String.valueOf( i ), String.valueOf( i ) ), parentUid ) );
                    }
                }
            }
            else
            {
                for ( String legend : legendOptions )
                {
                    MetadataItem metadataItem = (MetadataItem) ((Map<String, Object>) grid.getMetaData()
                        .get( ITEMS.getKey() )).get( legend );

                    objects.add( new EventAnalyticsDimensionalItem(
                        new Option( metadataItem.getName(), legend ), parentUid ) );
                }
            }
        }
    }

    private Grid getAggregatedEventDataGrid( EventQueryParams params )
    {
        params.removeProgramIndicatorItems();

        Grid grid = new ListGrid();

        int maxLimit = queryValidator.getMaxLimit();

        // ---------------------------------------------------------------------
        // Headers and data
        // ---------------------------------------------------------------------

        if ( !params.isSkipData() || params.analyzeOnly() )
        {
            // -----------------------------------------------------------------
            // Headers
            // -----------------------------------------------------------------

            if ( params.isCollapseDataDimensions() || params.isAggregateData() )
            {
                grid.addHeader( new GridHeader( DimensionalObject.DATA_COLLAPSED_DIM_ID,
                    DataQueryParams.DISPLAY_NAME_DATA_X, ValueType.TEXT, false, true ) );
            }
            else
            {
                for ( QueryItem item : params.getItems() )
                {
                    String displayProperty = item.getItem().getDisplayProperty( params.getDisplayProperty() );

                    grid.addHeader( new GridHeader( item.getItem().getUid(), displayProperty,
                        item.getValueType(), false, true, item.getOptionSet(), item.getLegendSet() ) );
                }
            }

            for ( DimensionalObject dimension : params.getDimensions() )
            {
                String displayProperty = dimension.getDisplayProperty( params.getDisplayProperty() );

                grid.addHeader( new GridHeader( dimension.getDimension(), displayProperty, TEXT, false, true ) );
            }

            grid.addHeader( new GridHeader( VALUE_ID, VALUE_HEADER_NAME, NUMBER, false, false ) );

            if ( params.isIncludeNumDen() )
            {
                grid
                    .addHeader( new GridHeader( NUMERATOR_ID, NUMERATOR_HEADER_NAME, NUMBER, false, false ) )
                    .addHeader( new GridHeader( DENOMINATOR_ID, DENOMINATOR_HEADER_NAME, NUMBER, false, false ) )
                    .addHeader( new GridHeader( FACTOR_ID, FACTOR_HEADER_NAME, NUMBER, false, false ) )
                    .addHeader( new GridHeader( MULTIPLIER_ID, MULTIPLIER_HEADER_NAME, NUMBER, false, false ) )
                    .addHeader( new GridHeader( DIVISOR_ID, DIVISOR_HEADER_NAME, NUMBER, false, false ) );
            }

            // -----------------------------------------------------------------
            // Data
            // -----------------------------------------------------------------

            Timer timer = new Timer().start().disablePrint();

            List<EventQueryParams> queries = queryPlanner.planAggregateQuery( params );

            timer.getSplitTime( "Planned event query, got partitions: " + params.getPartitions() );

            for ( EventQueryParams query : queries )
            {
                // Query might be either an enrollment or event indicator

                if ( query.hasEnrollmentProgramIndicatorDimension() )
                {
                    enrollmentAnalyticsManager.getAggregatedEventData( query, grid, maxLimit );
                }
                else
                {
                    eventAnalyticsManager.getAggregatedEventData( query, grid, maxLimit );
                }
            }

            timer.getTime( "Got aggregated events" );

            if ( maxLimit > 0 && grid.getHeight() > maxLimit )
            {
                throwIllegalQueryEx( ErrorCode.E7128, maxLimit );
            }

            // -----------------------------------------------------------------
            // Limit and sort, done again due to potential multiple partitions
            // -----------------------------------------------------------------

            if ( params.hasSortOrder() && grid.getHeight() > 0 )
            {
                grid.sortGrid( 1, params.getSortOrderAsInt() );
            }

            if ( params.hasLimit() && grid.getHeight() > params.getLimit() )
            {
                grid.limitGrid( params.getLimit() );
            }
        }

        schemeIdResponseMapper.applyIdScheme( params, grid );

        // ---------------------------------------------------------------------
        // Meta-ata
        // ---------------------------------------------------------------------

        addMetadata( params, grid );

        return grid;
    }

    // -------------------------------------------------------------------------
    // Query
    // -------------------------------------------------------------------------

    @Override
    public Grid getEvents( EventQueryParams params )
    {
        return getGrid( params );
    }

    @Override
    public Grid getEventClusters( EventQueryParams params )
    {
        if ( !databaseInfo.isSpatialSupport() )
        {
            throwIllegalQueryEx( ErrorCode.E7218 );
        }

        params = new EventQueryParams.Builder( params )
            .withGeometryOnly( true )
            .withStartEndDatesForPeriods()
            .build();

        securityManager.decideAccessEventQuery( params );

        queryValidator.validate( params );

        Grid grid = new ListGrid();

        // ---------------------------------------------------------------------
        // Headers
        // ---------------------------------------------------------------------

        grid
            .addHeader( new GridHeader( ITEM_COUNT, NAME_COUNT, NUMBER, false, false ) )
            .addHeader( new GridHeader( ITEM_CENTER, NAME_CENTER, TEXT, false, false ) )
            .addHeader( new GridHeader( ITEM_EXTENT, NAME_EXTENT, TEXT, false, false ) )
            .addHeader( new GridHeader( ITEM_POINTS, NAME_POINTS, TEXT, false, false ) );

        // ---------------------------------------------------------------------
        // Data
        // ---------------------------------------------------------------------

        params = queryPlanner.planEventQuery( params );

        eventAnalyticsManager.getEventClusters( params, grid, queryValidator.getMaxLimit() );

        return grid;
    }

    @Override
    public Rectangle getRectangle( EventQueryParams params )
    {
        if ( !databaseInfo.isSpatialSupport() )
        {
            throwIllegalQueryEx( ErrorCode.E7218 );
        }

        params = new EventQueryParams.Builder( params )
            .withGeometryOnly( true )
            .withStartEndDatesForPeriods()
            .build();

        securityManager.decideAccessEventQuery( params );

        queryValidator.validate( params );

        params = queryPlanner.planEventQuery( params );

        return eventAnalyticsManager.getRectangle( params );
    }

    /**
     * Creates a grid with headers.
     *
     * @param params the {@link EventQueryParams}.
     */
    @Override
    protected Grid createGridWithHeaders( EventQueryParams params )
    {
        Grid grid = new ListGrid();

        grid
            .addHeader( new GridHeader( ITEM_EVENT, NAME_EVENT, TEXT, false, true ) )
            .addHeader( new GridHeader( ITEM_PROGRAM_STAGE, NAME_PROGRAM_STAGE, TEXT, false, true ) )
            .addHeader( new GridHeader( ITEM_EVENT_DATE,
                getEventDateLabel( params.getProgramStage(), NAME_EVENT_DATE ), DATE, false, true ) )
            .addHeader( new GridHeader( ITEM_STORED_BY, NAME_STORED_BY, TEXT, false, true ) )
            .addHeader( new GridHeader(
                ITEM_CREATED_BY_DISPLAY_NAME, NAME_CREATED_BY_DISPLAY_NAME, TEXT, false, true ) )
            .addHeader( new GridHeader(
                ITEM_LAST_UPDATED_BY_DISPLAY_NAME, NAME_LAST_UPDATED_BY_DISPLAY_NAME, TEXT, false, true ) )
            .addHeader( new GridHeader( ITEM_LAST_UPDATED, NAME_LAST_UPDATED, DATE, false, true ) )
            .addHeader( new GridHeader( ITEM_SCHEDULED_DATE,
                getScheduledDateLabel( params.getProgramStage(), NAME_SCHEDULED_DATE ), DATE, false, true ) );

        if ( params.getProgram().isRegistration() )
        {
            grid
                .addHeader( new GridHeader( ITEM_ENROLLMENT_DATE,
                    getEnrollmentDateLabel( params.getProgram(), NAME_ENROLLMENT_DATE ), DATE, false, true ) )
                .addHeader( new GridHeader( ITEM_INCIDENT_DATE,
                    getIncidentDateLabel( params.getProgram(), NAME_INCIDENT_DATE ), DATE, false, true ) )
                .addHeader( new GridHeader( ITEM_TRACKED_ENTITY_INSTANCE, NAME_TEI, TEXT, false, true ) )
                .addHeader( new GridHeader( ITEM_PROGRAM_INSTANCE, NAME_PROGRAM_INSTANCE, TEXT, false, true ) );
        }

        grid
            .addHeader( new GridHeader( ITEM_GEOMETRY, NAME_GEOMETRY, TEXT, false, true ) )
            .addHeader( new GridHeader( ITEM_LONGITUDE, NAME_LONGITUDE, NUMBER, false, true ) )
            .addHeader( new GridHeader( ITEM_LATITUDE, NAME_LATITUDE, NUMBER, false, true ) )
            .addHeader( new GridHeader( ITEM_ORG_UNIT_NAME, NAME_ORG_UNIT_NAME, TEXT, false, true ) )
            .addHeader(
                new GridHeader( ITEM_ORG_UNIT_NAME_HIERARCHY, NAME_ORG_UNIT_NAME_HIERARCHY, TEXT, false, true ) )
            .addHeader( new GridHeader( ITEM_ORG_UNIT_CODE, NAME_ORG_UNIT_CODE, TEXT, false, true ) )
            .addHeader( new GridHeader( ITEM_PROGRAM_STATUS, NAME_PROGRAM_STATUS, TEXT, false, true ) )
            .addHeader( new GridHeader( ITEM_EVENT_STATUS, NAME_EVENT_STATUS, TEXT, false, true ) );

        return grid;
    }

    /**
     * Adds event data to the given grid. Returns the number of events matching
     * the given event query.
     *
     * @param grid the {@link Grid}.
     * @param params the {@link EventQueryParams}.
     * @return the count of events.
     */
    @Override
    protected long addEventData( Grid grid, EventQueryParams params )
    {
        Timer timer = new Timer().start().disablePrint();

        params = queryPlanner.planEventQuery( params );

        timer.getSplitTime( "Planned event query, got partitions: " + params.getPartitions() );

        long count = 0;

        if ( params.getPartitions().hasAny() || params.isSkipPartitioning() )
        {
            eventAnalyticsManager.getEvents( params, grid, queryValidator.getMaxLimit() );

            if ( params.isPaging() && params.isTotalPages() )
            {
                count = eventAnalyticsManager.getEventCount( params );
            }

            timer.getTime( "Got events " + grid.getHeight() );
        }

        return count;
    }
}<|MERGE_RESOLUTION|>--- conflicted
+++ resolved
@@ -68,12 +68,7 @@
 import org.hisp.dhis.analytics.EventAnalyticsDimensionalItem;
 import org.hisp.dhis.analytics.Rectangle;
 import org.hisp.dhis.analytics.cache.AnalyticsCache;
-<<<<<<< HEAD
-import org.hisp.dhis.analytics.data.handler.MetadataSchemeMapper;
-import org.hisp.dhis.analytics.data.handler.SchemaIdResponseMapper;
-=======
 import org.hisp.dhis.analytics.data.handler.SchemeIdResponseMapper;
->>>>>>> 3caf24d4
 import org.hisp.dhis.analytics.event.EnrollmentAnalyticsManager;
 import org.hisp.dhis.analytics.event.EventAnalyticsManager;
 import org.hisp.dhis.analytics.event.EventAnalyticsService;
@@ -199,15 +194,9 @@
         EventDataQueryService eventDataQueryService, AnalyticsSecurityManager securityManager,
         EventQueryPlanner queryPlanner, EventQueryValidator queryValidator, DatabaseInfo databaseInfo,
         AnalyticsCache analyticsCache, EnrollmentAnalyticsManager enrollmentAnalyticsManager,
-<<<<<<< HEAD
-        SchemaIdResponseMapper schemaIdResponseMapper, MetadataSchemeMapper metadataSchemeMapper )
-    {
-        super( securityManager, queryValidator, schemaIdResponseMapper, metadataSchemeMapper );
-=======
         SchemeIdResponseMapper schemeIdResponseMapper )
     {
         super( securityManager, queryValidator, schemeIdResponseMapper );
->>>>>>> 3caf24d4
 
         checkNotNull( dataElementService );
         checkNotNull( trackedEntityAttributeService );
@@ -638,7 +627,7 @@
             }
         }
 
-        schemeIdResponseMapper.applyIdScheme( params, grid );
+        schemeIdResponseMapper.applyCustomIdScheme( params, grid );
 
         // ---------------------------------------------------------------------
         // Meta-ata
