/*
 * Copyright (c) 2004-2022, University of Oslo
 * All rights reserved.
 *
 * Redistribution and use in source and binary forms, with or without
 * modification, are permitted provided that the following conditions are met:
 * Redistributions of source code must retain the above copyright notice, this
 * list of conditions and the following disclaimer.
 *
 * Redistributions in binary form must reproduce the above copyright notice,
 * this list of conditions and the following disclaimer in the documentation
 * and/or other materials provided with the distribution.
 * Neither the name of the HISP project nor the names of its contributors may
 * be used to endorse or promote products derived from this software without
 * specific prior written permission.
 *
 * THIS SOFTWARE IS PROVIDED BY THE COPYRIGHT HOLDERS AND CONTRIBUTORS "AS IS" AND
 * ANY EXPRESS OR IMPLIED WARRANTIES, INCLUDING, BUT NOT LIMITED TO, THE IMPLIED
 * WARRANTIES OF MERCHANTABILITY AND FITNESS FOR A PARTICULAR PURPOSE ARE
 * DISCLAIMED. IN NO EVENT SHALL THE COPYRIGHT OWNER OR CONTRIBUTORS BE LIABLE FOR
 * ANY DIRECT, INDIRECT, INCIDENTAL, SPECIAL, EXEMPLARY, OR CONSEQUENTIAL DAMAGES
 * (INCLUDING, BUT NOT LIMITED TO, PROCUREMENT OF SUBSTITUTE GOODS OR SERVICES;
 * LOSS OF USE, DATA, OR PROFITS; OR BUSINESS INTERRUPTION) HOWEVER CAUSED AND ON
 * ANY THEORY OF LIABILITY, WHETHER IN CONTRACT, STRICT LIABILITY, OR TORT
 * (INCLUDING NEGLIGENCE OR OTHERWISE) ARISING IN ANY WAY OUT OF THE USE OF THIS
 * SOFTWARE, EVEN IF ADVISED OF THE POSSIBILITY OF SUCH DAMAGE.
 */
package org.hisp.dhis.analytics.table;

import static org.apache.commons.lang3.StringUtils.EMPTY;
import static org.hisp.dhis.analytics.table.model.Skip.SKIP;
import static org.hisp.dhis.analytics.util.AnalyticsUtils.getClosingParentheses;
import static org.hisp.dhis.analytics.util.AnalyticsUtils.getColumnType;
import static org.hisp.dhis.db.model.DataType.GEOMETRY;
import static org.hisp.dhis.db.model.DataType.TEXT;
import static org.hisp.dhis.system.util.MathUtils.NUMERIC_LENIENT_REGEXP;

import java.util.ArrayList;
import java.util.List;
import java.util.Map;
import org.hisp.dhis.analytics.AnalyticsTableHookService;
import org.hisp.dhis.analytics.partition.PartitionManager;
import org.hisp.dhis.analytics.table.model.AnalyticsDimensionType;
import org.hisp.dhis.analytics.table.model.AnalyticsTableColumn;
import org.hisp.dhis.analytics.table.model.AnalyticsTablePartition;
import org.hisp.dhis.analytics.table.model.Skip;
import org.hisp.dhis.analytics.table.setting.AnalyticsTableSettings;
import org.hisp.dhis.category.CategoryService;
import org.hisp.dhis.common.IdentifiableObjectManager;
import org.hisp.dhis.common.ValueType;
import org.hisp.dhis.commons.util.TextUtils;
import org.hisp.dhis.dataapproval.DataApprovalLevelService;
import org.hisp.dhis.db.model.DataType;
import org.hisp.dhis.db.model.IndexType;
import org.hisp.dhis.db.sql.SqlBuilder;
import org.hisp.dhis.organisationunit.OrganisationUnitService;
import org.hisp.dhis.period.PeriodDataProvider;
import org.hisp.dhis.resourcetable.ResourceTableService;
import org.hisp.dhis.setting.SystemSettingsProvider;
import org.hisp.dhis.system.database.DatabaseInfoProvider;
import org.hisp.dhis.trackedentity.TrackedEntityAttribute;
import org.springframework.jdbc.core.JdbcTemplate;

/**
 * @author Markus Bekken
 */
public abstract class AbstractEventJdbcTableManager extends AbstractJdbcTableManager {
  public AbstractEventJdbcTableManager(
      IdentifiableObjectManager idObjectManager,
      OrganisationUnitService organisationUnitService,
      CategoryService categoryService,
      SystemSettingsProvider settingsProvider,
      DataApprovalLevelService dataApprovalLevelService,
      ResourceTableService resourceTableService,
      AnalyticsTableHookService tableHookService,
      PartitionManager partitionManager,
      DatabaseInfoProvider databaseInfoProvider,
      JdbcTemplate jdbcTemplate,
      AnalyticsTableSettings analyticsExportSettings,
      PeriodDataProvider periodDataProvider,
      SqlBuilder sqlBuilder) {
    super(
        idObjectManager,
        organisationUnitService,
        categoryService,
        settingsProvider,
        dataApprovalLevelService,
        resourceTableService,
        tableHookService,
        partitionManager,
        databaseInfoProvider,
        jdbcTemplate,
        analyticsExportSettings,
        periodDataProvider,
        sqlBuilder);
  }

  public static final String OU_GEOMETRY_COL_SUFFIX = "_geom";

  public static final String OU_NAME_COL_SUFFIX = "_name";

  protected final String getNumericClause() {
    return " and " + sqlBuilder.regexpMatch("value", "'" + NUMERIC_LENIENT_REGEXP + "'");
  }

  protected final String getDateClause() {
    return " and " + sqlBuilder.regexpMatch("value", DATE_REGEXP);
  }

  /**
   * Indicates whether creating an index should be skipped.
   *
   * @param valueType the {@link ValueType}.
   * @param hasOptionSet whether an option set exists.
   * @return a {@link Skip}.
   */
  protected Skip skipIndex(ValueType valueType, boolean hasOptionSet) {
    boolean skipIndex = NO_INDEX_VAL_TYPES.contains(valueType) && !hasOptionSet;
    return skipIndex ? Skip.SKIP : Skip.INCLUDE;
  }

  /**
   * Returns a select expression, potentially with a cast statement, based on the given value type.
   * Handles data element and tracked entity attribute select expressions.
   *
   * @param valueType the {@link ValueType} to represent as database column type.
   * @param columnExpression the expression or name of the column to be selected.
   * @return a select expression appropriate for the given value type and context.
   */
  protected String getSelectExpression(ValueType valueType, String columnExpression) {
    if (valueType.isDecimal()) {
      return getCastExpression(columnExpression, NUMERIC_REGEXP, sqlBuilder.dataTypeDouble());
    } else if (valueType.isInteger()) {
      return getCastExpression(columnExpression, NUMERIC_REGEXP, sqlBuilder.dataTypeBigInt());
    } else if (valueType.isBoolean()) {
      return String.format(
          "case when %1$s = 'true' then 1 when %1$s = 'false' then 0 else null end",
          columnExpression);
    } else if (valueType.isDate()) {
      return getCastExpression(columnExpression, DATE_REGEXP, sqlBuilder.dataTypeTimestamp());
    } else if (valueType.isGeo() && isSpatialSupport()) {
      return String.format(
          """
          ST_GeomFromGeoJSON('{"type":"Point", "coordinates":' || (%s) || ', "crs":{"type":"name", "properties":{"name":"EPSG:4326"}}}')""",
          columnExpression);
<<<<<<< HEAD
    } else if (valueType.isOrganisationUnit()) {
      String ouClause =
          isTea
              ? "ou.uid from ${organisationunit} ou where ou.uid = (select ${columnExpression}"
              : "ou.uid from ${organisationunit} ou where ou.uid = ${columnExpression}";
      return replaceQualify(ouClause, Map.of("columnExpression", columnExpression));
=======
>>>>>>> 142bf3c3
    } else {
      return columnExpression;
    }
  }

  /**
   * For numeric and date value types, returns a data filter clause for checking whether the value
   * is valid according to the value type. For other value types, returns the empty string.
   *
   * @param attribute the {@link TrackedEntityAttribute}.
   * @return a data filter clause.
   */
  protected String getDataFilterClause(TrackedEntityAttribute attribute) {
    if (attribute.isNumericType()) {
      return getNumericClause();
    } else if (attribute.isDateType()) {
      return getDateClause();
    }
    return EMPTY;
  }

  /**
   * Returns a cast expression which includes a value filter for the given value type.
   *
   * @param columnExpression the column expression.
   * @param filterRegex the value type filter regular expression.
   * @param dataType the SQL data type.
   * @return a cast and validate expression.
   */
  protected String getCastExpression(String columnExpression, String filterRegex, String dataType) {
    String filter = sqlBuilder.regexpMatch(columnExpression, filterRegex);
    return String.format(
        "case when %s then cast(%s as %s) else null end", filter, columnExpression, dataType);
  }

  @Override
  public boolean validState() {
    return tableIsNotEmpty("event");
  }

  /**
   * Populates the given analytics table partition using the given columns and join statement.
   *
   * @param partition the {@link AnalyticsTablePartition}.
   * @param fromClause the SQL from clause.
   */
  protected void populateTableInternal(AnalyticsTablePartition partition, String fromClause) {
    String tableName = partition.getName();

    List<AnalyticsTableColumn> columns = partition.getMasterTable().getAnalyticsTableColumns();

    String sql = "insert into " + tableName + " (";

    for (AnalyticsTableColumn col : columns) {
      sql += quote(col.getName()) + ",";
    }

    sql = TextUtils.removeLastComma(sql) + ") select ";

    for (AnalyticsTableColumn col : columns) {
      sql += col.getSelectExpression() + ",";
    }

    sql = TextUtils.removeLastComma(sql) + " ";

    sql += fromClause;

    invokeTimeAndLog(sql, "Populating table: '{}'", tableName);
  }

  /**
   * Returns a list of columns based on the given attribute.
   *
   * @param attribute the {@link TrackedEntityAttribute}.
   * @return a list of {@link AnalyticsTableColumn}.
   */
  protected List<AnalyticsTableColumn> getColumnForAttribute(TrackedEntityAttribute attribute) {
    List<AnalyticsTableColumn> columns = new ArrayList<>();

    DataType dataType = getColumnType(attribute.getValueType(), isSpatialSupport());
    String selectExpression = getSelectExpression(attribute.getValueType(), "value");
    String dataFilterClause = getDataFilterClause(attribute);
    String sql = getSelectSubquery(attribute, selectExpression, dataFilterClause);
    Skip skipIndex = skipIndex(attribute.getValueType(), attribute.hasOptionSet());

    if (attribute.getValueType().isOrganisationUnit()) {
      columns.addAll(getColumnForOrgUnitAttribute(attribute, dataFilterClause));
    }

    columns.add(
        AnalyticsTableColumn.builder()
            .name(attribute.getUid())
            .dimensionType(AnalyticsDimensionType.DYNAMIC)
            .dataType(dataType)
            .selectExpression(sql)
            .skipIndex(skipIndex)
            .build());

    return columns;
  }

  /**
   * Returns a list of columns based on the given attribute.
   *
   * @param attribute the {@link TrackedEntityAttribute}.
   * @param dataFilterClause the data filter clause.
   * @return a list of {@link AnalyticsTableColumn}.
   */
  private List<AnalyticsTableColumn> getColumnForOrgUnitAttribute(
      TrackedEntityAttribute attribute, String dataFilterClause) {
    List<AnalyticsTableColumn> columns = new ArrayList<>();

    String fromClause =
        qualifyVariables("from ${organisationunit} ou where ou.uid = (select value");

    if (isSpatialSupport()) {
      String selectExpression = "ou.geometry " + fromClause;
      String ouGeoSql = getSelectSubquery(attribute, selectExpression, dataFilterClause);
      columns.add(
          AnalyticsTableColumn.builder()
              .name((attribute.getUid() + OU_GEOMETRY_COL_SUFFIX))
              .dimensionType(AnalyticsDimensionType.DYNAMIC)
              .dataType(GEOMETRY)
              .selectExpression(ouGeoSql)
              .indexType(IndexType.GIST)
              .build());
    }

    String selectExpression = "ou.name " + fromClause;
    String ouNameSql = getSelectSubquery(attribute, selectExpression, dataFilterClause);

    columns.add(
        AnalyticsTableColumn.builder()
            .name((attribute.getUid() + OU_NAME_COL_SUFFIX))
            .dimensionType(AnalyticsDimensionType.DYNAMIC)
            .dataType(TEXT)
            .selectExpression(ouNameSql)
            .skipIndex(SKIP)
            .build());

    return columns;
  }

  private String getSelectForInsert(
      TrackedEntityAttribute attribute, String selectExpression, String dataFilterClause) {
    return String.format(
        """
        %s.%s as %s, """);
  }

  /**
   * The select subquery statement.
   *
   * @param attribute the {@link TrackedEntityAttribute}.
   * @param selectExpression the select expression.
   * @param dataFilterClause the data filter clause.
   * @return a select statement.
   */
  private String getSelectSubquery(
      TrackedEntityAttribute attribute, String selectExpression, String dataFilterClause) {
    return replaceQualify(
        """
        (select ${selectExpression} from ${trackedentityattributevalue} \
        where trackedentityid=en.trackedentityid \
        and trackedentityattributeid=${attributeId}${dataFilterClause})\
        ${closingParentheses} as ${attributeUid}""",
        Map.of(
            "selectExpression", selectExpression,
            "dataFilterClause", dataFilterClause,
            "attributeId", String.valueOf(attribute.getId()),
            "closingParentheses", getClosingParentheses(selectExpression),
            "attributeUid", quote(attribute.getUid())));
  }
}<|MERGE_RESOLUTION|>--- conflicted
+++ resolved
@@ -143,15 +143,6 @@
           """
           ST_GeomFromGeoJSON('{"type":"Point", "coordinates":' || (%s) || ', "crs":{"type":"name", "properties":{"name":"EPSG:4326"}}}')""",
           columnExpression);
-<<<<<<< HEAD
-    } else if (valueType.isOrganisationUnit()) {
-      String ouClause =
-          isTea
-              ? "ou.uid from ${organisationunit} ou where ou.uid = (select ${columnExpression}"
-              : "ou.uid from ${organisationunit} ou where ou.uid = ${columnExpression}";
-      return replaceQualify(ouClause, Map.of("columnExpression", columnExpression));
-=======
->>>>>>> 142bf3c3
     } else {
       return columnExpression;
     }
