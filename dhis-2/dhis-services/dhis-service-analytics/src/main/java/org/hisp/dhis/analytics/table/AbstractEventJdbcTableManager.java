package org.hisp.dhis.analytics.table;

/*
 * Copyright (c) 2004-2019, University of Oslo
 * All rights reserved.
 *
 * Redistribution and use in source and binary forms, with or without
 * modification, are permitted provided that the following conditions are met:
 * Redistributions of source code must retain the above copyright notice, this
 * list of conditions and the following disclaimer.
 *
 * Redistributions in binary form must reproduce the above copyright notice,
 * this list of conditions and the following disclaimer in the documentation
 * and/or other materials provided with the distribution.
 * Neither the name of the HISP project nor the names of its contributors may
 * be used to endorse or promote products derived from this software without
 * specific prior written permission.
 *
 * THIS SOFTWARE IS PROVIDED BY THE COPYRIGHT HOLDERS AND CONTRIBUTORS "AS IS" AND
 * ANY EXPRESS OR IMPLIED WARRANTIES, INCLUDING, BUT NOT LIMITED TO, THE IMPLIED
 * WARRANTIES OF MERCHANTABILITY AND FITNESS FOR A PARTICULAR PURPOSE ARE
 * DISCLAIMED. IN NO EVENT SHALL THE COPYRIGHT OWNER OR CONTRIBUTORS BE LIABLE FOR
 * ANY DIRECT, INDIRECT, INCIDENTAL, SPECIAL, EXEMPLARY, OR CONSEQUENTIAL DAMAGES
 * (INCLUDING, BUT NOT LIMITED TO, PROCUREMENT OF SUBSTITUTE GOODS OR SERVICES;
 * LOSS OF USE, DATA, OR PROFITS; OR BUSINESS INTERRUPTION) HOWEVER CAUSED AND ON
 * ANY THEORY OF LIABILITY, WHETHER IN CONTRACT, STRICT LIABILITY, OR TORT
 * (INCLUDING NEGLIGENCE OR OTHERWISE) ARISING IN ANY WAY OUT OF THE USE OF THIS
 * SOFTWARE, EVEN IF ADVISED OF THE POSSIBILITY OF SUCH DAMAGE.
 */

import java.util.ArrayList;
import java.util.Collection;
<<<<<<< HEAD
import java.util.Date;
=======
import java.util.List;
>>>>>>> 219d5823
import java.util.concurrent.ConcurrentLinkedQueue;
import java.util.concurrent.Future;

import org.hisp.dhis.analytics.AnalyticsTableHookService;
import org.hisp.dhis.analytics.AnalyticsTableColumn;
import org.hisp.dhis.analytics.AnalyticsTablePartition;
import org.hisp.dhis.analytics.ColumnDataType;
import org.hisp.dhis.analytics.partition.PartitionManager;
import org.hisp.dhis.category.CategoryService;
import org.hisp.dhis.common.IdentifiableObjectManager;
import org.hisp.dhis.common.ValueType;
import org.hisp.dhis.commons.util.ConcurrentUtils;
import org.hisp.dhis.dataapproval.DataApprovalLevelService;
import org.hisp.dhis.jdbc.StatementBuilder;
import org.hisp.dhis.organisationunit.OrganisationUnitService;
import org.hisp.dhis.program.Program;
import org.hisp.dhis.resourcetable.ResourceTableService;
import org.hisp.dhis.setting.SystemSettingManager;
import org.hisp.dhis.system.database.DatabaseInfo;
import org.hisp.dhis.trackedentity.TrackedEntityAttribute;
import org.springframework.jdbc.core.JdbcTemplate;
import org.hisp.dhis.commons.util.TextUtils;
import org.springframework.scheduling.annotation.Async;

import static org.hisp.dhis.analytics.util.AnalyticsSqlUtils.addClosingParentheses;
import static org.hisp.dhis.analytics.util.AnalyticsSqlUtils.quote;
import static org.hisp.dhis.analytics.util.AnalyticsUtils.getColumnType;
import static org.hisp.dhis.system.util.MathUtils.NUMERIC_LENIENT_REGEXP;

/**
 * @author Markus Bekken
 */
public abstract class AbstractEventJdbcTableManager
    extends AbstractJdbcTableManager
{
    public AbstractEventJdbcTableManager( IdentifiableObjectManager idObjectManager,
        OrganisationUnitService organisationUnitService, CategoryService categoryService,
        SystemSettingManager systemSettingManager, DataApprovalLevelService dataApprovalLevelService,
        ResourceTableService resourceTableService, AnalyticsTableHookService tableHookService,
        StatementBuilder statementBuilder, PartitionManager partitionManager, DatabaseInfo databaseInfo,
        JdbcTemplate jdbcTemplate )
    {
        super( idObjectManager, organisationUnitService, categoryService, systemSettingManager,
            dataApprovalLevelService, resourceTableService, tableHookService, statementBuilder, partitionManager,
            databaseInfo, jdbcTemplate );
    }

    protected final String numericClause = " and value " + statementBuilder.getRegexpMatch() + " '" + NUMERIC_LENIENT_REGEXP + "'";
    private final String dateClause = " and value " + statementBuilder.getRegexpMatch() + " '" + DATE_REGEXP + "'";

    @Override
    @Async
    public Future<?> applyAggregationLevels( ConcurrentLinkedQueue<AnalyticsTablePartition> partitions,
        Collection<String> dataElements, int aggregationLevel )
    {
        return ConcurrentUtils.getImmediateFuture();
    }

    @Override
    @Async
    public Future<?> vacuumTablesAsync( ConcurrentLinkedQueue<AnalyticsTablePartition> tables )
    {
        return ConcurrentUtils.getImmediateFuture();
    }

    /**
     * Returns the select clause, potentially with a cast statement, based on the
     * given value type.
     *
     * @param valueType the value type to represent as database column type.
     */
    protected String getSelectClause( ValueType valueType, String columnName )
    {
        if ( valueType.isDecimal() )
        {
            return "cast(" + columnName + " as " + statementBuilder.getDoubleColumnType() + ")";
        }
        else if ( valueType.isInteger() )
        {
            return "cast(" + columnName + " as bigint)";
        }
        else if ( valueType.isBoolean() )
        {
            return "case when " + columnName + " = 'true' then 1 when " + columnName + " = 'false' then 0 else null end";
        }
        else if ( valueType.isDate() )
        {
            return "cast(" + columnName + " as timestamp)";
        }
        else if ( valueType.isGeo() && databaseInfo.isSpatialSupport() )
        {
            return "ST_GeomFromGeoJSON('{\"type\":\"Point\", \"coordinates\":' || (" + columnName + ") || ', \"crs\":{\"type\":\"name\", \"properties\":{\"name\":\"EPSG:4326\"}}}')";
        }
        else if ( valueType.isOrganisationUnit() )
        {
            return "ou.name from organisationunit ou where ou.uid = (select " + columnName ;
        }
        else
        {
            return columnName;
        }
    }

    @Override
    public String validState()
    {
        // Data values might be '{}' if there were some data values and all were later removed

        boolean hasData = jdbcTemplate.queryForRowSet( "select programstageinstanceid from programstageinstance where eventdatavalues != '{}' limit 1;" ).next();

        if ( !hasData )
        {
            return "No events exist, not updating event analytics tables";
        }

        return null;
    }

<<<<<<< HEAD
    @Override
    protected boolean hasUpdatedLatestData( Date startDate, Date endDate )
    {
        return false; //TODO implement this method
=======
    /**
     * Populates the given analytics table partition using the given columns and
     * join statement.
     *
     * @param partition the {@link AnalyticsTablePartition}.
     * @param columns the list of {@link AnalyticsTableColumn}.
     * @param joinStatement the SQL join statement.
     */
    protected void populateTableInternal( AnalyticsTablePartition partition, List<AnalyticsTableColumn> columns, String joinStatement )
    {
        final String tableName = partition.getTempTableName();

        String sql = "insert into " + partition.getTempTableName() + " (";

        validateDimensionColumns( columns );

        for ( AnalyticsTableColumn col : columns )
        {
            sql += col.getName() + ",";
        }

        sql = TextUtils.removeLastComma( sql ) + ") select ";

        for ( AnalyticsTableColumn col : columns )
        {
            sql += col.getAlias() + ",";
        }

        sql = TextUtils.removeLastComma( sql ) + " ";

        sql += joinStatement;

        invokeTimeAndLog( sql, String.format( "Populate %s", tableName ) );
    }

    protected List<AnalyticsTableColumn> addTrackedEntityAttributes( Program program )
    {
        List<AnalyticsTableColumn> columns = new ArrayList<>();

        for ( TrackedEntityAttribute attribute : program.getNonConfidentialTrackedEntityAttributes() )
        {
            ColumnDataType dataType = getColumnType( attribute.getValueType(), databaseInfo.isSpatialSupport() );
            String dataClause = attribute.isNumericType() ? numericClause : attribute.isDateType() ? dateClause : "";
            String select = getSelectClause( attribute.getValueType(), "value" );
            boolean skipIndex = NO_INDEX_VAL_TYPES.contains( attribute.getValueType() ) && !attribute.hasOptionSet();

            String sql = "(select " + select + " from trackedentityattributevalue where trackedentityinstanceid=pi.trackedentityinstanceid " +
                    "and trackedentityattributeid=" + attribute.getId() + dataClause + ")" + addClosingParentheses( select )
                    + " as " + quote( attribute.getUid() );

            columns.add( new AnalyticsTableColumn( quote( attribute.getUid() ), dataType, sql ).withSkipIndex( skipIndex ) );
        }

        return columns;
>>>>>>> 219d5823
    }
}<|MERGE_RESOLUTION|>--- conflicted
+++ resolved
@@ -30,11 +30,8 @@
 
 import java.util.ArrayList;
 import java.util.Collection;
-<<<<<<< HEAD
 import java.util.Date;
-=======
 import java.util.List;
->>>>>>> 219d5823
 import java.util.concurrent.ConcurrentLinkedQueue;
 import java.util.concurrent.Future;
 
@@ -153,12 +150,12 @@
         return null;
     }
 
-<<<<<<< HEAD
     @Override
     protected boolean hasUpdatedLatestData( Date startDate, Date endDate )
     {
         return false; //TODO implement this method
-=======
+    }
+
     /**
      * Populates the given analytics table partition using the given columns and
      * join statement.
@@ -213,6 +210,5 @@
         }
 
         return columns;
->>>>>>> 219d5823
     }
 }