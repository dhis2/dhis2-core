--- conflicted
+++ resolved
@@ -32,6 +32,7 @@
 import static org.hisp.dhis.analytics.util.AnalyticsUtils.getColumnType;
 import static org.hisp.dhis.db.model.DataType.TEXT;
 import static org.hisp.dhis.system.util.MathUtils.NUMERIC_LENIENT_REGEXP;
+
 import java.util.ArrayList;
 import java.util.List;
 import java.util.Map;
@@ -144,9 +145,8 @@
    *
    * @param valueType the {@link ValueType} to represent as database column type.
    * @param columnExpression the expression or name of the column to be selected.
-<<<<<<< HEAD
-   * @param isTea whether the selection is in the context of a tracked entity attribute. When
-   *     true, organization unit selections will include an additional subquery wrapper.
+   * @param isTea whether the selection is in the context of a tracked entity attribute. When true,
+   *     organization unit selections will include an additional subquery wrapper.
    * @return a select expression appropriate for the given value type and context.
    */
   private String getSelectExpression(ValueType valueType, String columnExpression, boolean isTea) {
@@ -155,20 +155,6 @@
       return getCastExpression(columnExpression, NUMERIC_REGEXP, sqlBuilder.dataTypeDouble());
     } else if (valueType.isInteger()) {
       return getCastExpression(columnExpression, NUMERIC_REGEXP, sqlBuilder.dataTypeBigInt());
-=======
-   * @param isTeaContext whether the selection is in the context of a tracked entity attribute. When
-   *     true, organization unit selections will include an additional subquery wrapper.
-   * @return a select expression appropriate for the given value type and context.
-   */
-  private String getSelectExpressionInternal(
-      ValueType valueType, String columnExpression, boolean isTeaContext) {
-    String doubleType = sqlBuilder.dataTypeDouble();
-
-    if (valueType.isDecimal()) {
-      return "cast(" + columnExpression + " as " + doubleType + ")";
-    } else if (valueType.isInteger()) {
-      return "cast(" + columnExpression + " as bigint)";
->>>>>>> b11bd775
     } else if (valueType.isBoolean()) {
       return "case when "
           + columnExpression
@@ -176,11 +162,7 @@
           + columnExpression
           + " = 'false' then 0 else null end";
     } else if (valueType.isDate()) {
-<<<<<<< HEAD
-      return getCastExpression(columnExpression, NUMERIC_REGEXP, sqlBuilder.dataTypeTimestamp());
-=======
-      return "cast(" + columnExpression + " as " + sqlBuilder.dataTypeTimestamp() + ")";
->>>>>>> b11bd775
+      return getCastExpression(columnExpression, DATE_REGEXP, sqlBuilder.dataTypeTimestamp());
     } else if (valueType.isGeo() && isSpatialSupport()) {
       return "ST_GeomFromGeoJSON('{\"type\":\"Point\", \"coordinates\":' || ("
           + columnExpression
@@ -195,10 +177,10 @@
       return columnExpression;
     }
   }
-  
+
   /**
    * Returns a cast expression which includes a value filter for the given value type.
-   * 
+   *
    * @param columnExpression the column expression.
    * @param filterRegex the value type filter regular expression.
    * @param dataType the SQL data type.
@@ -206,8 +188,8 @@
    */
   private String getCastExpression(String columnExpression, String filterRegex, String dataType) {
     String filter = sqlBuilder.regexpMatch(columnExpression, filterRegex);
-    return String.format("case when %s then cast(%s as %) else null end",
-        filter, columnExpression, dataType);
+    return String.format(
+        "case when %s then cast(%s as %) else null end", filter, columnExpression, dataType);
   }
 
   @Override
@@ -241,7 +223,7 @@
     sql = TextUtils.removeLastComma(sql) + " ";
 
     sql += fromClause;
-    
+
     System.out.println("---- INSERT SQL ------");
     System.out.println(sql);
     System.out.println();
