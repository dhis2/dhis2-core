/*
 * Copyright (c) 2004-2022, University of Oslo
 * All rights reserved.
 *
 * Redistribution and use in source and binary forms, with or without
 * modification, are permitted provided that the following conditions are met:
 * Redistributions of source code must retain the above copyright notice, this
 * list of conditions and the following disclaimer.
 *
 * Redistributions in binary form must reproduce the above copyright notice,
 * this list of conditions and the following disclaimer in the documentation
 * and/or other materials provided with the distribution.
 * Neither the name of the HISP project nor the names of its contributors may
 * be used to endorse or promote products derived from this software without
 * specific prior written permission.
 *
 * THIS SOFTWARE IS PROVIDED BY THE COPYRIGHT HOLDERS AND CONTRIBUTORS "AS IS" AND
 * ANY EXPRESS OR IMPLIED WARRANTIES, INCLUDING, BUT NOT LIMITED TO, THE IMPLIED
 * WARRANTIES OF MERCHANTABILITY AND FITNESS FOR A PARTICULAR PURPOSE ARE
 * DISCLAIMED. IN NO EVENT SHALL THE COPYRIGHT OWNER OR CONTRIBUTORS BE LIABLE FOR
 * ANY DIRECT, INDIRECT, INCIDENTAL, SPECIAL, EXEMPLARY, OR CONSEQUENTIAL DAMAGES
 * (INCLUDING, BUT NOT LIMITED TO, PROCUREMENT OF SUBSTITUTE GOODS OR SERVICES;
 * LOSS OF USE, DATA, OR PROFITS; OR BUSINESS INTERRUPTION) HOWEVER CAUSED AND ON
 * ANY THEORY OF LIABILITY, WHETHER IN CONTRACT, STRICT LIABILITY, OR TORT
 * (INCLUDING NEGLIGENCE OR OTHERWISE) ARISING IN ANY WAY OUT OF THE USE OF THIS
 * SOFTWARE, EVEN IF ADVISED OF THE POSSIBILITY OF SUCH DAMAGE.
 */
package org.hisp.dhis.analytics.table;

import static org.hisp.dhis.analytics.table.model.Skip.SKIP;
import static org.hisp.dhis.analytics.util.AnalyticsUtils.getClosingParentheses;
import static org.hisp.dhis.analytics.util.AnalyticsUtils.getColumnType;
import static org.hisp.dhis.db.model.DataType.TEXT;
import static org.hisp.dhis.system.util.MathUtils.NUMERIC_LENIENT_REGEXP;

import java.util.ArrayList;
import java.util.List;
import java.util.Map;
import org.hisp.dhis.analytics.AnalyticsTableHookService;
import org.hisp.dhis.analytics.partition.PartitionManager;
import org.hisp.dhis.analytics.table.model.AnalyticsColumnType;
import org.hisp.dhis.analytics.table.model.AnalyticsTableColumn;
import org.hisp.dhis.analytics.table.model.AnalyticsTablePartition;
import org.hisp.dhis.analytics.table.model.Skip;
import org.hisp.dhis.analytics.table.setting.AnalyticsTableSettings;
import org.hisp.dhis.category.CategoryService;
import org.hisp.dhis.common.IdentifiableObjectManager;
import org.hisp.dhis.common.ValueType;
import org.hisp.dhis.commons.util.TextUtils;
import org.hisp.dhis.dataapproval.DataApprovalLevelService;
import org.hisp.dhis.db.model.DataType;
import org.hisp.dhis.db.sql.SqlBuilder;
import org.hisp.dhis.organisationunit.OrganisationUnitService;
import org.hisp.dhis.period.PeriodDataProvider;
import org.hisp.dhis.program.Program;
import org.hisp.dhis.resourcetable.ResourceTableService;
import org.hisp.dhis.setting.SystemSettingsProvider;
import org.hisp.dhis.system.database.DatabaseInfoProvider;
import org.hisp.dhis.trackedentity.TrackedEntityAttribute;
import org.springframework.jdbc.core.JdbcTemplate;

/**
 * @author Markus Bekken
 */
public abstract class AbstractEventJdbcTableManager extends AbstractJdbcTableManager {
  public AbstractEventJdbcTableManager(
      IdentifiableObjectManager idObjectManager,
      OrganisationUnitService organisationUnitService,
      CategoryService categoryService,
      SystemSettingsProvider settingsProvider,
      DataApprovalLevelService dataApprovalLevelService,
      ResourceTableService resourceTableService,
      AnalyticsTableHookService tableHookService,
      PartitionManager partitionManager,
      DatabaseInfoProvider databaseInfoProvider,
      JdbcTemplate jdbcTemplate,
      AnalyticsTableSettings analyticsExportSettings,
      PeriodDataProvider periodDataProvider,
      SqlBuilder sqlBuilder) {
    super(
        idObjectManager,
        organisationUnitService,
        categoryService,
        settingsProvider,
        dataApprovalLevelService,
        resourceTableService,
        tableHookService,
        partitionManager,
        databaseInfoProvider,
        jdbcTemplate,
        analyticsExportSettings,
        periodDataProvider,
        sqlBuilder);
  }

  public static final String OU_NAME_COL_SUFFIX = "_name";

  protected final String getNumericClause() {
    return " and " + sqlBuilder.regexpMatch("value", "'" + NUMERIC_LENIENT_REGEXP + "'");
  }

  protected final String getDateClause() {
    return " and " + sqlBuilder.regexpMatch("value", DATE_REGEXP);
  }

  /**
   * Indicates whether creating an index should be skipped.
   *
   * @param valueType the {@link ValueType}.
   * @param hasOptionSet whether an option set exists.
   * @return a {@link Skip}.
   */
  protected Skip skipIndex(ValueType valueType, boolean hasOptionSet) {
    boolean skipIndex = NO_INDEX_VAL_TYPES.contains(valueType) && !hasOptionSet;
    return skipIndex ? Skip.SKIP : Skip.INCLUDE;
  }

  /**
   * Returns a select expression for a data element value, handling casting to the appropriate data
   * type based on the given value type.
   *
   * @param valueType the {@link ValueType}.
   * @param columnName the column name.
   * @return a select expression.
   */
  protected String getSelectExpression(ValueType valueType, String columnName) {
    return getSelectExpression(valueType, columnName, false);
  }

  /**
   * Returns a select expression for a tracked entity attribute, handling casting to the appropriate
   * data type based on the given value type.
   *
   * @param valueType the {@link ValueType}.
   * @param columnName the column name.
   * @return a select expression.
   */
  protected String getSelectExpressionForAttribute(ValueType valueType, String columnName) {
    return getSelectExpression(valueType, columnName, true);
  }

  /**
   * Returns a select expression, potentially with a cast statement, based on the given value type.
   * Handles data element and tracked entity attribute select expressions.
   *
   * @param valueType the {@link ValueType} to represent as database column type.
   * @param columnExpression the expression or name of the column to be selected.
   * @param isTea whether the selection is in the context of a tracked entity attribute. When true,
<<<<<<< HEAD
   *     organization unit selections will include an additional subquery wrapper.
   * @return a select expression appropriate for the given value type and context.
   */
  private String getSelectExpression(ValueType valueType, String columnExpression, boolean isTea) {
=======
   *     organisation unit selections will include an additional subquery wrapper.
   * @return a select expression appropriate for the given value type and context.
   */
  private String getSelectExpression(ValueType valueType, String columnExpression, boolean isTea) {
    String doubleType = sqlBuilder.dataTypeDouble();
>>>>>>> 6ab60b0b

    if (valueType.isDecimal()) {
      return getCastExpression(columnExpression, NUMERIC_REGEXP, sqlBuilder.dataTypeDouble());
    } else if (valueType.isInteger()) {
      return getCastExpression(columnExpression, NUMERIC_REGEXP, sqlBuilder.dataTypeBigInt());
    } else if (valueType.isBoolean()) {
      return "case when "
          + columnExpression
          + " = 'true' then 1 when "
          + columnExpression
          + " = 'false' then 0 else null end";
    } else if (valueType.isDate()) {
      return getCastExpression(columnExpression, DATE_REGEXP, sqlBuilder.dataTypeTimestamp());
    } else if (valueType.isGeo() && isSpatialSupport()) {
      return "ST_GeomFromGeoJSON('{\"type\":\"Point\", \"coordinates\":' || ("
          + columnExpression
          + ") || ', \"crs\":{\"type\":\"name\", \"properties\":{\"name\":\"EPSG:4326\"}}}')";
    } else if (valueType.isOrganisationUnit()) {
      String ouClause =
          isTea
              ? "ou.uid from ${organisationunit} ou where ou.uid = (select ${columnName}"
              : "ou.uid from ${organisationunit} ou where ou.uid = ${columnName}";
      return replaceQualify(ouClause, Map.of("columnName", columnExpression));
    } else {
      return columnExpression;
    }
  }

  /**
   * Returns a cast expression which includes a value filter for the given value type.
   *
   * @param columnExpression the column expression.
   * @param filterRegex the value type filter regular expression.
   * @param dataType the SQL data type.
   * @return a cast and validate expression.
   */
  String getCastExpression(String columnExpression, String filterRegex, String dataType) {
    String filter = sqlBuilder.regexpMatch(columnExpression, filterRegex);
    return String.format(
        "case when %s then cast(%s as %s) else null end", filter, columnExpression, dataType);
  }

  @Override
  public boolean validState() {
    return tableIsNotEmpty("event");
  }

  /**
   * Populates the given analytics table partition using the given columns and join statement.
   *
   * @param partition the {@link AnalyticsTablePartition}.
   * @param fromClause the SQL from clause.
   */
  protected void populateTableInternal(AnalyticsTablePartition partition, String fromClause) {
    String tableName = partition.getName();

    List<AnalyticsTableColumn> columns = partition.getMasterTable().getAnalyticsTableColumns();

    String sql = "insert into " + tableName + " (";

    for (AnalyticsTableColumn col : columns) {
      sql += quote(col.getName()) + ",";
    }

    sql = TextUtils.removeLastComma(sql) + ") select ";

    for (AnalyticsTableColumn col : columns) {
      sql += col.getSelectExpression() + ",";
    }

    sql = TextUtils.removeLastComma(sql) + " ";

    sql += fromClause;

    System.out.println("---- INSERT SQL ------");
    System.out.println(sql);
    System.out.println();

    invokeTimeAndLog(sql, "Populating table: '{}'", tableName);
  }

  protected List<AnalyticsTableColumn> getTrackedEntityAttributeColumns(Program program) {
    List<AnalyticsTableColumn> columns = new ArrayList<>();

    for (TrackedEntityAttribute attribute : program.getNonConfidentialTrackedEntityAttributes()) {
      DataType dataType = getColumnType(attribute.getValueType(), isSpatialSupport());
      String dataClause =
          attribute.isNumericType()
              ? getNumericClause()
              : attribute.isDateType() ? getDateClause() : "";
      String select = getSelectExpressionForAttribute(attribute.getValueType(), "value");
      Skip skipIndex = skipIndex(attribute.getValueType(), attribute.hasOptionSet());

      String sql =
          replaceQualify(
              """
              (select ${select} from ${trackedentityattributevalue} \
              where trackedentityid=en.trackedentityid \
              and trackedentityattributeid=${attributeId}\
              ${dataClause})${closingParentheses} as ${attributeUid}""",
              Map.of(
                  "select",
                  select,
                  "attributeId",
                  String.valueOf(attribute.getId()),
                  "dataClause",
                  dataClause,
                  "closingParentheses",
                  getClosingParentheses(select),
                  "attributeUid",
                  quote(attribute.getUid())));
      columns.add(
          AnalyticsTableColumn.builder()
              .name(attribute.getUid())
              .columnType(AnalyticsColumnType.DYNAMIC)
              .dataType(dataType)
              .selectExpression(sql)
              .skipIndex(skipIndex)
              .build());

      if (attribute.getValueType().isOrganisationUnit()) {
        String fromTypeSql = "ou.name from organisationunit ou where ou.uid = (select value";
        String ouNameSql = selectForInsert(attribute, fromTypeSql, dataClause);

        columns.add(
            AnalyticsTableColumn.builder()
                .name((attribute.getUid() + OU_NAME_COL_SUFFIX))
                .columnType(AnalyticsColumnType.DYNAMIC)
                .dataType(TEXT)
                .selectExpression(ouNameSql)
                .skipIndex(SKIP)
                .build());
      }
    }
    return columns;
  }

  /**
   * The select statement used by the table population.
   *
   * @param attribute the {@link TrackedEntityAttribute}.
   * @param fromType the sql snippet related to "from" part
   * @param dataClause the data type related clause like "NUMERIC".
   * @return a select statement.
   */
  protected String selectForInsert(
      TrackedEntityAttribute attribute, String fromType, String dataClause) {
    return replaceQualify(
        """
        (select ${fromType} from ${trackedentityattributevalue} \
        where trackedentityid=en.trackedentityid \
        and trackedentityattributeid=${attributeId}\
        ${dataClause})\
        ${closingParentheses} as ${attributeUid}""",
        Map.of(
            "fromType", fromType,
            "dataClause", dataClause,
            "attributeId", String.valueOf(attribute.getId()),
            "closingParentheses", getClosingParentheses(fromType),
            "attributeUid", quote(attribute.getUid())));
  }
}<|MERGE_RESOLUTION|>--- conflicted
+++ resolved
@@ -146,19 +146,10 @@
    * @param valueType the {@link ValueType} to represent as database column type.
    * @param columnExpression the expression or name of the column to be selected.
    * @param isTea whether the selection is in the context of a tracked entity attribute. When true,
-<<<<<<< HEAD
-   *     organization unit selections will include an additional subquery wrapper.
-   * @return a select expression appropriate for the given value type and context.
-   */
-  private String getSelectExpression(ValueType valueType, String columnExpression, boolean isTea) {
-=======
    *     organisation unit selections will include an additional subquery wrapper.
    * @return a select expression appropriate for the given value type and context.
    */
   private String getSelectExpression(ValueType valueType, String columnExpression, boolean isTea) {
-    String doubleType = sqlBuilder.dataTypeDouble();
->>>>>>> 6ab60b0b
-
     if (valueType.isDecimal()) {
       return getCastExpression(columnExpression, NUMERIC_REGEXP, sqlBuilder.dataTypeDouble());
     } else if (valueType.isInteger()) {
