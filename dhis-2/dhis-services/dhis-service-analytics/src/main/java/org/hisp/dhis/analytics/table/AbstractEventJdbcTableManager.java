package org.hisp.dhis.analytics.table;

/*
 * Copyright (c) 2004-2019, University of Oslo
 * All rights reserved.
 *
 * Redistribution and use in source and binary forms, with or without
 * modification, are permitted provided that the following conditions are met:
 * Redistributions of source code must retain the above copyright notice, this
 * list of conditions and the following disclaimer.
 *
 * Redistributions in binary form must reproduce the above copyright notice,
 * this list of conditions and the following disclaimer in the documentation
 * and/or other materials provided with the distribution.
 * Neither the name of the HISP project nor the names of its contributors may
 * be used to endorse or promote products derived from this software without
 * specific prior written permission.
 *
 * THIS SOFTWARE IS PROVIDED BY THE COPYRIGHT HOLDERS AND CONTRIBUTORS "AS IS" AND
 * ANY EXPRESS OR IMPLIED WARRANTIES, INCLUDING, BUT NOT LIMITED TO, THE IMPLIED
 * WARRANTIES OF MERCHANTABILITY AND FITNESS FOR A PARTICULAR PURPOSE ARE
 * DISCLAIMED. IN NO EVENT SHALL THE COPYRIGHT OWNER OR CONTRIBUTORS BE LIABLE FOR
 * ANY DIRECT, INDIRECT, INCIDENTAL, SPECIAL, EXEMPLARY, OR CONSEQUENTIAL DAMAGES
 * (INCLUDING, BUT NOT LIMITED TO, PROCUREMENT OF SUBSTITUTE GOODS OR SERVICES;
 * LOSS OF USE, DATA, OR PROFITS; OR BUSINESS INTERRUPTION) HOWEVER CAUSED AND ON
 * ANY THEORY OF LIABILITY, WHETHER IN CONTRACT, STRICT LIABILITY, OR TORT
 * (INCLUDING NEGLIGENCE OR OTHERWISE) ARISING IN ANY WAY OUT OF THE USE OF THIS
 * SOFTWARE, EVEN IF ADVISED OF THE POSSIBILITY OF SUCH DAMAGE.
 */

import java.util.ArrayList;
import java.util.Collection;
import java.util.Date;
import java.util.List;
import java.util.concurrent.ConcurrentLinkedQueue;
import java.util.concurrent.Future;

import org.hisp.dhis.analytics.AnalyticsTableHookService;
import org.hisp.dhis.analytics.AnalyticsTableColumn;
import org.hisp.dhis.analytics.AnalyticsTablePartition;
import org.hisp.dhis.analytics.ColumnDataType;
import org.hisp.dhis.analytics.partition.PartitionManager;
import org.hisp.dhis.category.CategoryService;
import org.hisp.dhis.common.IdentifiableObjectManager;
import org.hisp.dhis.common.ValueType;
import org.hisp.dhis.commons.util.ConcurrentUtils;
import org.hisp.dhis.dataapproval.DataApprovalLevelService;
import org.hisp.dhis.jdbc.StatementBuilder;
import org.hisp.dhis.organisationunit.OrganisationUnitService;
import org.hisp.dhis.program.Program;
import org.hisp.dhis.resourcetable.ResourceTableService;
import org.hisp.dhis.setting.SystemSettingManager;
import org.hisp.dhis.system.database.DatabaseInfo;
import org.hisp.dhis.trackedentity.TrackedEntityAttribute;
import org.springframework.jdbc.core.JdbcTemplate;
import org.hisp.dhis.commons.util.TextUtils;
import org.springframework.scheduling.annotation.Async;

import static org.hisp.dhis.analytics.util.AnalyticsSqlUtils.getClosingParentheses;
import static org.hisp.dhis.analytics.util.AnalyticsSqlUtils.quote;
import static org.hisp.dhis.analytics.util.AnalyticsUtils.getColumnType;
import static org.hisp.dhis.system.util.MathUtils.NUMERIC_LENIENT_REGEXP;

/**
 * @author Markus Bekken
 */
public abstract class AbstractEventJdbcTableManager
    extends AbstractJdbcTableManager
{
    public AbstractEventJdbcTableManager( IdentifiableObjectManager idObjectManager,
        OrganisationUnitService organisationUnitService, CategoryService categoryService,
        SystemSettingManager systemSettingManager, DataApprovalLevelService dataApprovalLevelService,
        ResourceTableService resourceTableService, AnalyticsTableHookService tableHookService,
        StatementBuilder statementBuilder, PartitionManager partitionManager, DatabaseInfo databaseInfo,
        JdbcTemplate jdbcTemplate )
    {
        super( idObjectManager, organisationUnitService, categoryService, systemSettingManager,
            dataApprovalLevelService, resourceTableService, tableHookService, statementBuilder, partitionManager,
            databaseInfo, jdbcTemplate );
    }

    protected final String numericClause = " and value " + statementBuilder.getRegexpMatch() + " '" + NUMERIC_LENIENT_REGEXP + "'";
    protected final String dateClause = " and value " + statementBuilder.getRegexpMatch() + " '" + DATE_REGEXP + "'";

    @Override
    @Async
    public Future<?> applyAggregationLevels( ConcurrentLinkedQueue<AnalyticsTablePartition> partitions,
        Collection<String> dataElements, int aggregationLevel )
    {
        return ConcurrentUtils.getImmediateFuture();
    }

    @Override
    @Async
    public Future<?> vacuumTablesAsync( ConcurrentLinkedQueue<AnalyticsTablePartition> tables )
    {
        return ConcurrentUtils.getImmediateFuture();
    }

    /**
     * Returns the select clause, potentially with a cast statement, based on the
     * given value type.
     *
     * @param valueType the value type to represent as database column type.
     */
    protected String getSelectClause( ValueType valueType, String columnName )
    {
        if ( valueType.isDecimal() )
        {
            return "cast(" + columnName + " as " + statementBuilder.getDoubleColumnType() + ")";
        }
        else if ( valueType.isInteger() )
        {
            return "cast(" + columnName + " as bigint)";
        }
        else if ( valueType.isBoolean() )
        {
            return "case when " + columnName + " = 'true' then 1 when " + columnName + " = 'false' then 0 else null end";
        }
        else if ( valueType.isDate() )
        {
            return "cast(" + columnName + " as timestamp)";
        }
        else if ( valueType.isGeo() && databaseInfo.isSpatialSupport() )
        {
            return "ST_GeomFromGeoJSON('{\"type\":\"Point\", \"coordinates\":' || (" + columnName + ") || ', \"crs\":{\"type\":\"name\", \"properties\":{\"name\":\"EPSG:4326\"}}}')";
        }
        else if ( valueType.isOrganisationUnit() )
        {
            return "ou.name from organisationunit ou where ou.uid = (select " + columnName ;
        }
        else
        {
            return columnName;
        }
    }

    @Override
    public String validState()
    {
        // Data values might be '{}' if there were some data values and all were later removed

        boolean hasData = jdbcTemplate.queryForRowSet( "select programstageinstanceid from programstageinstance where eventdatavalues != '{}' limit 1;" ).next();

        if ( !hasData )
        {
            return "No events exist, not updating event analytics tables";
        }

        return null;
    }

    @Override
    protected boolean hasUpdatedLatestData( Date startDate, Date endDate )
    {
        throw new IllegalStateException( "Should not be invoked for event table managers" );
    }

    /**
     * Populates the given analytics table partition using the given columns and
     * join statement.
     *
     * @param partition the {@link AnalyticsTablePartition}.
     * @param columns the list of {@link AnalyticsTableColumn}.
     * @param fromClause the SQL from clause.
     */
    protected void populateTableInternal( AnalyticsTablePartition partition, List<AnalyticsTableColumn> columns, String fromClause )
    {
        final String tableName = partition.getTempTableName();

        String sql = "insert into " + partition.getTempTableName() + " (";

        validateDimensionColumns( columns );

        for ( AnalyticsTableColumn col : columns )
        {
            sql += col.getName() + ",";
        }

        sql = TextUtils.removeLastComma( sql ) + ") select ";

        for ( AnalyticsTableColumn col : columns )
        {
            sql += col.getAlias() + ",";
        }

        sql = TextUtils.removeLastComma( sql ) + " ";

        sql += fromClause;

        invokeTimeAndLog( sql, String.format( "Populate %s", tableName ) );
    }

    protected List<AnalyticsTableColumn> addTrackedEntityAttributes( Program program )
    {
        List<AnalyticsTableColumn> columns = new ArrayList<>();

        for ( TrackedEntityAttribute attribute : program.getNonConfidentialTrackedEntityAttributes() )
        {
            ColumnDataType dataType = getColumnType( attribute.getValueType(), databaseInfo.isSpatialSupport() );
            String dataClause = attribute.isNumericType() ? numericClause : attribute.isDateType() ? dateClause : "";
            String select = getSelectClause( attribute.getValueType(), "value" );
            boolean skipIndex = NO_INDEX_VAL_TYPES.contains( attribute.getValueType() ) && !attribute.hasOptionSet();

            String sql = "(select " + select + " from trackedentityattributevalue where trackedentityinstanceid=pi.trackedentityinstanceid " +
<<<<<<< HEAD
                    "and trackedentityattributeid=" + attribute.getId() + dataClause + ")" + getClosingParentheses( select ) +
                    " as " + quote( attribute.getUid() );
=======
                "and trackedentityattributeid=" + attribute.getId() + dataClause + ")" + getClosingParentheses( select ) +
                " as " + quote( attribute.getUid() );
>>>>>>> 5fc5a071

            columns.add( new AnalyticsTableColumn( quote( attribute.getUid() ), dataType, sql ).withSkipIndex( skipIndex ) );
        }

        return columns;
    }
}<|MERGE_RESOLUTION|>--- conflicted
+++ resolved
@@ -203,13 +203,8 @@
             boolean skipIndex = NO_INDEX_VAL_TYPES.contains( attribute.getValueType() ) && !attribute.hasOptionSet();
 
             String sql = "(select " + select + " from trackedentityattributevalue where trackedentityinstanceid=pi.trackedentityinstanceid " +
-<<<<<<< HEAD
-                    "and trackedentityattributeid=" + attribute.getId() + dataClause + ")" + getClosingParentheses( select ) +
-                    " as " + quote( attribute.getUid() );
-=======
                 "and trackedentityattributeid=" + attribute.getId() + dataClause + ")" + getClosingParentheses( select ) +
                 " as " + quote( attribute.getUid() );
->>>>>>> 5fc5a071
 
             columns.add( new AnalyticsTableColumn( quote( attribute.getUid() ), dataType, sql ).withSkipIndex( skipIndex ) );
         }
