--- conflicted
+++ resolved
@@ -77,13 +77,8 @@
   private static final String DATA_VALUES_ORDER_BY_SUBQUERY =
       """
           (select ${dataElementField}
-<<<<<<< HEAD
-           from analytics_te_events_${trackedEntityTypeUid}
+           from analytics_te_event_${trackedEntityTypeUid}
            where trackedentity = t_1.trackedentity and event = %s)"""
-=======
-           from analytics_te_event_${trackedEntityTypeUid}
-           where event = %s)"""
->>>>>>> 940108d7
           .formatted(EVENT_ORDER_BY_SUBQUERY);
 
   private static final String ENROLLMENT_EXISTS_SUBQUERY =
@@ -106,14 +101,9 @@
                   exists(select 1
                          from (select *
                                from (select *, row_number() over ( partition by enrollment order by occurreddate ${programStageOffsetDirection} ) as rn
-<<<<<<< HEAD
-                                     from analytics_te_events_${trackedEntityTypeUid}
+                                     from analytics_te_event_${trackedEntityTypeUid}
                                      where "${enrollmentSubqueryAlias}".trackedentity = trackedentity
                                        and "${enrollmentSubqueryAlias}".enrollment = enrollment
-=======
-                                     from analytics_te_event_${trackedEntityTypeUid}
-                                     where "${enrollmentSubqueryAlias}".enrollment = enrollment
->>>>>>> 940108d7
                                        and programstage = '${programStageUid}'
                                        and status != 'SCHEDULE') ev
                                where ev.rn = 1) as "${eventSubqueryAlias}"
@@ -126,14 +116,9 @@
               "eventCondition",
               """
                   exists(select 1
-<<<<<<< HEAD
-                         from analytics_te_events_${trackedEntityTypeUid}
+                         from analytics_te_event_${trackedEntityTypeUid}
                          where "${eventSubqueryAlias}".trackedentity = trackedentity
                            and "${eventSubqueryAlias}".event = event
-=======
-                         from analytics_te_event_${trackedEntityTypeUid}
-                         where "${eventSubqueryAlias}".event = event
->>>>>>> 940108d7
                            and ${eventDataValueCondition})"""));
 
   /**
