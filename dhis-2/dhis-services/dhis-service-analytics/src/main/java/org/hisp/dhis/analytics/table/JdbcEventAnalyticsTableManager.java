--- conflicted
+++ resolved
@@ -28,6 +28,13 @@
  * SOFTWARE, EVEN IF ADVISED OF THE POSSIBILITY OF SUCH DAMAGE.
  */
 
+import static org.hisp.dhis.analytics.ColumnDataType.CHARACTER_11;
+import static org.hisp.dhis.analytics.ColumnDataType.CHARACTER_50;
+import static org.hisp.dhis.analytics.ColumnDataType.DOUBLE;
+import static org.hisp.dhis.analytics.ColumnDataType.GEOMETRY;
+import static org.hisp.dhis.analytics.ColumnDataType.TEXT;
+import static org.hisp.dhis.analytics.ColumnDataType.TIMESTAMP;
+import static org.hisp.dhis.analytics.ColumnNotNullConstraint.NOT_NULL;
 import static org.hisp.dhis.analytics.util.AnalyticsSqlUtils.quote;
 import static org.hisp.dhis.api.util.DateUtils.getLongDateString;
 import static org.hisp.dhis.system.util.MathUtils.NUMERIC_LENIENT_REGEXP;
@@ -43,11 +50,8 @@
 import org.hisp.dhis.analytics.AnalyticsTablePartition;
 import org.hisp.dhis.analytics.AnalyticsTableType;
 import org.hisp.dhis.analytics.AnalyticsTableUpdateParams;
-<<<<<<< HEAD
+import org.hisp.dhis.analytics.ColumnDataType;
 import org.hisp.dhis.api.util.DateUtils;
-=======
-import org.hisp.dhis.analytics.ColumnDataType;
->>>>>>> 5846c418
 import org.hisp.dhis.calendar.Calendar;
 import org.hisp.dhis.category.Category;
 import org.hisp.dhis.category.CategoryOptionGroupSet;
@@ -65,20 +69,6 @@
 import com.google.common.collect.ImmutableSet;
 import com.google.common.collect.Lists;
 
-<<<<<<< HEAD
-=======
-import static org.hisp.dhis.system.util.DateUtils.getLongDateString;
-import static org.hisp.dhis.system.util.MathUtils.NUMERIC_LENIENT_REGEXP;
-import static org.hisp.dhis.analytics.util.AnalyticsSqlUtils.quote;
-import static org.hisp.dhis.analytics.ColumnNotNullConstraint.NOT_NULL;
-import static org.hisp.dhis.analytics.ColumnDataType.CHARACTER_11;
-import static org.hisp.dhis.analytics.ColumnDataType.DOUBLE;
-import static org.hisp.dhis.analytics.ColumnDataType.TEXT;
-import static org.hisp.dhis.analytics.ColumnDataType.TIMESTAMP;
-import static org.hisp.dhis.analytics.ColumnDataType.CHARACTER_50;
-import static org.hisp.dhis.analytics.ColumnDataType.GEOMETRY;
-
->>>>>>> 5846c418
 /**
  * @author Lars Helge Overland
  */
@@ -254,23 +244,17 @@
 
         for ( DataElement dataElement : program.getDataElements() )
         {
-<<<<<<< HEAD
-            String dataType = getColumnType( dataElement.getValueType() );
+            ColumnDataType dataType = getColumnType( dataElement.getValueType() );
             // Assemble a regex dataClause with using jsonb #>> operator
             String dataClause = dataElement.isNumericType()
                 ? ( dataValueClausePrefix + dataElement.getUid() + dataValueNumericClauseSuffix )
                 : dataElement.getValueType().isDate()
-                    ? ( dataValueClausePrefix + dataElement.getUid() + dataValueDateClauseSuffix )
-                    : "";
+                ? ( dataValueClausePrefix + dataElement.getUid() + dataValueDateClauseSuffix )
+                : "";
 
             // Assemble a String with using jsonb #>> operator that will fetch the required value
             String columnName = "eventdatavalues #>> '{" + dataElement.getUid() + ", value}'";
             String select = getSelectClause( dataElement.getValueType(), columnName );
-=======
-            ColumnDataType dataType = getColumnType( dataElement.getValueType() );
-            String dataClause = dataElement.isNumericType() ? numericClause : dataElement.getValueType().isDate() ? dateClause : "";
-            String select = getSelectClause( dataElement.getValueType() );
->>>>>>> 5846c418
             boolean skipIndex = NO_INDEX_VAL_TYPES.contains( dataElement.getValueType() ) && !dataElement.hasOptionSet();
 
             String sql = "(select " + select + " from programstageinstance where programstageinstanceid=psi.programstageinstanceid " +
@@ -326,11 +310,11 @@
 
                 String sql =
                     "(select l.uid from maplegend l " +
-                        "inner join trackedentityattributevalue av on l.startvalue <= " + select + " " +
-                        "and l.endvalue > " + select + " " +
-                        "and l.maplegendsetid=" + legendSet.getId() + " " +
-                        "and av.trackedentityinstanceid=pi.trackedentityinstanceid " +
-                        "and av.trackedentityattributeid=" + attribute.getId() + numericClause + ") as " + column;
+                    "inner join trackedentityattributevalue av on l.startvalue <= " + select + " " +
+                    "and l.endvalue > " + select + " " +
+                    "and l.maplegendsetid=" + legendSet.getId() + " " +
+                    "and av.trackedentityinstanceid=pi.trackedentityinstanceid " +
+                    "and av.trackedentityattributeid=" + attribute.getId() + numericClause + ") as " + column;
 
                 columns.add( new AnalyticsTableColumn( column, CHARACTER_11, sql ) );
             }
@@ -359,7 +343,6 @@
         columns.add( new AnalyticsTableColumn( quote( "ouname" ), TEXT, NOT_NULL, "ou.name" ) );
         columns.add( new AnalyticsTableColumn( quote( "oucode" ), TEXT, "ou.code" ) );
 
-
         if ( program.isRegistration() )
         {
             columns.add( new AnalyticsTableColumn( quote( "tei" ), CHARACTER_11, "tei.uid" ) );
@@ -373,11 +356,11 @@
     {
         String sql =
             "select distinct(extract(year from psi.executiondate)) " +
-                "from programstageinstance psi " +
-                "inner join programinstance pi on psi.programinstanceid = pi.programinstanceid " +
-                "where pi.programid = " + program.getId() + " " +
-                "and psi.executiondate is not null " +
-                "and psi.deleted is false ";
+            "from programstageinstance psi " +
+            "inner join programinstance pi on psi.programinstanceid = pi.programinstanceid " +
+            "where pi.programid = " + program.getId() + " " +
+            "and psi.executiondate is not null " +
+            "and psi.deleted is false ";
 
         if ( earliest != null )
         {
