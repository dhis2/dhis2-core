package org.hisp.dhis.analytics.table;

/*
 * Copyright (c) 2004-2019, University of Oslo
 * All rights reserved.
 *
 * Redistribution and use in source and binary forms, with or without
 * modification, are permitted provided that the following conditions are met:
 * Redistributions of source code must retain the above copyright notice, this
 * list of conditions and the following disclaimer.
 *
 * Redistributions in binary form must reproduce the above copyright notice,
 * this list of conditions and the following disclaimer in the documentation
 * and/or other materials provided with the distribution.
 * Neither the name of the HISP project nor the names of its contributors may
 * be used to endorse or promote products derived from this software without
 * specific prior written permission.
 *
 * THIS SOFTWARE IS PROVIDED BY THE COPYRIGHT HOLDERS AND CONTRIBUTORS "AS IS" AND
 * ANY EXPRESS OR IMPLIED WARRANTIES, INCLUDING, BUT NOT LIMITED TO, THE IMPLIED
 * WARRANTIES OF MERCHANTABILITY AND FITNESS FOR A PARTICULAR PURPOSE ARE
 * DISCLAIMED. IN NO EVENT SHALL THE COPYRIGHT OWNER OR CONTRIBUTORS BE LIABLE FOR
 * ANY DIRECT, INDIRECT, INCIDENTAL, SPECIAL, EXEMPLARY, OR CONSEQUENTIAL DAMAGES
 * (INCLUDING, BUT NOT LIMITED TO, PROCUREMENT OF SUBSTITUTE GOODS OR SERVICES;
 * LOSS OF USE, DATA, OR PROFITS; OR BUSINESS INTERRUPTION) HOWEVER CAUSED AND ON
 * ANY THEORY OF LIABILITY, WHETHER IN CONTRACT, STRICT LIABILITY, OR TORT
 * (INCLUDING NEGLIGENCE OR OTHERWISE) ARISING IN ANY WAY OUT OF THE USE OF THIS
 * SOFTWARE, EVEN IF ADVISED OF THE POSSIBILITY OF SUCH DAMAGE.
 */

import static org.hisp.dhis.analytics.ColumnDataType.CHARACTER_11;
import static org.hisp.dhis.analytics.ColumnDataType.CHARACTER_50;
import static org.hisp.dhis.analytics.ColumnDataType.DOUBLE;
import static org.hisp.dhis.analytics.ColumnDataType.GEOMETRY;
import static org.hisp.dhis.analytics.ColumnDataType.TEXT;
import static org.hisp.dhis.analytics.ColumnDataType.TIMESTAMP;
import static org.hisp.dhis.analytics.ColumnNotNullConstraint.NOT_NULL;
import static org.hisp.dhis.analytics.util.AnalyticsSqlUtils.addClosingParentheses;
import static org.hisp.dhis.analytics.util.AnalyticsSqlUtils.quote;
import static org.hisp.dhis.system.util.MathUtils.NUMERIC_LENIENT_REGEXP;
import static org.hisp.dhis.util.DateUtils.getLongDateString;
import static org.hisp.dhis.analytics.util.AnalyticsUtils.getColumnType;

import java.util.ArrayList;
import java.util.Collections;
import java.util.Date;
import java.util.List;

import org.hisp.dhis.analytics.AnalyticsTable;
import org.hisp.dhis.analytics.AnalyticsTableColumn;
import org.hisp.dhis.analytics.AnalyticsTableHookService;
import org.hisp.dhis.analytics.AnalyticsTablePartition;
import org.hisp.dhis.analytics.AnalyticsTableType;
import org.hisp.dhis.analytics.AnalyticsTableUpdateParams;
import org.hisp.dhis.analytics.ColumnDataType;
import org.hisp.dhis.analytics.partition.PartitionManager;
import org.hisp.dhis.calendar.Calendar;
import org.hisp.dhis.category.Category;
import org.hisp.dhis.category.CategoryOptionGroupSet;
import org.hisp.dhis.category.CategoryService;
import org.hisp.dhis.common.IdentifiableObjectManager;
import org.hisp.dhis.common.ValueType;
import org.hisp.dhis.dataapproval.DataApprovalLevelService;
import org.hisp.dhis.dataelement.DataElement;
import org.hisp.dhis.jdbc.StatementBuilder;
import org.hisp.dhis.legend.LegendSet;
import org.hisp.dhis.organisationunit.OrganisationUnitService;
import org.hisp.dhis.period.PeriodType;
import org.hisp.dhis.program.Program;
import org.hisp.dhis.resourcetable.ResourceTableService;
import org.hisp.dhis.setting.SystemSettingManager;
import org.hisp.dhis.system.database.DatabaseInfo;
import org.hisp.dhis.trackedentity.TrackedEntityAttribute;
import org.hisp.dhis.util.DateUtils;
import org.springframework.jdbc.core.JdbcTemplate;
import org.springframework.stereotype.Service;
import org.springframework.transaction.annotation.Transactional;

import com.google.common.collect.Lists;

/**
 * @author Lars Helge Overland
 */
@Service( "org.hisp.dhis.analytics.EventAnalyticsTableManager" )
public class JdbcEventAnalyticsTableManager
    extends AbstractEventJdbcTableManager
{
    public JdbcEventAnalyticsTableManager( IdentifiableObjectManager idObjectManager,
        OrganisationUnitService organisationUnitService, CategoryService categoryService,
        SystemSettingManager systemSettingManager, DataApprovalLevelService dataApprovalLevelService,
        ResourceTableService resourceTableService, AnalyticsTableHookService tableHookService,
        StatementBuilder statementBuilder, PartitionManager partitionManager, DatabaseInfo databaseInfo,
        JdbcTemplate jdbcTemplate )
    {
        super( idObjectManager, organisationUnitService, categoryService, systemSettingManager,
            dataApprovalLevelService, resourceTableService, tableHookService, statementBuilder, partitionManager,
            databaseInfo, jdbcTemplate );
    }

    private List<AnalyticsTableColumn> FIXED_COLS = Lists.newArrayList(
        new AnalyticsTableColumn( quote( "psi" ), CHARACTER_11, NOT_NULL, "psi.uid" ),
        new AnalyticsTableColumn( quote( "pi" ), CHARACTER_11, NOT_NULL, "pi.uid" ),
        new AnalyticsTableColumn( quote( "ps" ), CHARACTER_11, NOT_NULL, "ps.uid" ),
        new AnalyticsTableColumn( quote( "ao" ), CHARACTER_11, NOT_NULL, "ao.uid" ),
        new AnalyticsTableColumn( quote( "enrollmentdate" ), TIMESTAMP, "pi.enrollmentdate" ),
        new AnalyticsTableColumn( quote( "incidentdate" ), TIMESTAMP, "pi.incidentdate" ),
        new AnalyticsTableColumn( quote( "executiondate" ), TIMESTAMP, "psi.executiondate" ),
        new AnalyticsTableColumn( quote( "duedate" ),TIMESTAMP, "psi.duedate" ),
        new AnalyticsTableColumn( quote( "completeddate" ), TIMESTAMP, "psi.completeddate" ),
        new AnalyticsTableColumn( quote( "created" ), TIMESTAMP, "psi.created" ),
        new AnalyticsTableColumn( quote( "lastupdated" ), TIMESTAMP, "psi.lastupdated" ),
        new AnalyticsTableColumn( quote( "pistatus" ), CHARACTER_50, "pi.status" ),
        new AnalyticsTableColumn( quote( "psistatus" ), CHARACTER_50, "psi.status" ),
        new AnalyticsTableColumn( quote( "psigeometry" ), GEOMETRY, "psi.geometry" ).withIndexType( "gist" ),
        // TODO lat and lng deprecated in 2.30, should be removed after 2.33
        new AnalyticsTableColumn( quote( "longitude" ), DOUBLE, "CASE WHEN 'POINT' = GeometryType(psi.geometry) THEN ST_X(psi.geometry) ELSE null END" ),
        new AnalyticsTableColumn( quote( "latitude" ), DOUBLE, "CASE WHEN 'POINT' = GeometryType(psi.geometry) THEN ST_Y(psi.geometry) ELSE null END" ),
        new AnalyticsTableColumn( quote( "ou" ), CHARACTER_11, NOT_NULL, "ou.uid" ),
        new AnalyticsTableColumn( quote( "ouname" ), TEXT, NOT_NULL, "ou.name" ),
        new AnalyticsTableColumn( quote( "oucode" ), TEXT, "ou.code" )
    );

    @Override
    public AnalyticsTableType getAnalyticsTableType()
    {
        return AnalyticsTableType.EVENT;
    }

    @Override
    @Transactional
    public List<AnalyticsTable> getAnalyticsTables( AnalyticsTableUpdateParams params )
    {
        Date earliest = params.getFromDate();

        log.info( String.format( "Get tables using earliest: %s, spatial support: %b", earliest, databaseInfo.isSpatialSupport() ) );

        List<AnalyticsTable> tables = new ArrayList<>();

        Calendar calendar = PeriodType.getCalendar();

        List<Program> programs = idObjectManager.getAllNoAcl( Program.class );

        for ( Program program : programs )
        {
            List<Integer> dataYears = getDataYears( program, earliest );

            Collections.sort( dataYears );

            AnalyticsTable table = new AnalyticsTable( getAnalyticsTableType(), getDimensionColumns( program ), Lists.newArrayList(), program );

            for ( Integer year : dataYears )
            {
                table.addPartitionTable( year, PartitionUtils.getStartDate( calendar, year ), PartitionUtils.getEndDate( calendar, year ) );
            }

            if ( table.hasPartitionTables() )
            {
                tables.add( table );
            }
        }

        return tables;
    }

    @Override
    public List<AnalyticsTableColumn> getFixedColumns()
    {
        return this.FIXED_COLS;
    }

    @Override
    protected List<String> getPartitionChecks( AnalyticsTablePartition partition )
    {
        return Lists.newArrayList(
            "yearly = '" + partition.getYear() + "'",
            "executiondate >= '" + DateUtils.getMediumDateString( partition.getStartDate() ) + "'",
            "executiondate < '" + DateUtils.getMediumDateString( partition.getEndDate() ) + "'" );
    }

    @Override
    protected void populateTable( AnalyticsTableUpdateParams params, AnalyticsTablePartition partition )
    {
        final Program program = partition.getMasterTable().getProgram();
        final String start = DateUtils.getMediumDateString( partition.getStartDate() );
        final String end = DateUtils.getMediumDateString( partition.getEndDate() );

        String sqlJoin = "from programstageinstance psi " +
            "inner join programinstance pi on psi.programinstanceid=pi.programinstanceid " +
            "inner join programstage ps on psi.programstageid=ps.programstageid " +
            "inner join program pr on pi.programid=pr.programid and pi.deleted is false " +
            "inner join categoryoptioncombo ao on psi.attributeoptioncomboid=ao.categoryoptioncomboid " +
            "left join trackedentityinstance tei on pi.trackedentityinstanceid=tei.trackedentityinstanceid and tei.deleted is false " +
            "inner join organisationunit ou on psi.organisationunitid=ou.organisationunitid " +
            "left join _orgunitstructure ous on psi.organisationunitid=ous.organisationunitid " +
            "left join _organisationunitgroupsetstructure ougs on psi.organisationunitid=ougs.organisationunitid " +
            "and (cast(date_trunc('month', psi.executiondate) as date)=ougs.startdate or ougs.startdate is null) " +
            "inner join _categorystructure acs on psi.attributeoptioncomboid=acs.categoryoptioncomboid " +
            "left join _dateperiodstructure dps on cast(psi.executiondate as date)=dps.dateperiod " +
            "where psi.executiondate >= '" + start + "' " +
            "and psi.executiondate < '" + end + "' " +
            "and psi.lastupdated <= '" + getLongDateString( params.getStartTime() ) + "' " +
            "and pr.programid=" + program.getId() + " " +
            "and psi.organisationunitid is not null " +
            "and psi.executiondate is not null " +
            "and psi.deleted is false ";

        populateTableInternal( partition, getDimensionColumns( program ), sqlJoin );
    }

    private List<AnalyticsTableColumn> getDimensionColumns( Program program )
    {
        List<AnalyticsTableColumn> columns = new ArrayList<>();

        if ( program.hasCategoryCombo() )
        {
            List<Category> categories = program.getCategoryCombo().getCategories();

            for ( Category category : categories )
            {
                if ( category.isDataDimension() )
                {
                    columns.add( new AnalyticsTableColumn( quote( category.getUid() ), CHARACTER_11, "acs." + quote( category.getUid() ) ).withCreated( category.getCreated() ) );
                }
            }
        }

        List<CategoryOptionGroupSet> attributeCategoryOptionGroupSets =
            categoryService.getAttributeCategoryOptionGroupSetsNoAcl();

        columns.addAll( addOrganisationUnitLevels() );

        columns.addAll( addOrganizationUnitGroupSets() );

        for ( CategoryOptionGroupSet groupSet : attributeCategoryOptionGroupSets )
        {
            columns.add( new AnalyticsTableColumn( quote( groupSet.getUid() ), CHARACTER_11, "acs." + quote( groupSet.getUid() ) ).withCreated( groupSet.getCreated() ) );
        }

        columns.addAll( addPeriodColumns( "dps" ) );

        for ( DataElement dataElement : program.getDataElements() )
        {
<<<<<<< HEAD
            ColumnDataType dataType = getColumnType( dataElement.getValueType() );

=======
            ColumnDataType dataType = getColumnType( dataElement.getValueType(), databaseInfo.isSpatialSupport() );
>>>>>>> 219d5823
            // Assemble a regex dataClause with using jsonb #>> operator
            String dataClause = getDataClause( dataElement.getUid(), dataElement.getValueType() );

            // Assemble a String with using jsonb #>> operator that will fetch the required value
            String columnName = "eventdatavalues #>> '{" + dataElement.getUid() + ", value}'";
            String select = getSelectClause( dataElement.getValueType(), columnName );
            boolean skipIndex = NO_INDEX_VAL_TYPES.contains( dataElement.getValueType() ) && !dataElement.hasOptionSet();

            String sql = "(select " + select + " from programstageinstance where programstageinstanceid=psi.programstageinstanceid " +
                dataClause + ")" + addClosingParentheses(select)  + " as " + quote( dataElement.getUid() );

            columns.add( new AnalyticsTableColumn( quote( dataElement.getUid() ), dataType, sql ).withSkipIndex( skipIndex ) );
        }

        for ( DataElement dataElement : program.getDataElementsWithLegendSet() )
        {
            // Assemble a regex dataClause with using jsonb #>> operator
            String dataClause = getDataClause( dataElement.getUid(), dataElement.getValueType() );

            // Assemble a String with using jsonb #>> operator that will fetch the required value
            String columnName = "eventdatavalues #>> '{" + dataElement.getUid() + ", value}'";
            String select = getSelectClause( dataElement.getValueType(), columnName );

            for ( LegendSet legendSet : dataElement.getLegendSets() )
            {
                String column = quote( dataElement.getUid() + PartitionUtils.SEP + legendSet.getUid() );

                String sql =
                    "(select l.uid from maplegend l " +
                    "inner join programstageinstance on l.startvalue <= " + select + " " +
                    "and l.endvalue > " + select + " " +
                    "and l.maplegendsetid=" + legendSet.getId() + " " +
                    "and programstageinstanceid=psi.programstageinstanceid " +
                    dataClause + ") as " + column;

                columns.add( new AnalyticsTableColumn( column, CHARACTER_11, sql ) );
            }
        }

        columns.addAll( addTrackedEntityAttributes( program ) );

        for ( TrackedEntityAttribute attribute : program.getNonConfidentialTrackedEntityAttributesWithLegendSet() )
        {
            String select = getSelectClause( attribute.getValueType(), "value" );

            for ( LegendSet legendSet : attribute.getLegendSets() )
            {
                String column = quote( attribute.getUid() + PartitionUtils.SEP + legendSet.getUid() );

                String sql =
                    "(select l.uid from maplegend l " +
                    "inner join trackedentityattributevalue av on l.startvalue <= " + select + " " +
                    "and l.endvalue > " + select + " " +
                    "and l.maplegendsetid=" + legendSet.getId() + " " +
                    "and av.trackedentityinstanceid=pi.trackedentityinstanceid " +
                    "and av.trackedentityattributeid=" + attribute.getId() + numericClause + ") as " + column;

                columns.add( new AnalyticsTableColumn( column, CHARACTER_11, sql ) );
            }
        }

        columns.addAll( getFixedColumns() );

        if ( program.isRegistration() )
        {
            columns.add( new AnalyticsTableColumn( quote( "tei" ), CHARACTER_11, "tei.uid" ) );
            columns.add( new AnalyticsTableColumn( quote( "pigeometry" ), GEOMETRY, "pi.geometry" ) );
        }

        return filterDimensionColumns( columns );
    }

    private String getDataClause( String uid, ValueType valueType )
    {
        if ( valueType.isNumeric() || valueType.isDate() )
        {
            String regex = valueType.isNumeric() ? NUMERIC_LENIENT_REGEXP : valueType.isDate() ? DATE_REGEXP : "";
            return " and eventdatavalues #>> '{" + uid + ",value}' " + statementBuilder.getRegexpMatch() + " '" + regex + "'";
        }

        return "";
    }

    private List<Integer> getDataYears( Program program, Date earliest )
    {
        String sql =
            "select distinct(extract(year from psi.executiondate)) " +
            "from programstageinstance psi " +
            "inner join programinstance pi on psi.programinstanceid = pi.programinstanceid " +
            "where pi.programid = " + program.getId() + " " +
            "and psi.executiondate is not null " +
            "and psi.deleted is false ";

        if ( earliest != null )
        {
            sql += "and psi.executiondate >= '" + DateUtils.getMediumDateString( earliest ) + "'";
        }

        return jdbcTemplate.queryForList( sql, Integer.class );
    }
}<|MERGE_RESOLUTION|>--- conflicted
+++ resolved
@@ -240,12 +240,8 @@
 
         for ( DataElement dataElement : program.getDataElements() )
         {
-<<<<<<< HEAD
-            ColumnDataType dataType = getColumnType( dataElement.getValueType() );
-
-=======
             ColumnDataType dataType = getColumnType( dataElement.getValueType(), databaseInfo.isSpatialSupport() );
->>>>>>> 219d5823
+
             // Assemble a regex dataClause with using jsonb #>> operator
             String dataClause = getDataClause( dataElement.getUid(), dataElement.getValueType() );
 
