/*
 * Copyright (c) 2004-2022, University of Oslo
 * All rights reserved.
 *
 * Redistribution and use in source and binary forms, with or without
 * modification, are permitted provided that the following conditions are met:
 * Redistributions of source code must retain the above copyright notice, this
 * list of conditions and the following disclaimer.
 *
 * Redistributions in binary form must reproduce the above copyright notice,
 * this list of conditions and the following disclaimer in the documentation
 * and/or other materials provided with the distribution.
 * Neither the name of the HISP project nor the names of its contributors may
 * be used to endorse or promote products derived from this software without
 * specific prior written permission.
 *
 * THIS SOFTWARE IS PROVIDED BY THE COPYRIGHT HOLDERS AND CONTRIBUTORS "AS IS" AND
 * ANY EXPRESS OR IMPLIED WARRANTIES, INCLUDING, BUT NOT LIMITED TO, THE IMPLIED
 * WARRANTIES OF MERCHANTABILITY AND FITNESS FOR A PARTICULAR PURPOSE ARE
 * DISCLAIMED. IN NO EVENT SHALL THE COPYRIGHT OWNER OR CONTRIBUTORS BE LIABLE FOR
 * ANY DIRECT, INDIRECT, INCIDENTAL, SPECIAL, EXEMPLARY, OR CONSEQUENTIAL DAMAGES
 * (INCLUDING, BUT NOT LIMITED TO, PROCUREMENT OF SUBSTITUTE GOODS OR SERVICES;
 * LOSS OF USE, DATA, OR PROFITS; OR BUSINESS INTERRUPTION) HOWEVER CAUSED AND ON
 * ANY THEORY OF LIABILITY, WHETHER IN CONTRACT, STRICT LIABILITY, OR TORT
 * (INCLUDING NEGLIGENCE OR OTHERWISE) ARISING IN ANY WAY OUT OF THE USE OF THIS
 * SOFTWARE, EVEN IF ADVISED OF THE POSSIBILITY OF SUCH DAMAGE.
 */
package org.hisp.dhis.analytics.table;

import static java.util.stream.Collectors.toList;
import static org.apache.commons.lang3.StringUtils.EMPTY;
import static org.hisp.dhis.analytics.table.model.Skip.SKIP;
import static org.hisp.dhis.analytics.util.AnalyticsUtils.getClosingParentheses;
import static org.hisp.dhis.analytics.util.AnalyticsUtils.getColumnType;
import static org.hisp.dhis.commons.util.TextUtils.emptyIfTrue;
import static org.hisp.dhis.commons.util.TextUtils.format;
import static org.hisp.dhis.commons.util.TextUtils.replace;
import static org.hisp.dhis.db.model.DataType.CHARACTER_11;
import static org.hisp.dhis.db.model.DataType.GEOMETRY;
import static org.hisp.dhis.db.model.DataType.INTEGER;
import static org.hisp.dhis.db.model.DataType.TEXT;
import static org.hisp.dhis.util.DateUtils.toLongDate;
import static org.hisp.dhis.util.DateUtils.toMediumDate;

import java.time.Year;
import java.util.ArrayList;
import java.util.Collection;
import java.util.Collections;
import java.util.Date;
import java.util.List;
import java.util.Map;
import java.util.Objects;
import java.util.stream.Collectors;
import lombok.extern.slf4j.Slf4j;
import org.hisp.dhis.analytics.AnalyticsTableHookService;
import org.hisp.dhis.analytics.AnalyticsTableType;
import org.hisp.dhis.analytics.AnalyticsTableUpdateParams;
import org.hisp.dhis.analytics.partition.PartitionManager;
import org.hisp.dhis.analytics.table.model.AnalyticsDimensionType;
import org.hisp.dhis.analytics.table.model.AnalyticsTable;
import org.hisp.dhis.analytics.table.model.AnalyticsTableColumn;
import org.hisp.dhis.analytics.table.model.AnalyticsTablePartition;
import org.hisp.dhis.analytics.table.model.Skip;
import org.hisp.dhis.analytics.table.setting.AnalyticsTableSettings;
import org.hisp.dhis.analytics.table.util.PartitionUtils;
import org.hisp.dhis.calendar.Calendar;
import org.hisp.dhis.category.Category;
import org.hisp.dhis.category.CategoryService;
import org.hisp.dhis.common.IdentifiableObjectManager;
import org.hisp.dhis.common.ValueType;
import org.hisp.dhis.commons.collection.ListUtils;
import org.hisp.dhis.dataapproval.DataApprovalLevelService;
import org.hisp.dhis.dataelement.DataElement;
import org.hisp.dhis.db.model.DataType;
import org.hisp.dhis.db.model.IndexType;
import org.hisp.dhis.db.model.Logged;
import org.hisp.dhis.db.sql.SqlBuilder;
import org.hisp.dhis.organisationunit.OrganisationUnitService;
import org.hisp.dhis.period.PeriodDataProvider;
import org.hisp.dhis.period.PeriodType;
import org.hisp.dhis.program.Program;
import org.hisp.dhis.resourcetable.ResourceTableService;
import org.hisp.dhis.setting.SystemSettings;
import org.hisp.dhis.setting.SystemSettingsProvider;
import org.hisp.dhis.system.database.DatabaseInfoProvider;
import org.hisp.dhis.trackedentity.TrackedEntityAttribute;
import org.hisp.dhis.util.DateUtils;
import org.springframework.beans.factory.annotation.Qualifier;
import org.springframework.jdbc.core.JdbcTemplate;
import org.springframework.stereotype.Service;
import org.springframework.transaction.annotation.Transactional;
import org.springframework.util.Assert;

/**
 * @author Lars Helge Overland
 */
@Slf4j
@Service("org.hisp.dhis.analytics.EventAnalyticsTableManager")
public class JdbcEventAnalyticsTableManager extends AbstractEventJdbcTableManager {

  public static final String OU_GEOMETRY_COL_SUFFIX = "_geom";

  static final String[] EXPORTABLE_EVENT_STATUSES = {"'COMPLETED'", "'ACTIVE'", "'SCHEDULE'"};

  protected final List<AnalyticsTableColumn> fixedColumns;

  public JdbcEventAnalyticsTableManager(
      IdentifiableObjectManager idObjectManager,
      OrganisationUnitService organisationUnitService,
      CategoryService categoryService,
      SystemSettingsProvider settingsProvider,
      DataApprovalLevelService dataApprovalLevelService,
      ResourceTableService resourceTableService,
      AnalyticsTableHookService tableHookService,
      PartitionManager partitionManager,
      DatabaseInfoProvider databaseInfoProvider,
      @Qualifier("analyticsJdbcTemplate") JdbcTemplate jdbcTemplate,
      AnalyticsTableSettings analyticsExportSettings,
      PeriodDataProvider periodDataProvider,
      SqlBuilder sqlBuilder) {
    super(
        idObjectManager,
        organisationUnitService,
        categoryService,
        settingsProvider,
        dataApprovalLevelService,
        resourceTableService,
        tableHookService,
        partitionManager,
        databaseInfoProvider,
        jdbcTemplate,
        analyticsExportSettings,
        periodDataProvider,
        sqlBuilder);
    fixedColumns = EventAnalyticsColumn.getColumns(sqlBuilder);
  }

  @Override
  public AnalyticsTableType getAnalyticsTableType() {
    return AnalyticsTableType.EVENT;
  }

  @Override
  @Transactional
  public List<AnalyticsTable> getAnalyticsTables(AnalyticsTableUpdateParams params) {
    log.info(
        "Get tables using earliest: {}, spatial support: {}",
        params.getFromDate(),
        isSpatialSupport());

    List<Integer> availableDataYears =
        periodDataProvider.getAvailableYears(analyticsTableSettings.getPeriodSource());

    return params.isLatestUpdate()
        ? getLatestAnalyticsTables(params)
        : getRegularAnalyticsTables(params, availableDataYears);
  }

  /**
   * Creates a list of {@link AnalyticsTable} for each program. The tables contain a partition for
   * each year for which events exist.
   *
   * @param params the {@link AnalyticsTableUpdateParams}.
   * @param availableDataYears
   * @return a list of {@link AnalyticsTableUpdateParams}.
   */
  private List<AnalyticsTable> getRegularAnalyticsTables(
      AnalyticsTableUpdateParams params, List<Integer> availableDataYears) {
    Calendar calendar = PeriodType.getCalendar();
    List<AnalyticsTable> tables = new ArrayList<>();
    Logged logged = analyticsTableSettings.getTableLogged();

    List<Program> programs =
        params.isSkipPrograms()
            ? idObjectManager.getAllNoAcl(Program.class)
            : idObjectManager.getAllNoAcl(Program.class).stream()
                .filter(p -> !params.getSkipPrograms().contains(p.getUid()))
                .collect(toList());

    Integer firstDataYear = availableDataYears.get(0);
    Integer latestDataYear = availableDataYears.get(availableDataYears.size() - 1);

    for (Program program : programs) {
      List<Integer> yearsForPartitionTables =
          getYearsForPartitionTable(getDataYears(params, program, firstDataYear, latestDataYear));

      Collections.sort(yearsForPartitionTables);

      AnalyticsTable table =
          new AnalyticsTable(getAnalyticsTableType(), getColumns(program), logged, program);

      for (Integer year : yearsForPartitionTables) {
        List<String> checks = getPartitionChecks(year, PartitionUtils.getEndDate(calendar, year));
        table.addTablePartition(
            checks,
            year,
            PartitionUtils.getStartDate(calendar, year),
            PartitionUtils.getEndDate(calendar, year));
      }

      if (table.hasTablePartitions()) {
        tables.add(table);
      }
    }

    return tables;
  }

  /**
   * Creates a list of {@link AnalyticsTable} with a partition each or the "latest" data. The start
   * date of the partition is the time of the last successful full analytics table update. The end
   * date of the partition is the start time of this analytics table update process.
   *
   * @param params the {@link AnalyticsTableUpdateParams}.
   * @return a list of {@link AnalyticsTableUpdateParams}.
   */
  private List<AnalyticsTable> getLatestAnalyticsTables(AnalyticsTableUpdateParams params) {
    SystemSettings settings = settingsProvider.getCurrentSettings();
    Date lastFullTableUpdate = settings.getLastSuccessfulAnalyticsTablesUpdate();
    Date lastLatestPartitionUpdate = settings.getLastSuccessfulLatestAnalyticsPartitionUpdate();
    Date lastAnyTableUpdate = DateUtils.getLatest(lastLatestPartitionUpdate, lastFullTableUpdate);

    Assert.isTrue(
        lastFullTableUpdate.getTime() > 0L,
        "A full analytics table update process must be run prior to a latest partition update");

    Date startDate = lastFullTableUpdate;
    Date endDate = params.getStartTime();

    List<AnalyticsTable> tables = new ArrayList<>();

    Logged logged = analyticsTableSettings.getTableLogged();

    List<Program> programs =
        params.isSkipPrograms()
            ? idObjectManager.getAllNoAcl(Program.class).stream()
                .filter(p -> !params.getSkipPrograms().contains(p.getUid()))
                .collect(toList())
            : idObjectManager.getAllNoAcl(Program.class);

    for (Program program : programs) {
      boolean hasUpdatedData = hasUpdatedLatestData(lastAnyTableUpdate, endDate, program);

      if (hasUpdatedData) {
        AnalyticsTable table =
            new AnalyticsTable(getAnalyticsTableType(), getColumns(program), logged, program);
        table.addTablePartition(
            List.of(), AnalyticsTablePartition.LATEST_PARTITION, startDate, endDate);
        tables.add(table);

        log.info(
            "Added latest event analytics partition for program: '{}' with start: '{}' and end: '{}'",
            program.getUid(),
            toLongDate(startDate),
            toLongDate(endDate));
      } else {
        log.info(
            "No updated latest event data found for program: '{}' with start: '{}' and end: '{}",
            program.getUid(),
            toLongDate(lastAnyTableUpdate),
            toLongDate(endDate));
      }
    }

    return tables;
  }

  /**
   * Indicates whether event data stored between the given start and end date and for the given
   * program exists.
   *
   * @param startDate the start date.
   * @param endDate the end date.
   * @param program the program.
   * @return whether event data exists.
   */
  private boolean hasUpdatedLatestData(Date startDate, Date endDate, Program program) {
    String sql =
        replaceQualify(
            """
            select ev.eventid \
            from ${event} ev \
            inner join ${enrollment} en on ev.enrollmentid=en.enrollmentid \
            where en.programid = ${programId} \
            and ev.lastupdated >= '${startDate}' \
            and ev.lastupdated < '${endDate}' \
            limit 1;""",
            Map.of(
                "programId", String.valueOf(program.getId()),
                "startDate", toLongDate(startDate),
                "endDate", toLongDate(endDate)));

    return !jdbcTemplate.queryForList(sql).isEmpty();
  }

  @Override
  public void removeUpdatedData(List<AnalyticsTable> tables) {
    for (AnalyticsTable table : tables) {
      AnalyticsTablePartition partition = table.getLatestTablePartition();

      String sql =
          replaceQualify(
              """
              delete from ${tableName} ax \
              where ax.event in ( \
              select ev.uid \
              from ${event} ev \
              inner join ${enrollment} en on ev.enrollmentid=en.enrollmentid \
              where en.programid = ${programId} \
              and ev.lastupdated >= '${startDate}' \
              and ev.lastupdated < '${endDate}');""",
              Map.of(
                  "tableName", qualify(table.getName()),
                  "programId", String.valueOf(table.getProgram().getId()),
                  "startDate", toLongDate(partition.getStartDate()),
                  "endDate", toLongDate(partition.getEndDate())));

      invokeTimeAndLog(sql, "Remove updated events for table: '{}'", table.getName());
    }
  }

  @Override
  protected List<String> getPartitionChecks(Integer year, Date endDate) {
    Objects.requireNonNull(year);
    return List.of("yearly = '" + year + "'");
  }

  @Override
  public void populateTable(AnalyticsTableUpdateParams params, AnalyticsTablePartition partition) {
    List<Integer> availableDataYears =
        periodDataProvider.getAvailableYears(analyticsTableSettings.getPeriodSource());
    Integer firstDataYear = availableDataYears.get(0);
    Integer latestDataYear = availableDataYears.get(availableDataYears.size() - 1);
    Program program = partition.getMasterTable().getProgram();
    String partitionClause = getPartitionClause(partition);
    String attributeJoinClause = getAttributeValueJoinClause(program);

    String fromClause =
        replaceQualify(
            """
            \sfrom ${event} ev \
            inner join ${enrollment} en on ev.enrollmentid=en.enrollmentid \
            inner join ${programstage} ps on ev.programstageid=ps.programstageid \
            inner join ${program} pr on en.programid=pr.programid and en.deleted = false \
            inner join ${categoryoptioncombo} ao on ev.attributeoptioncomboid=ao.categoryoptioncomboid \
            left join ${trackedentity} te on en.trackedentityid=te.trackedentityid and te.deleted = false \
            left join ${organisationunit} registrationou on te.organisationunitid=registrationou.organisationunitid \
            inner join ${organisationunit} ou on ev.organisationunitid=ou.organisationunitid \
            left join analytics_rs_orgunitstructure ous on ev.organisationunitid=ous.organisationunitid \
            left join analytics_rs_organisationunitgroupsetstructure ougs on ev.organisationunitid=ougs.organisationunitid \
            and (cast(${eventDateMonth} as date)=ougs.startdate or ougs.startdate is null) \
            left join ${organisationunit} enrollmentou on en.organisationunitid=enrollmentou.organisationunitid \
            inner join analytics_rs_categorystructure acs on ev.attributeoptioncomboid=acs.categoryoptioncomboid \
            left join analytics_rs_dateperiodstructure dps on cast(${eventDateExpression} as date)=dps.dateperiod \
            ${attributeJoinClause}\
            where ev.lastupdated < '${startTime}' ${partitionClause} \
            and pr.programid=${programId} \
            and ev.organisationunitid is not null \
            and (${eventDateExpression}) is not null \
            and dps.year >= ${firstDataYear} \
            and dps.year <= ${latestDataYear} \
            and ev.status in (${exportableEventStatues}) \
            and ev.deleted = false""",
            Map.of(
                "eventDateMonth", sqlBuilder.dateTrunc("month", eventDateExpression),
                "eventDateExpression", eventDateExpression,
                "partitionClause", partitionClause,
                "attributeJoinClause", attributeJoinClause,
                "startTime", toLongDate(params.getStartTime()),
                "programId", String.valueOf(program.getId()),
                "firstDataYear", String.valueOf(firstDataYear),
                "latestDataYear", String.valueOf(latestDataYear),
                "exportableEventStatues", String.join(",", EXPORTABLE_EVENT_STATUSES)));

    populateTableInternal(partition, fromClause);
  }

  /**
   * Returns a join clause for attribute value for every attribute of the given program.
   *
   * @param program the {@link Program}.
   * @return a join clause.
   */
  private String getAttributeValueJoinClause(Program program) {
    String template =
        """
        left join ${trackedentityattributevalue} ${uid} \
        on en.trackedentityid=${uid}.trackedentityid \
        and ${uid}.trackedentityattributeid = ${id}\s""";

    return program.getNonConfidentialTrackedEntityAttributes().stream()
        .map(
            at ->
                replaceQualify(
                    template, Map.of("uid", quote(at.getUid()), "id", String.valueOf(at.getId()))))
        .collect(Collectors.joining());
  }

  /**
   * Returns a partition SQL clause.
   *
   * @param partition the {@link AnalyticsTablePartition}.
   * @return a partition SQL clause.
   */
  private String getPartitionClause(AnalyticsTablePartition partition) {
    String start = toLongDate(partition.getStartDate());
    String end = toLongDate(partition.getEndDate());
    String statusDate = eventDateExpression;
    String latestFilter = format("and ev.lastupdated >= '{}' ", start);
    String partitionFilter =
        format("and ({}) >= '{}' and ({}) < '{}' ", statusDate, start, statusDate, end);

    return partition.isLatestPartition()
        ? latestFilter
        : emptyIfTrue(partitionFilter, sqlBuilder.supportsDeclarativePartitioning());
  }

  /**
   * Returns dimensional analytics table columns.
   *
   * @param program the program.
   * @return a list of {@link AnalyticsTableColumn}.
   */
  private List<AnalyticsTableColumn> getColumns(Program program) {
    List<AnalyticsTableColumn> columns = new ArrayList<>(fixedColumns);
    columns.addAll(getAttributeCategoryColumns(program));
    columns.addAll(getOrganisationUnitLevelColumns());
    columns.add(getOrganisationUnitNameHierarchyColumn());
    columns.addAll(getOrganisationUnitGroupSetColumns());
    columns.addAll(getAttributeCategoryOptionGroupSetColumns());
    columns.addAll(getPeriodTypeColumns("dps"));
    columns.addAll(getDataElementColumns(program));
    columns.addAll(getAttributeColumns(program));

    if (program.isRegistration()) {
      columns.add(EventAnalyticsColumn.TRACKED_ENTITY);
      if (sqlBuilder.supportsGeospatialData()) {
        columns.add(EventAnalyticsColumn.TRACKED_ENTITY_GEOMETRY);
      }
    }
    if (sqlBuilder.supportsDeclarativePartitioning()) {
      columns.add(getPartitionColumn());
    }

    return filterDimensionColumns(columns);
  }

<<<<<<< HEAD
=======
  /**
   * Returns a partition column.
   *
   * @return an {@link AnalyticsTableColumn}.
   */
>>>>>>> 9b6d958c
  private AnalyticsTableColumn getPartitionColumn() {
    return AnalyticsTableColumn.builder()
        .name("year")
        .dataType(INTEGER)
        .selectExpression("dps.year")
        .build();
  }

  /**
   * Returns columns for attribute categories of the given program.
   *
   * @param program the {@link Program}.
   * @return a list of {@link AnalyticsTableColumn}.
   */
  private List<AnalyticsTableColumn> getAttributeCategoryColumns(Program program) {
    if (program.hasNonDefaultCategoryCombo()) {
      List<Category> categories = program.getCategoryCombo().getDataDimensionCategories();
      return categories.stream()
          .map(
              category ->
                  AnalyticsTableColumn.builder()
                      .name(category.getUid())
                      .dimensionType(AnalyticsDimensionType.DYNAMIC)
                      .dataType(CHARACTER_11)
                      .selectExpression("acs." + quote(category.getUid()))
                      .created(category.getCreated())
                      .build())
          .toList();
    }

    return List.of();
  }

  /**
   * Returns columns for data elements of the given program.
   *
   * @param program the {@link Program}.
   * @return a list of {@link AnalyticsTableColumn}.
   */
  private List<AnalyticsTableColumn> getDataElementColumns(Program program) {
    List<AnalyticsTableColumn> columns = new ArrayList<>();
    columns.addAll(
        program.getAnalyticsDataElements().stream()
            .map(de -> getColumnForDataElement(de, false))
            .flatMap(Collection::stream)
            .toList());
    columns.addAll(
        program.getAnalyticsDataElementsWithLegendSet().stream()
            .map(de -> getColumnForDataElement(de, true))
            .flatMap(Collection::stream)
            .toList());
    return columns;
  }

  /**
   * Returns a column for the given data element. If the value type of the data element is {@link
   * ValueType#ORGANISATION_UNIT}, an extra column will be included.
   *
   * @param dataElement the {@link DataElement}.
   * @param withLegendSet indicates
   * @return
   */
  private List<AnalyticsTableColumn> getColumnForDataElement(
      DataElement dataElement, boolean withLegendSet) {
    List<AnalyticsTableColumn> columns = new ArrayList<>();

    DataType dataType = getColumnType(dataElement.getValueType(), isSpatialSupport());
    String columnExpression =
        sqlBuilder.jsonExtractNested("eventdatavalues", dataElement.getUid(), "value");
    String selectExpression = getSelectExpression(dataElement.getValueType(), columnExpression);
    String dataFilterClause = getDataFilterClause(dataElement);
    String sql = getSelectForInsert(dataElement, selectExpression, dataFilterClause);
    Skip skipIndex = skipIndex(dataElement.getValueType(), dataElement.hasOptionSet());

    if (dataElement.getValueType().isOrganisationUnit()) {
      columns.addAll(getColumnForOrgUnitDataElement(dataElement, dataFilterClause));
    }

    columns.add(
        AnalyticsTableColumn.builder()
            .name(dataElement.getUid())
            .dimensionType(AnalyticsDimensionType.DYNAMIC)
            .dataType(dataType)
            .selectExpression(sql)
            .skipIndex(skipIndex)
            .build());

    return withLegendSet
        ? getColumnFromDataElementWithLegendSet(dataElement, selectExpression, dataFilterClause)
        : columns;
  }

  /**
   * Returns a list of columns.
   *
   * @param dataElement the {@link DataElement}.
   * @param dataFilterClause the data filter SQL clause.
   * @return a list of {@link AnalyticsTableColumn}.
   */
  private List<AnalyticsTableColumn> getColumnForOrgUnitDataElement(
      DataElement dataElement, String dataFilterClause) {
    List<AnalyticsTableColumn> columns = new ArrayList<>();

    String columnExpression =
        sqlBuilder.jsonExtractNested("eventdatavalues", dataElement.getUid(), "value");
    String fromClause =
        qualifyVariables("from ${organisationunit} ou where ou.uid = " + columnExpression);

    if (isSpatialSupport()) {
      String fromType = "ou.geometry " + fromClause;
      String geoSql = getSelectForInsert(dataElement, fromType, dataFilterClause);

      columns.add(
          AnalyticsTableColumn.builder()
              .name((dataElement.getUid() + OU_GEOMETRY_COL_SUFFIX))
              .dimensionType(AnalyticsDimensionType.DYNAMIC)
              .dataType(GEOMETRY)
              .selectExpression(geoSql)
              .indexType(IndexType.GIST)
              .build());
    }

    String fromTypeSql = "ou.name " + fromClause;
    String ouNameSql = getSelectForInsert(dataElement, fromTypeSql, dataFilterClause);

    columns.add(
        AnalyticsTableColumn.builder()
            .name((dataElement.getUid() + OU_NAME_COL_SUFFIX))
            .dimensionType(AnalyticsDimensionType.DYNAMIC)
            .dataType(TEXT)
            .selectExpression(ouNameSql)
            .skipIndex(SKIP)
            .build());

    return columns;
  }

  /**
   * Returns columns for attributes of the given program.
   *
   * @param program the {@link Program}.
   * @return a list of {@link AnalyticsTableColumn}.
   */
  private List<AnalyticsTableColumn> getAttributeColumns(Program program) {
    List<AnalyticsTableColumn> columns = new ArrayList<>();
    columns.addAll(
        program.getNonConfidentialTrackedEntityAttributes().stream()
            .map(this::getColumnForAttribute)
            .flatMap(Collection::stream)
            .toList());
    columns.addAll(
        program.getNonConfidentialTrackedEntityAttributesWithLegendSet().stream()
            .map(this::getColumnForAttributeWithLegendSet)
            .flatMap(Collection::stream)
            .toList());
    return columns;
  }

  /**
   * Returns a list of columns based on the given attribute.
   *
   * @param attribute the {@link TrackedEntityAttribute}.
   * @param withLegendSet indicates whether the attribute has a legend set.
   * @return a list of {@link AnaylyticsTableColumn}.
   */
  private List<AnalyticsTableColumn> getColumnForAttribute(TrackedEntityAttribute attribute) {
    List<AnalyticsTableColumn> columns = new ArrayList<>();

    DataType dataType = getColumnType(attribute.getValueType(), isSpatialSupport());
    String selectExpression = getSelectExpressionForAttribute(attribute.getValueType(), "value");
    String dataExpression = getDataFilterClause(attribute);
    String sql = getSelectSubquery(attribute, selectExpression, dataExpression);
    Skip skipIndex = skipIndex(attribute.getValueType(), attribute.hasOptionSet());

    if (attribute.getValueType().isOrganisationUnit()) {
      columns.addAll(getColumnsForOrgUnitTrackedEntityAttribute(attribute, dataExpression));
    }

    columns.add(
        AnalyticsTableColumn.builder()
            .name(attribute.getUid())
            .dimensionType(AnalyticsDimensionType.DYNAMIC)
            .dataType(dataType)
            .selectExpression(sql)
            .skipIndex(skipIndex)
            .build());

    return columns;
  }

  /**
   * Returns a list of columns based on the given attribute with legend set.
   *
   * @param attribute the {@link TrackedEntityAttribute}.
   * @return a list of {@link AnalyticsTableColumn}.
   */
  private List<AnalyticsTableColumn> getColumnForAttributeWithLegendSet(
      TrackedEntityAttribute attribute) {
    String selectClause = getSelectExpression(attribute.getValueType(), "value");
    String numericClause = getNumericClause();
    String query =
        """
        \s(select l.uid from ${maplegend} l \
        inner join ${trackedentityattributevalue} av on l.startvalue <= ${selectClause} \
        and l.endvalue > ${selectClause} \
        and l.maplegendsetid=${legendSetId} \
        and av.trackedentityid=en.trackedentityid \
        and av.trackedentityattributeid=${attributeId} ${numericClause}) as ${column}""";

    return attribute.getLegendSets().stream()
        .map(
            ls -> {
              String column = attribute.getUid() + PartitionUtils.SEP + ls.getUid();
              String sql =
                  replaceQualify(
                      query,
                      Map.of(
                          "selectClause", selectClause,
                          "legendSetId", String.valueOf(ls.getId()),
                          "column", column,
                          "attributeId", String.valueOf(attribute.getId()),
                          "numericClause", numericClause));

              return AnalyticsTableColumn.builder()
                  .name(column)
                  .dataType(CHARACTER_11)
                  .selectExpression(sql)
                  .build();
            })
        .collect(toList());
  }

  /**
   * Returns a list of columns based on the given attribute.
   *
   * @param attribute the {@link TrackedEntityAttribute}.
   * @param dataFilterClause the data filter clause.
   * @return a list of {@link AnalyticsTableColumn}.
   */
  private List<AnalyticsTableColumn> getColumnsForOrgUnitTrackedEntityAttribute(
      TrackedEntityAttribute attribute, String dataFilterClause) {
    List<AnalyticsTableColumn> columns = new ArrayList<>();

    String fromClause =
        qualifyVariables("from ${organisationunit} ou where ou.uid = (select value");

    if (isSpatialSupport()) {
      String fromType = "ou.geometry " + fromClause;
      String geoSql = getSelectSubquery(attribute, fromType, dataFilterClause);
      columns.add(
          AnalyticsTableColumn.builder()
              .name((attribute.getUid() + OU_GEOMETRY_COL_SUFFIX))
              .dimensionType(AnalyticsDimensionType.DYNAMIC)
              .dataType(GEOMETRY)
              .selectExpression(geoSql)
              .indexType(IndexType.GIST)
              .build());
    }

    String fromTypeSql = "ou.name " + fromClause;
    String ouNameSql = getSelectSubquery(attribute, fromTypeSql, dataFilterClause);

    columns.add(
        AnalyticsTableColumn.builder()
            .name((attribute.getUid() + OU_NAME_COL_SUFFIX))
            .dimensionType(AnalyticsDimensionType.DYNAMIC)
            .dataType(TEXT)
            .selectExpression(ouNameSql)
            .skipIndex(SKIP)
            .build());

    return columns;
  }

  /**
   * Creates a select statement for the given select expression.
   *
   * @param dataElement the data element to create the select statement for.
   * @param selectExpression the select expression.
   * @param dataFilterClause the data filter clause.
   * @return A SQL select expression for the data element.
   */
  private String getSelectForInsert(
      DataElement dataElement, String selectExpression, String dataFilterClause) {
    String sqlTemplate =
        dataElement.getValueType().isOrganisationUnit()
            ? "(select ${selectExpression} ${dataClause})${closingParentheses} as ${uid}"
            : "${selectExpression}${closingParentheses} as ${uid}";

    return replaceQualify(
        sqlTemplate,
        Map.of(
            "selectExpression",
            selectExpression,
            "dataClause",
            dataFilterClause,
            "closingParentheses",
            getClosingParentheses(selectExpression),
            "uid",
            quote(dataElement.getUid())));
  }

  /**
   * Returns a list of columns.
   *
   * @param dataElement the {@link DataElement}.
   * @param selectExpression the select expression.
   * @param dataFilterClause the data filter clause.
   * @return a list of {@link AnayticsTableColumn}.
   */
  private List<AnalyticsTableColumn> getColumnFromDataElementWithLegendSet(
      DataElement dataElement, String selectExpression, String dataFilterClause) {
    String query =
        """
        (select l.uid from ${maplegend} l \
        inner join ${event} on l.startvalue <= ${select} \
        and l.endvalue > ${select} \
        and l.maplegendsetid=${legendSetId} \
        ${dataClause} where eventid = ev.eventid) as ${column}""";

    return dataElement.getLegendSets().stream()
        .map(
            ls -> {
              String column = dataElement.getUid() + PartitionUtils.SEP + ls.getUid();
              String sql =
                  replaceQualify(
                      query,
                      Map.of(
                          "select", selectExpression,
                          "legendSetId", String.valueOf(ls.getId()),
                          "dataClause", dataFilterClause,
                          "column", column));

              return AnalyticsTableColumn.builder()
                  .name(column)
                  .dataType(CHARACTER_11)
                  .selectExpression(sql)
                  .build();
            })
        .toList();
  }

  /**
   * For numeric and date value types, returns a data filter clause for checking whether the value
   * is valid according to the value type. For other value types, returns the empty string.
   *
   * @param dataElement the {@link DataElement}.
   * @return an filter expression.
   */
  private String getDataFilterClause(DataElement dataElement) {
    String uid = dataElement.getUid();
    ValueType valueType = dataElement.getValueType();

    if (valueType.isNumeric() || valueType.isDate()) {
      String jsonExpression = sqlBuilder.jsonExtractNested("eventdatavalues", uid, "value");
      String regex = valueType.isNumeric() ? NUMERIC_REGEXP : DATE_REGEXP;

      return " and " + sqlBuilder.regexpMatch(jsonExpression, regex);
    }

    return EMPTY;
  }

  /**
   * For numeric and date value types, returns a data filter clause for checking whether the value
   * is valid according to the value type. For other value types, returns the empty string.
   *
   * @param attribute the {@link TrackedEntityAttribute}.
   * @return an filter expression.
   */
  private String getDataFilterClause(TrackedEntityAttribute attribute) {
    if (attribute.isNumericType()) {
      return getNumericClause();
    }
    return attribute.isDateType() ? getDateClause() : EMPTY;
  }

  /**
   * Returns a list of years for which data exist.
   *
   * @param params the {@link AnalyticsTableUpdateParams}.
   * @param program the {@link Program}.
   * @param firstDataYear the first year to include.
   * @param lastDataYear the last data year to include.
   * @return a list of years for which data exist.
   */
  private List<Integer> getDataYears(
      AnalyticsTableUpdateParams params,
      Program program,
      Integer firstDataYear,
      Integer lastDataYear) {
    String fromDateClause =
        params.getFromDate() != null
            ? replace(
                "and (${eventDateExpression}) >= '${fromDate}'",
                Map.of(
                    "eventDateExpression",
                    eventDateExpression,
                    "fromDate",
                    toMediumDate(params.getFromDate())))
            : EMPTY;

    String sql =
        replaceQualify(
            """
            select temp.supportedyear from \
            (select distinct extract(year from ${eventDateExpression}) as supportedyear \
            from ${event} ev \
            inner join ${enrollment} en on ev.enrollmentid = en.enrollmentid \
            where ev.lastupdated <= '${startTime}' and en.programid = ${programId} \
            and (${eventDateExpression}) is not null \
            and (${eventDateExpression}) > '1000-01-01' \
            and ev.deleted = false \
            ${fromDateClause}) as temp \
            where temp.supportedyear >= ${firstDataYear} \
            and temp.supportedyear <= ${latestDataYear}""",
            Map.of(
                "eventDateExpression", eventDateExpression,
                "startTime", toLongDate(params.getStartTime()),
                "programId", String.valueOf(program.getId()),
                "fromDateClause", fromDateClause,
                "firstDataYear", String.valueOf(firstDataYear),
                "latestDataYear", String.valueOf(lastDataYear)));

    return jdbcTemplate.queryForList(sql, Integer.class);
  }

  /**
   * Retrieve years for partition tables. Year will become a partition key. The default return value
   * is the list with the recent year.
   *
   * @param dataYears the list of years coming from inner join of event and enrollment tables.
   * @return list of partition key values.
   */
  private List<Integer> getYearsForPartitionTable(List<Integer> dataYears) {
    return ListUtils.mutableCopy(!dataYears.isEmpty() ? dataYears : List.of(Year.now().getValue()));
  }
}<|MERGE_RESOLUTION|>--- conflicted
+++ resolved
@@ -445,14 +445,11 @@
     return filterDimensionColumns(columns);
   }
 
-<<<<<<< HEAD
-=======
   /**
    * Returns a partition column.
    *
    * @return an {@link AnalyticsTableColumn}.
    */
->>>>>>> 9b6d958c
   private AnalyticsTableColumn getPartitionColumn() {
     return AnalyticsTableColumn.builder()
         .name("year")
