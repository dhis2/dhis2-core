package org.hisp.dhis.analytics.table;

/*
 * Copyright (c) 2004-2019, University of Oslo
 * All rights reserved.
 *
 * Redistribution and use in source and binary forms, with or without
 * modification, are permitted provided that the following conditions are met:
 * Redistributions of source code must retain the above copyright notice, this
 * list of conditions and the following disclaimer.
 *
 * Redistributions in binary form must reproduce the above copyright notice,
 * this list of conditions and the following disclaimer in the documentation
 * and/or other materials provided with the distribution.
 * Neither the name of the HISP project nor the names of its contributors may
 * be used to endorse or promote products derived from this software without
 * specific prior written permission.
 *
 * THIS SOFTWARE IS PROVIDED BY THE COPYRIGHT HOLDERS AND CONTRIBUTORS "AS IS" AND
 * ANY EXPRESS OR IMPLIED WARRANTIES, INCLUDING, BUT NOT LIMITED TO, THE IMPLIED
 * WARRANTIES OF MERCHANTABILITY AND FITNESS FOR A PARTICULAR PURPOSE ARE
 * DISCLAIMED. IN NO EVENT SHALL THE COPYRIGHT OWNER OR CONTRIBUTORS BE LIABLE FOR
 * ANY DIRECT, INDIRECT, INCIDENTAL, SPECIAL, EXEMPLARY, OR CONSEQUENTIAL DAMAGES
 * (INCLUDING, BUT NOT LIMITED TO, PROCUREMENT OF SUBSTITUTE GOODS OR SERVICES;
 * LOSS OF USE, DATA, OR PROFITS; OR BUSINESS INTERRUPTION) HOWEVER CAUSED AND ON
 * ANY THEORY OF LIABILITY, WHETHER IN CONTRACT, STRICT LIABILITY, OR TORT
 * (INCLUDING NEGLIGENCE OR OTHERWISE) ARISING IN ANY WAY OUT OF THE USE OF THIS
 * SOFTWARE, EVEN IF ADVISED OF THE POSSIBILITY OF SUCH DAMAGE.
 */

import static org.hisp.dhis.analytics.ColumnDataType.CHARACTER_11;
import static org.hisp.dhis.analytics.ColumnDataType.CHARACTER_50;
import static org.hisp.dhis.analytics.ColumnDataType.DOUBLE;
import static org.hisp.dhis.analytics.ColumnDataType.GEOMETRY;
import static org.hisp.dhis.analytics.ColumnDataType.TEXT;
import static org.hisp.dhis.analytics.ColumnDataType.TIMESTAMP;
import static org.hisp.dhis.analytics.ColumnNotNullConstraint.NOT_NULL;
import static org.hisp.dhis.analytics.util.AnalyticsSqlUtils.getClosingParentheses;
import static org.hisp.dhis.analytics.util.AnalyticsSqlUtils.quote;
import static org.hisp.dhis.system.util.MathUtils.NUMERIC_LENIENT_REGEXP;
import static org.hisp.dhis.util.DateUtils.getLongDateString;
import static org.hisp.dhis.analytics.util.AnalyticsUtils.getColumnType;

import java.util.*;
import java.util.stream.Collectors;

import com.google.common.collect.ImmutableSet;

import org.hisp.dhis.analytics.AnalyticsTable;
import org.hisp.dhis.analytics.AnalyticsTableColumn;
import org.hisp.dhis.analytics.AnalyticsTableHookService;
import org.hisp.dhis.analytics.AnalyticsTablePartition;
import org.hisp.dhis.analytics.AnalyticsTableType;
import org.hisp.dhis.analytics.AnalyticsTableUpdateParams;
import org.hisp.dhis.analytics.ColumnDataType;
import org.hisp.dhis.analytics.partition.PartitionManager;
import org.hisp.dhis.calendar.Calendar;
import org.hisp.dhis.category.Category;
import org.hisp.dhis.category.CategoryService;
import org.hisp.dhis.common.IdentifiableObjectManager;
import org.hisp.dhis.common.ValueType;
import org.hisp.dhis.dataapproval.DataApprovalLevelService;
import org.hisp.dhis.dataelement.DataElement;
import org.hisp.dhis.jdbc.StatementBuilder;
import org.hisp.dhis.organisationunit.OrganisationUnitService;
import org.hisp.dhis.period.PeriodType;
import org.hisp.dhis.program.Program;
import org.hisp.dhis.resourcetable.ResourceTableService;
import org.hisp.dhis.setting.SettingKey;
import org.hisp.dhis.setting.SystemSettingManager;
import org.hisp.dhis.system.database.DatabaseInfo;
import org.hisp.dhis.trackedentity.TrackedEntityAttribute;
import org.hisp.dhis.util.DateUtils;
import org.springframework.jdbc.core.JdbcTemplate;
import org.springframework.stereotype.Service;
import org.springframework.transaction.annotation.Transactional;
import org.springframework.util.Assert;

import com.google.common.collect.Lists;

/**
 * @author Lars Helge Overland
 */
@Service( "org.hisp.dhis.analytics.EventAnalyticsTableManager" )
public class JdbcEventAnalyticsTableManager
    extends AbstractEventJdbcTableManager
{
    private static final ImmutableSet<ValueType> NO_INDEX_VAL_TYPES = ImmutableSet.of( ValueType.TEXT, ValueType.LONG_TEXT );

    private static final String OU_GEOMETRY_COL_SUFFIX = "_geom";

    public JdbcEventAnalyticsTableManager( IdentifiableObjectManager idObjectManager,
        OrganisationUnitService organisationUnitService, CategoryService categoryService,
        SystemSettingManager systemSettingManager, DataApprovalLevelService dataApprovalLevelService,
        ResourceTableService resourceTableService, AnalyticsTableHookService tableHookService,
        StatementBuilder statementBuilder, PartitionManager partitionManager, DatabaseInfo databaseInfo,
        JdbcTemplate jdbcTemplate )
    {
        super( idObjectManager, organisationUnitService, categoryService, systemSettingManager,
            dataApprovalLevelService, resourceTableService, tableHookService, statementBuilder, partitionManager,
            databaseInfo, jdbcTemplate );
    }

    private List<AnalyticsTableColumn> FIXED_COLS = Lists.newArrayList(
        new AnalyticsTableColumn( quote( "psi" ), CHARACTER_11, NOT_NULL, "psi.uid" ),
        new AnalyticsTableColumn( quote( "pi" ), CHARACTER_11, NOT_NULL, "pi.uid" ),
        new AnalyticsTableColumn( quote( "ps" ), CHARACTER_11, NOT_NULL, "ps.uid" ),
        new AnalyticsTableColumn( quote( "ao" ), CHARACTER_11, NOT_NULL, "ao.uid" ),
        new AnalyticsTableColumn( quote( "enrollmentdate" ), TIMESTAMP, "pi.enrollmentdate" ),
        new AnalyticsTableColumn( quote( "incidentdate" ), TIMESTAMP, "pi.incidentdate" ),
        new AnalyticsTableColumn( quote( "executiondate" ), TIMESTAMP, "psi.executiondate" ),
        new AnalyticsTableColumn( quote( "duedate" ),TIMESTAMP, "psi.duedate" ),
        new AnalyticsTableColumn( quote( "completeddate" ), TIMESTAMP, "psi.completeddate" ),
        new AnalyticsTableColumn( quote( "created" ), TIMESTAMP, "psi.created" ),
        new AnalyticsTableColumn( quote( "lastupdated" ), TIMESTAMP, "psi.lastupdated" ),
        new AnalyticsTableColumn( quote( "pistatus" ), CHARACTER_50, "pi.status" ),
        new AnalyticsTableColumn( quote( "psistatus" ), CHARACTER_50, "psi.status" ),
        new AnalyticsTableColumn( quote( "psigeometry" ), GEOMETRY, "psi.geometry" ).withIndexType( "gist" ),
        // TODO latitude and longitude deprecated in 2.30, should be removed after 2.33
        new AnalyticsTableColumn( quote( "longitude" ), DOUBLE, "CASE WHEN 'POINT' = GeometryType(psi.geometry) THEN ST_X(psi.geometry) ELSE null END" ),
        new AnalyticsTableColumn( quote( "latitude" ), DOUBLE, "CASE WHEN 'POINT' = GeometryType(psi.geometry) THEN ST_Y(psi.geometry) ELSE null END" ),
        new AnalyticsTableColumn( quote( "ou" ), CHARACTER_11, NOT_NULL, "ou.uid" ),
        new AnalyticsTableColumn( quote( "ouname" ), TEXT, NOT_NULL, "ou.name" ),
        new AnalyticsTableColumn( quote( "oucode" ), TEXT, "ou.code" )
    );

    @Override
    public AnalyticsTableType getAnalyticsTableType()
    {
        return AnalyticsTableType.EVENT;
    }

    @Override
    @Transactional
    public List<AnalyticsTable> getAnalyticsTables( AnalyticsTableUpdateParams params )
    {
        log.info( String.format( "Get tables using earliest: %s, spatial support: %b", params.getFromDate(), databaseInfo.isSpatialSupport() ) );
<<<<<<< HEAD

        return params.isLatestUpdate() ? getLatestAnalyticsTables( params ) : getRegularAnalyticsTables( params );
    }
=======
>>>>>>> 5fc5a071

    /**
     * Creates a list of {@link AnalyticsTable} for each program. The tables contain a partition
     * for each year for which events exist.
     *
     * @param params the {@link AnalyticsTableUpdateParams}.
     * @return a list of {@link AnalyticsTableUpdateParams}.
     */
    private List<AnalyticsTable> getRegularAnalyticsTables( AnalyticsTableUpdateParams params )
    {
        List<AnalyticsTable> tables = new ArrayList<>();

        Calendar calendar = PeriodType.getCalendar();

        List<Program> programs = idObjectManager.getAllNoAcl( Program.class );

        for ( Program program : programs )
        {
            List<Integer> dataYears = getDataYears( params, program );

            Collections.sort( dataYears );

            AnalyticsTable table = new AnalyticsTable( getAnalyticsTableType(), getDimensionColumns( program ), Lists.newArrayList(), program );

            for ( Integer year : dataYears )
            {
                table.addPartitionTable( year, PartitionUtils.getStartDate( calendar, year ), PartitionUtils.getEndDate( calendar, year ) );
            }

            if ( table.hasPartitionTables() )
            {
                tables.add( table );
            }
        }

        return tables;
    }

    /**
     * Creates a list of {@link AnalyticsTable} with a partition each or the "latest" data. The
     * start date of the partition is the time of the last successful full analytics table update.
     * The end date of the partition is the start time of this analytics table update process.
     *
     * @param params the {@link AnalyticsTableUpdateParams}.
     * @return a list of {@link AnalyticsTableUpdateParams}.
     */
    private List<AnalyticsTable> getLatestAnalyticsTables( AnalyticsTableUpdateParams params )
    {
        Date lastFullTableUpdate = (Date) systemSettingManager.getSystemSetting( SettingKey.LAST_SUCCESSFUL_ANALYTICS_TABLES_UPDATE );
        Date lastLatestPartitionUpdate = (Date) systemSettingManager.getSystemSetting( SettingKey.LAST_SUCCESSFUL_LATEST_ANALYTICS_PARTITION_UPDATE );
        Date lastAnyTableUpdate = DateUtils.getLatest( lastLatestPartitionUpdate, lastFullTableUpdate );

        Assert.notNull( lastFullTableUpdate, "A full analytics table update process must be run prior to a latest partition update process" );

        Date startDate = lastFullTableUpdate;
        Date endDate = params.getStartTime();

        List<AnalyticsTable> tables = new ArrayList<>();

        List<Program> programs = idObjectManager.getAllNoAcl( Program.class );

        for ( Program program : programs )
        {
            boolean hasUpdatedData = hasUpdatedLatestData( lastAnyTableUpdate, endDate, program );

            if ( hasUpdatedData )
            {
                AnalyticsTable table = new AnalyticsTable( getAnalyticsTableType(), getDimensionColumns( program ), Lists.newArrayList(), program );
                table.addPartitionTable( AnalyticsTablePartition.LATEST_PARTITION, startDate, endDate );
                tables.add( table );

                log.info( String.format( "Added latest event analytics partition with start: '%s' and end: '%s'", getLongDateString( startDate ), getLongDateString( endDate ) ) );
            }
            else
            {
                log.info( String.format( "No updated latest event data found with start: '%s' and end: '%s", getLongDateString( lastAnyTableUpdate ), getLongDateString( endDate ) ) );
            }
        }

        return tables;
    }

    /**
     * Indicates whether event data stored between the given start and end date and for the
     * given program exists.
     *
     * @param startDate the start date.
     * @param endDate the end date.
     * @param program the program.
     * @return whether event data exists.
     */
    private boolean hasUpdatedLatestData( Date startDate, Date endDate, Program program )
    {
        String sql =
            "select psi.programstageinstanceid " +
            "from programstageinstance psi " +
            "inner join programinstance pi on psi.programinstanceid=psi.programinstanceid " +
            "where pi.programid = " + program.getId() + " " +
            "and psi.lastupdated >= '" + getLongDateString( startDate ) + "' " +
            "and psi.lastupdated < '" + getLongDateString( endDate ) + "' " +
            "limit 1";

        return !jdbcTemplate.queryForList( sql ).isEmpty();
    }

    @Override
    public void removeUpdatedData( AnalyticsTableUpdateParams params, List<AnalyticsTable> tables )
    {
        if ( !params.isLatestUpdate() )
        {
            return;
        }

        for ( AnalyticsTable table : tables )
        {
            String sql =
                "delete from " + quote( table.getTableName() ) + " ax " +
                "where ax.psi in (" +
                    "select psi.programstageinstanceid " +
                    "from programstageinstance psi " +
                    "inner join programinstance pi on psi.programinstanceid=pi.programinstanceid " +
                    "where pi.programid = " + table.getProgram().getId() + " " +
                    "and psi.lastupdated >= '" + getLongDateString( params.getLastSuccessfulUpdate() ) + "' " +
                    "and psi.lastupdated < '" + getLongDateString( params.getStartTime() ) + "')";

            invokeTimeAndLog( sql, "Remove updated events" );
        }
    }

    @Override
    public List<AnalyticsTableColumn> getFixedColumns()
    {
        return this.FIXED_COLS;
    }

    @Override
    protected List<String> getPartitionChecks( AnalyticsTablePartition partition )
    {
        return Lists.newArrayList(
            "yearly = '" + partition.getYear() + "'",
            "executiondate >= '" + DateUtils.getMediumDateString( partition.getStartDate() ) + "'",
            "executiondate < '" + DateUtils.getMediumDateString( partition.getEndDate() ) + "'" );
    }

    @Override
    protected void populateTable( AnalyticsTableUpdateParams params, AnalyticsTablePartition partition )
    {
        final Program program = partition.getMasterTable().getProgram();
        final String start = DateUtils.getMediumDateString( partition.getStartDate() );
        final String end = DateUtils.getMediumDateString( partition.getEndDate() );

        String fromClause = "from programstageinstance psi " +
            "inner join programinstance pi on psi.programinstanceid=pi.programinstanceid " +
            "inner join programstage ps on psi.programstageid=ps.programstageid " +
            "inner join program pr on pi.programid=pr.programid and pi.deleted is false " +
            "inner join categoryoptioncombo ao on psi.attributeoptioncomboid=ao.categoryoptioncomboid " +
            "left join trackedentityinstance tei on pi.trackedentityinstanceid=tei.trackedentityinstanceid and tei.deleted is false " +
            "inner join organisationunit ou on psi.organisationunitid=ou.organisationunitid " +
            "left join _orgunitstructure ous on psi.organisationunitid=ous.organisationunitid " +
            "left join _organisationunitgroupsetstructure ougs on psi.organisationunitid=ougs.organisationunitid " +
            "and (cast(date_trunc('month', psi.executiondate) as date)=ougs.startdate or ougs.startdate is null) " +
            "inner join _categorystructure acs on psi.attributeoptioncomboid=acs.categoryoptioncomboid " +
            "left join _dateperiodstructure dps on cast(psi.executiondate as date)=dps.dateperiod " +
            "where psi.executiondate >= '" + start + "' " +
            "and psi.executiondate < '" + end + "' " +
            "and psi.lastupdated <= '" + getLongDateString( params.getStartTime() ) + "' " +
            "and pr.programid=" + program.getId() + " " +
            "and psi.organisationunitid is not null " +
            "and psi.executiondate is not null " +
            "and psi.deleted is false ";

        populateTableInternal( partition, getDimensionColumns( program ), fromClause );
    }

    private List<AnalyticsTableColumn> getDimensionColumns( Program program )
    {
        List<AnalyticsTableColumn> columns = new ArrayList<>();

        if ( program.hasCategoryCombo() )
        {
            List<Category> categories = program.getCategoryCombo().getCategories();

            for ( Category category : categories )
            {
                if ( category.isDataDimension() )
                {
                    columns.add( new AnalyticsTableColumn( quote( category.getUid() ), CHARACTER_11, "acs." + quote( category.getUid() ) ).withCreated( category.getCreated() ) );
                }
            }
        }

        columns.addAll( addOrganisationUnitLevels() );
        columns.addAll( addOrganisationUnitGroupSets() );

        columns.addAll( categoryService.getAttributeCategoryOptionGroupSetsNoAcl().stream()
            .map( l -> toCharColumn( quote( l.getUid() ), "acs", l.getCreated() ) ).collect( Collectors.toList() ) );
        columns.addAll( addPeriodColumns( "dps" ) );

        columns.addAll( program.getDataElements().stream()
            .map( de -> getColumnFromDataElement( de, false ) ).flatMap( Collection::stream ).collect( Collectors.toList() ) );

        columns.addAll( program.getDataElementsWithLegendSet().stream()
            .map( de -> getColumnFromDataElement( de, true) ).flatMap( Collection::stream ).collect( Collectors.toList() ) );

        columns.addAll( program.getNonConfidentialTrackedEntityAttributes().stream()
            .map( tea -> getColumnFromTrackedEntityAttribute( tea, numericClause, dateClause, false ) )
            .flatMap( Collection::stream ).collect( Collectors.toList() ) );

        columns.addAll( program.getNonConfidentialTrackedEntityAttributesWithLegendSet().stream()
            .map( tea -> getColumnFromTrackedEntityAttribute( tea, numericClause, dateClause, true ) )
            .flatMap( Collection::stream ).collect( Collectors.toList() ) );

        columns.addAll( getFixedColumns() );

        if ( program.isRegistration() )
        {
            columns.add( new AnalyticsTableColumn( quote( "tei" ), CHARACTER_11, "tei.uid" ) );
            columns.add( new AnalyticsTableColumn( quote( "pigeometry" ), GEOMETRY, "pi.geometry" ) );
        }

        return filterDimensionColumns( columns );
    }

    private List<AnalyticsTableColumn> getColumnFromTrackedEntityAttribute( TrackedEntityAttribute attribute,
        String numericClause, String dateClause, boolean withLegendSet)
    {
        List<AnalyticsTableColumn> columns = new ArrayList<>();

        ColumnDataType dataType = getColumnType( attribute.getValueType(), databaseInfo.isSpatialSupport() );
        String dataClause = attribute.isNumericType() ? numericClause : attribute.isDateType() ? dateClause : "";
        String select = getSelectClause( attribute.getValueType(), "value" );
        boolean skipIndex = NO_INDEX_VAL_TYPES.contains( attribute.getValueType() ) && !attribute.hasOptionSet();

        if ( attribute.getValueType().isOrganisationUnit() && databaseInfo.isSpatialSupport() )
        {
            String geoSql = selectForInsert( attribute, "ou.geometry from organisationunit ou where ou.uid = (select value", dataClause );
<<<<<<< HEAD
            columns.add( new AnalyticsTableColumn( attribute.getUid()  + OU_GEOMETRY_COL_SUFFIX , GEOMETRY, geoSql ).withSkipIndex( skipIndex ) );
        }

        columns.add( new AnalyticsTableColumn(
            quote( attribute.getUid() ), dataType,
            selectForInsert( attribute, select, dataClause ) ).withSkipIndex( skipIndex ) );

        return withLegendSet ? getColumnFromTrackedEntityAttributeWithLegendSet( attribute, numericClause )
            : columns;
=======
            columns.add( new AnalyticsTableColumn( attribute.getUid() + OU_GEOMETRY_COL_SUFFIX , GEOMETRY, geoSql ).withSkipIndex( skipIndex ) );
        }

        columns.add( new AnalyticsTableColumn( quote( attribute.getUid() ), dataType,
            selectForInsert( attribute, select, dataClause ) ).withSkipIndex( skipIndex ) );

        return withLegendSet ? getColumnFromTrackedEntityAttributeWithLegendSet( attribute, numericClause ) : columns;
>>>>>>> 5fc5a071
    }

    private List<AnalyticsTableColumn> getColumnFromTrackedEntityAttributeWithLegendSet(
        TrackedEntityAttribute attribute, String numericClause )
    {
        String select = getSelectClause( attribute.getValueType(), "value" );

        return attribute.getLegendSets().stream().map( ls -> {
            String column = quote( attribute.getUid() + PartitionUtils.SEP + ls.getUid() );

            String sql =
                "(select l.uid from maplegend l " +
                    "inner join trackedentityattributevalue av on l.startvalue <= " + select + " " +
                    "and l.endvalue > " + select + " " +
                    "and l.maplegendsetid=" + ls.getId() + " " +
                    "and av.trackedentityinstanceid=pi.trackedentityinstanceid " +
                    "and av.trackedentityattributeid=" + attribute.getId() + numericClause + ") as " + column;

            return new AnalyticsTableColumn( column, CHARACTER_11, sql );
        } ).collect( Collectors.toList() );
    }

    private List<AnalyticsTableColumn> getColumnFromDataElement( DataElement dataElement, boolean withLegendSet )
    {
        List<AnalyticsTableColumn> columns = new ArrayList<>();

        // Assemble a regex dataClause with using jsonb #>> operator
        String dataClause = getDataClause( dataElement.getUid(), dataElement.getValueType() );

        String columnName = "eventdatavalues #>> '{" + dataElement.getUid() + ", value}'";

        String select = getSelectClause( dataElement.getValueType(), columnName );

        String sql = selectForInsert(dataElement, select, dataClause);

        if ( dataElement.getValueType().isOrganisationUnit() && databaseInfo.isSpatialSupport() )
        {
            String geoSql = selectForInsert(dataElement, "ou.geometry from organisationunit ou where ou.uid = (select " + columnName, dataClause);
            // add a second column to track the OU location if available
            columns.add( new AnalyticsTableColumn(  dataElement.getUid() + OU_GEOMETRY_COL_SUFFIX , ColumnDataType.GEOMETRY_POINT, geoSql )
                .withSkipIndex( true ) );
        }

        columns.add( new AnalyticsTableColumn( quote( dataElement.getUid() ),
            getColumnType( dataElement.getValueType(), databaseInfo.isSpatialSupport() ), sql ).withSkipIndex(
                NO_INDEX_VAL_TYPES.contains( dataElement.getValueType() ) && !dataElement.hasOptionSet() ) );

        return withLegendSet ? getColumnFromDataElementWithLegendSet(dataElement, select, dataClause): columns;
    }

    private String selectForInsert( DataElement dataElement, String fromType, String dataClause )
    {
        return String.format( "(select %s from programstageinstance where programstageinstanceid=psi.programstageinstanceid "
            + dataClause + ")"
            + getClosingParentheses( fromType ) + " as " + quote( dataElement.getUid() ), fromType);
    }

    private String selectForInsert( TrackedEntityAttribute attribute, String fromType, String dataClause )
    {
        return String.format("(select %s"
            + " from trackedentityattributevalue where trackedentityinstanceid=pi.trackedentityinstanceid "
            + "and trackedentityattributeid=" + attribute.getId() + dataClause + ")" + getClosingParentheses( fromType )
            + " as " + quote( attribute.getUid() ), fromType );
    }

    private List<AnalyticsTableColumn> getColumnFromDataElementWithLegendSet( DataElement dataElement, String select,
        String dataClause )
    {
        return dataElement.getLegendSets().stream().map( ls -> {
            String column = quote( dataElement.getUid() + PartitionUtils.SEP + ls.getUid() );

            String sql =
                "(select l.uid from maplegend l " +
                    "inner join programstageinstance on l.startvalue <= " + select + " " +
                    "and l.endvalue > " + select + " " +
                    "and l.maplegendsetid=" + ls.getId() + " " +
                    "and programstageinstanceid=psi.programstageinstanceid " +
                    dataClause + ") as " + column;
            return new AnalyticsTableColumn( column, CHARACTER_11, sql );
        } ).collect( Collectors.toList() );
    }

    private String getDataClause( String uid, ValueType valueType )
    {
        if ( valueType.isNumeric() || valueType.isDate() )
        {
            String regex = valueType.isNumeric() ? NUMERIC_LENIENT_REGEXP : valueType.isDate() ? DATE_REGEXP : "";
            return " and eventdatavalues #>> '{" + uid + ",value}' " + statementBuilder.getRegexpMatch() + " '" + regex
                + "'";
        }

        return "";
    }

    private List<Integer> getDataYears( AnalyticsTableUpdateParams params, Program program )
    {
        String sql =
            "select distinct(extract(year from psi.executiondate)) " +
            "from programstageinstance psi " +
            "inner join programinstance pi on psi.programinstanceid = pi.programinstanceid " +
            "where psi.lastupdated <= '" + getLongDateString( params.getStartTime() ) + "' " +
            "and pi.programid = " + program.getId() + " " +
            "and psi.executiondate is not null " +
            "and psi.deleted is false ";

        if ( params.getFromDate() != null )
        {
            sql += "and psi.executiondate >= '" + DateUtils.getMediumDateString( params.getFromDate() ) + "'";
        }

        return jdbcTemplate.queryForList( sql, Integer.class );
    }

    private AnalyticsTableColumn toCharColumn( String name, String prefix, Date created )
    {
        return new AnalyticsTableColumn( name, CHARACTER_11, prefix + "." + name ).withCreated( created );
    }
}<|MERGE_RESOLUTION|>--- conflicted
+++ resolved
@@ -135,12 +135,9 @@
     public List<AnalyticsTable> getAnalyticsTables( AnalyticsTableUpdateParams params )
     {
         log.info( String.format( "Get tables using earliest: %s, spatial support: %b", params.getFromDate(), databaseInfo.isSpatialSupport() ) );
-<<<<<<< HEAD
 
         return params.isLatestUpdate() ? getLatestAnalyticsTables( params ) : getRegularAnalyticsTables( params );
     }
-=======
->>>>>>> 5fc5a071
 
     /**
      * Creates a list of {@link AnalyticsTable} for each program. The tables contain a partition
@@ -377,17 +374,7 @@
         if ( attribute.getValueType().isOrganisationUnit() && databaseInfo.isSpatialSupport() )
         {
             String geoSql = selectForInsert( attribute, "ou.geometry from organisationunit ou where ou.uid = (select value", dataClause );
-<<<<<<< HEAD
-            columns.add( new AnalyticsTableColumn( attribute.getUid()  + OU_GEOMETRY_COL_SUFFIX , GEOMETRY, geoSql ).withSkipIndex( skipIndex ) );
-        }
-
-        columns.add( new AnalyticsTableColumn(
-            quote( attribute.getUid() ), dataType,
-            selectForInsert( attribute, select, dataClause ) ).withSkipIndex( skipIndex ) );
-
-        return withLegendSet ? getColumnFromTrackedEntityAttributeWithLegendSet( attribute, numericClause )
-            : columns;
-=======
+
             columns.add( new AnalyticsTableColumn( attribute.getUid() + OU_GEOMETRY_COL_SUFFIX , GEOMETRY, geoSql ).withSkipIndex( skipIndex ) );
         }
 
@@ -395,7 +382,6 @@
             selectForInsert( attribute, select, dataClause ) ).withSkipIndex( skipIndex ) );
 
         return withLegendSet ? getColumnFromTrackedEntityAttributeWithLegendSet( attribute, numericClause ) : columns;
->>>>>>> 5fc5a071
     }
 
     private List<AnalyticsTableColumn> getColumnFromTrackedEntityAttributeWithLegendSet(
