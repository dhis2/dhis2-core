/*
 * Copyright (c) 2004-2022, University of Oslo
 * All rights reserved.
 *
 * Redistribution and use in source and binary forms, with or without
 * modification, are permitted provided that the following conditions are met:
 * Redistributions of source code must retain the above copyright notice, this
 * list of conditions and the following disclaimer.
 *
 * Redistributions in binary form must reproduce the above copyright notice,
 * this list of conditions and the following disclaimer in the documentation
 * and/or other materials provided with the distribution.
 * Neither the name of the HISP project nor the names of its contributors may
 * be used to endorse or promote products derived from this software without
 * specific prior written permission.
 *
 * THIS SOFTWARE IS PROVIDED BY THE COPYRIGHT HOLDERS AND CONTRIBUTORS "AS IS" AND
 * ANY EXPRESS OR IMPLIED WARRANTIES, INCLUDING, BUT NOT LIMITED TO, THE IMPLIED
 * WARRANTIES OF MERCHANTABILITY AND FITNESS FOR A PARTICULAR PURPOSE ARE
 * DISCLAIMED. IN NO EVENT SHALL THE COPYRIGHT OWNER OR CONTRIBUTORS BE LIABLE FOR
 * ANY DIRECT, INDIRECT, INCIDENTAL, SPECIAL, EXEMPLARY, OR CONSEQUENTIAL DAMAGES
 * (INCLUDING, BUT NOT LIMITED TO, PROCUREMENT OF SUBSTITUTE GOODS OR SERVICES;
 * LOSS OF USE, DATA, OR PROFITS; OR BUSINESS INTERRUPTION) HOWEVER CAUSED AND ON
 * ANY THEORY OF LIABILITY, WHETHER IN CONTRACT, STRICT LIABILITY, OR TORT
 * (INCLUDING NEGLIGENCE OR OTHERWISE) ARISING IN ANY WAY OUT OF THE USE OF THIS
 * SOFTWARE, EVEN IF ADVISED OF THE POSSIBILITY OF SUCH DAMAGE.
 */
package org.hisp.dhis.analytics.table;

import static java.util.stream.Collectors.toList;
import static org.apache.commons.lang3.StringUtils.EMPTY;
import static org.hisp.dhis.analytics.table.model.Skip.SKIP;
import static org.hisp.dhis.analytics.util.AnalyticsUtils.getClosingParentheses;
import static org.hisp.dhis.analytics.util.AnalyticsUtils.getColumnType;
import static org.hisp.dhis.commons.util.TextUtils.emptyIfTrue;
import static org.hisp.dhis.commons.util.TextUtils.format;
import static org.hisp.dhis.commons.util.TextUtils.replace;
import static org.hisp.dhis.db.model.DataType.CHARACTER_11;
import static org.hisp.dhis.db.model.DataType.GEOMETRY;
import static org.hisp.dhis.db.model.DataType.INTEGER;
import static org.hisp.dhis.db.model.DataType.TEXT;
import static org.hisp.dhis.util.DateUtils.toLongDate;
import static org.hisp.dhis.util.DateUtils.toMediumDate;

import java.time.Year;
import java.util.ArrayList;
import java.util.Collection;
import java.util.Collections;
import java.util.Date;
import java.util.List;
import java.util.Map;
import java.util.Objects;
import java.util.stream.Collectors;
import lombok.extern.slf4j.Slf4j;
import org.hisp.dhis.analytics.AnalyticsTableHookService;
import org.hisp.dhis.analytics.AnalyticsTableType;
import org.hisp.dhis.analytics.AnalyticsTableUpdateParams;
import org.hisp.dhis.analytics.partition.PartitionManager;
import org.hisp.dhis.analytics.table.model.AnalyticsDimensionType;
import org.hisp.dhis.analytics.table.model.AnalyticsTable;
import org.hisp.dhis.analytics.table.model.AnalyticsTableColumn;
import org.hisp.dhis.analytics.table.model.AnalyticsTablePartition;
import org.hisp.dhis.analytics.table.model.Skip;
import org.hisp.dhis.analytics.table.setting.AnalyticsTableSettings;
import org.hisp.dhis.analytics.table.util.PartitionUtils;
import org.hisp.dhis.calendar.Calendar;
import org.hisp.dhis.category.Category;
import org.hisp.dhis.category.CategoryService;
import org.hisp.dhis.common.IdentifiableObject;
import org.hisp.dhis.common.IdentifiableObjectManager;
import org.hisp.dhis.common.ValueType;
import org.hisp.dhis.commons.collection.ListUtils;
import org.hisp.dhis.dataapproval.DataApprovalLevelService;
import org.hisp.dhis.dataelement.DataElement;
import org.hisp.dhis.db.model.DataType;
import org.hisp.dhis.db.model.IndexType;
import org.hisp.dhis.db.model.Logged;
import org.hisp.dhis.db.sql.SqlBuilder;
import org.hisp.dhis.organisationunit.OrganisationUnitService;
import org.hisp.dhis.period.PeriodDataProvider;
import org.hisp.dhis.period.PeriodType;
import org.hisp.dhis.program.Program;
import org.hisp.dhis.resourcetable.ResourceTableService;
import org.hisp.dhis.setting.SystemSettings;
import org.hisp.dhis.setting.SystemSettingsProvider;
import org.hisp.dhis.system.database.DatabaseInfoProvider;
import org.hisp.dhis.trackedentity.TrackedEntityAttribute;
import org.hisp.dhis.util.DateUtils;
import org.springframework.beans.factory.annotation.Qualifier;
import org.springframework.jdbc.core.JdbcTemplate;
import org.springframework.stereotype.Service;
import org.springframework.transaction.annotation.Transactional;
import org.springframework.util.Assert;

/**
 * @author Lars Helge Overland
 */
@Slf4j
@Service("org.hisp.dhis.analytics.EventAnalyticsTableManager")
public class JdbcEventAnalyticsTableManager extends AbstractEventJdbcTableManager {

  static final String[] EXPORTABLE_EVENT_STATUSES = {"'COMPLETED'", "'ACTIVE'", "'SCHEDULE'"};

  protected final List<AnalyticsTableColumn> fixedColumns;

  public JdbcEventAnalyticsTableManager(
      IdentifiableObjectManager idObjectManager,
      OrganisationUnitService organisationUnitService,
      CategoryService categoryService,
      SystemSettingsProvider settingsProvider,
      DataApprovalLevelService dataApprovalLevelService,
      ResourceTableService resourceTableService,
      AnalyticsTableHookService tableHookService,
      PartitionManager partitionManager,
      DatabaseInfoProvider databaseInfoProvider,
      @Qualifier("analyticsJdbcTemplate") JdbcTemplate jdbcTemplate,
      AnalyticsTableSettings analyticsExportSettings,
      PeriodDataProvider periodDataProvider,
      SqlBuilder sqlBuilder) {
    super(
        idObjectManager,
        organisationUnitService,
        categoryService,
        settingsProvider,
        dataApprovalLevelService,
        resourceTableService,
        tableHookService,
        partitionManager,
        databaseInfoProvider,
        jdbcTemplate,
        analyticsExportSettings,
        periodDataProvider,
        sqlBuilder);
    fixedColumns = EventAnalyticsColumn.getColumns(sqlBuilder);
  }

  @Override
  public AnalyticsTableType getAnalyticsTableType() {
    return AnalyticsTableType.EVENT;
  }

  @Override
  @Transactional
  public List<AnalyticsTable> getAnalyticsTables(AnalyticsTableUpdateParams params) {
    log.info(
        "Get tables using earliest: {}, spatial support: {}",
        params.getFromDate(),
        isSpatialSupport());

    List<Integer> availableDataYears =
        periodDataProvider.getAvailableYears(analyticsTableSettings.getPeriodSource());

    return params.isLatestUpdate()
        ? getLatestAnalyticsTables(params)
        : getRegularAnalyticsTables(params, availableDataYears);
  }

  /**
   * Creates a list of {@link AnalyticsTable} for each program. The tables contain a partition for
   * each year for which events exist.
   *
   * @param params the {@link AnalyticsTableUpdateParams}.
   * @param availableDataYears
   * @return a list of {@link AnalyticsTableUpdateParams}.
   */
  private List<AnalyticsTable> getRegularAnalyticsTables(
      AnalyticsTableUpdateParams params, List<Integer> availableDataYears) {
    Calendar calendar = PeriodType.getCalendar();
    List<AnalyticsTable> tables = new ArrayList<>();
    Logged logged = analyticsTableSettings.getTableLogged();

    List<Program> programs =
        params.isSkipPrograms()
            ? idObjectManager.getAllNoAcl(Program.class)
            : idObjectManager.getAllNoAcl(Program.class).stream()
                .filter(p -> !params.getSkipPrograms().contains(p.getUid()))
                .collect(toList());

    Integer firstDataYear = availableDataYears.get(0);
    Integer latestDataYear = availableDataYears.get(availableDataYears.size() - 1);

    for (Program program : programs) {
      List<Integer> yearsForPartitionTables =
          getYearsForPartitionTable(getDataYears(params, program, firstDataYear, latestDataYear));

      Collections.sort(yearsForPartitionTables);

      AnalyticsTable table =
          new AnalyticsTable(getAnalyticsTableType(), getColumns(program), logged, program);

      for (Integer year : yearsForPartitionTables) {
        List<String> checks = getPartitionChecks(year, PartitionUtils.getEndDate(calendar, year));
        table.addTablePartition(
            checks,
            year,
            PartitionUtils.getStartDate(calendar, year),
            PartitionUtils.getEndDate(calendar, year));
      }

      if (table.hasTablePartitions()) {
        tables.add(table);
      }
    }

    return tables;
  }

  /**
   * Creates a list of {@link AnalyticsTable} with a partition each or the "latest" data. The start
   * date of the partition is the time of the last successful full analytics table update. The end
   * date of the partition is the start time of this analytics table update process.
   *
   * @param params the {@link AnalyticsTableUpdateParams}.
   * @return a list of {@link AnalyticsTableUpdateParams}.
   */
  private List<AnalyticsTable> getLatestAnalyticsTables(AnalyticsTableUpdateParams params) {
    SystemSettings settings = settingsProvider.getCurrentSettings();
    Date lastFullTableUpdate = settings.getLastSuccessfulAnalyticsTablesUpdate();
    Date lastLatestPartitionUpdate = settings.getLastSuccessfulLatestAnalyticsPartitionUpdate();
    Date lastAnyTableUpdate = DateUtils.getLatest(lastLatestPartitionUpdate, lastFullTableUpdate);

    Assert.isTrue(
        lastFullTableUpdate.getTime() > 0L,
        "A full analytics table update process must be run prior to a latest partition update");

    Date startDate = lastFullTableUpdate;
    Date endDate = params.getStartTime();

    List<AnalyticsTable> tables = new ArrayList<>();

    Logged logged = analyticsTableSettings.getTableLogged();

    List<Program> programs =
        params.isSkipPrograms()
            ? idObjectManager.getAllNoAcl(Program.class).stream()
                .filter(p -> !params.getSkipPrograms().contains(p.getUid()))
                .collect(toList())
            : idObjectManager.getAllNoAcl(Program.class);

    for (Program program : programs) {
      boolean hasUpdatedData = hasUpdatedLatestData(lastAnyTableUpdate, endDate, program);

      if (hasUpdatedData) {
        AnalyticsTable table =
            new AnalyticsTable(getAnalyticsTableType(), getColumns(program), logged, program);
        table.addTablePartition(
            List.of(), AnalyticsTablePartition.LATEST_PARTITION, startDate, endDate);
        tables.add(table);

        log.info(
            "Added latest event analytics partition for program: '{}' with start: '{}' and end: '{}'",
            program.getUid(),
            toLongDate(startDate),
            toLongDate(endDate));
      } else {
        log.info(
            "No updated latest event data found for program: '{}' with start: '{}' and end: '{}",
            program.getUid(),
            toLongDate(lastAnyTableUpdate),
            toLongDate(endDate));
      }
    }

    return tables;
  }

  /**
   * Indicates whether event data stored between the given start and end date and for the given
   * program exists.
   *
   * @param startDate the start date.
   * @param endDate the end date.
   * @param program the program.
   * @return whether event data exists.
   */
  private boolean hasUpdatedLatestData(Date startDate, Date endDate, Program program) {
    String sql =
        replaceQualify(
            """
            select ev.eventid \
            from ${event} ev \
            inner join ${enrollment} en on ev.enrollmentid=en.enrollmentid \
            where en.programid = ${programId} \
            and ev.lastupdated >= '${startDate}' \
            and ev.lastupdated < '${endDate}' \
            limit 1;""",
            Map.of(
                "programId", String.valueOf(program.getId()),
                "startDate", toLongDate(startDate),
                "endDate", toLongDate(endDate)));

    return !jdbcTemplate.queryForList(sql).isEmpty();
  }

  @Override
  public void removeUpdatedData(List<AnalyticsTable> tables) {
    for (AnalyticsTable table : tables) {
      AnalyticsTablePartition partition = table.getLatestTablePartition();

      String sql =
          replaceQualify(
              """
              delete from ${tableName} ax \
              where ax.event in ( \
              select ev.uid \
              from ${event} ev \
              inner join ${enrollment} en on ev.enrollmentid=en.enrollmentid \
              where en.programid = ${programId} \
              and ev.lastupdated >= '${startDate}' \
              and ev.lastupdated < '${endDate}');""",
              Map.of(
                  "tableName", qualify(table.getName()),
                  "programId", String.valueOf(table.getProgram().getId()),
                  "startDate", toLongDate(partition.getStartDate()),
                  "endDate", toLongDate(partition.getEndDate())));

      invokeTimeAndLog(sql, "Remove updated events for table: '{}'", table.getName());
    }
  }

  @Override
  protected List<String> getPartitionChecks(Integer year, Date endDate) {
    Objects.requireNonNull(year);
    return List.of("yearly = '" + year + "'");
  }

  @Override
  public void populateTable(AnalyticsTableUpdateParams params, AnalyticsTablePartition partition) {
    List<Integer> availableDataYears =
        periodDataProvider.getAvailableYears(analyticsTableSettings.getPeriodSource());
    Integer firstDataYear = availableDataYears.get(0);
    Integer latestDataYear = availableDataYears.get(availableDataYears.size() - 1);
    Program program = partition.getMasterTable().getProgram();
    String partitionClause = getPartitionClause(partition);
    String attributeJoinClause = getAttributeValueJoinClause(program);

    String fromClause =
        replaceQualify(
            """
            \sfrom ${event} ev \
            inner join ${enrollment} en on ev.enrollmentid=en.enrollmentid \
            inner join ${programstage} ps on ev.programstageid=ps.programstageid \
            inner join ${program} pr on en.programid=pr.programid and en.deleted = false \
            left join ${trackedentity} te on en.trackedentityid=te.trackedentityid and te.deleted = false \
            left join ${organisationunit} registrationou on te.organisationunitid=registrationou.organisationunitid \
            inner join ${organisationunit} ou on ev.organisationunitid=ou.organisationunitid \
            left join analytics_rs_dateperiodstructure dps on cast(${eventDateExpression} as date)=dps.dateperiod \
            left join analytics_rs_orgunitstructure ous on ev.organisationunitid=ous.organisationunitid \
            left join analytics_rs_organisationunitgroupsetstructure ougs on ev.organisationunitid=ougs.organisationunitid \
            left join ${organisationunit} enrollmentou on en.organisationunitid=enrollmentou.organisationunitid \
            inner join analytics_rs_categorystructure acs on ev.attributeoptioncomboid=acs.categoryoptioncomboid \
            ${attributeJoinClause}\
            where ev.lastupdated < '${startTime}' ${partitionClause} \
            and pr.programid=${programId} \
            and ev.organisationunitid is not null \
            and (${eventDateExpression}) is not null \
            and (ougs.startdate is null or dps.monthstartdate=ougs.startdate) \
            and dps.year >= ${firstDataYear} \
            and dps.year <= ${latestDataYear} \
            and ev.status in (${exportableEventStatues}) \
            and ev.deleted = false""",
            Map.of(
                "eventDateExpression", eventDateExpression,
                "partitionClause", partitionClause,
                "attributeJoinClause", attributeJoinClause,
                "startTime", toLongDate(params.getStartTime()),
                "programId", String.valueOf(program.getId()),
                "firstDataYear", String.valueOf(firstDataYear),
                "latestDataYear", String.valueOf(latestDataYear),
                "exportableEventStatues", String.join(",", EXPORTABLE_EVENT_STATUSES)));

    populateTableInternal(partition, fromClause);
  }

  /**
   * Returns a join clause for attribute value for every attribute of the given program.
   *
   * @param program the {@link Program}.
   * @return a join clause.
   */
  private String getAttributeValueJoinClause(Program program) {
    String template =
        """
        left join ${trackedentityattributevalue} as ${uid} \
        on en.trackedentityid=${uid}.trackedentityid \
        and ${uid}.trackedentityattributeid = ${id}\s""";

    return program.getNonConfidentialTrackedEntityAttributes().stream()
        .map(attribute -> replaceQualify(template, toVariableMap(attribute)))
        .collect(Collectors.joining());
  }

  /**
   * Returns a variable map.
   *
   * @param object the object.
   * @return a {@link Map}.
   */
  private Map<String, String> toVariableMap(IdentifiableObject object) {
    return Map.of(
        "id", String.valueOf(object.getId()),
        "uid", quote(object.getUid()));
  }

  /**
   * Returns a partition SQL clause.
   *
   * @param partition the {@link AnalyticsTablePartition}.
   * @return a partition SQL clause.
   */
  private String getPartitionClause(AnalyticsTablePartition partition) {
    String start = toLongDate(partition.getStartDate());
    String end = toLongDate(partition.getEndDate());
    String statusDate = eventDateExpression;
    String latestFilter = format("and ev.lastupdated >= '{}' ", start);
    String partitionFilter =
        format("and ({}) >= '{}' and ({}) < '{}' ", statusDate, start, statusDate, end);

    return partition.isLatestPartition()
        ? latestFilter
        : emptyIfTrue(partitionFilter, sqlBuilder.supportsDeclarativePartitioning());
  }

  /**
   * Returns dimensional analytics table columns.
   *
   * @param program the program.
   * @return a list of {@link AnalyticsTableColumn}.
   */
  private List<AnalyticsTableColumn> getColumns(Program program) {
    List<AnalyticsTableColumn> columns = new ArrayList<>(fixedColumns);
    columns.addAll(getAttributeCategoryColumns(program));
    columns.addAll(getOrganisationUnitLevelColumns());
    columns.add(getOrganisationUnitNameHierarchyColumn());
    columns.addAll(getOrganisationUnitGroupSetColumns());
    columns.addAll(getAttributeCategoryOptionGroupSetColumns());
    columns.addAll(getPeriodTypeColumns("dps"));
    columns.addAll(getDataElementColumns(program));
    columns.addAll(getAttributeColumns(program));

    if (program.isRegistration()) {
      columns.add(EventAnalyticsColumn.TRACKED_ENTITY);
      if (sqlBuilder.supportsGeospatialData()) {
        columns.add(EventAnalyticsColumn.TRACKED_ENTITY_GEOMETRY);
      }
    }
    if (sqlBuilder.supportsDeclarativePartitioning()) {
      columns.add(getPartitionColumn());
    }

    return filterDimensionColumns(columns);
  }

  /**
   * Returns a partition column.
   *
   * @return an {@link AnalyticsTableColumn}.
   */
  private AnalyticsTableColumn getPartitionColumn() {
    return AnalyticsTableColumn.builder()
        .name("year")
        .dataType(INTEGER)
        .selectExpression("dps.year")
        .build();
  }

  /**
   * Returns columns for attribute categories of the given program.
   *
   * @param program the {@link Program}.
   * @return a list of {@link AnalyticsTableColumn}.
   */
  private List<AnalyticsTableColumn> getAttributeCategoryColumns(Program program) {
    if (program.hasNonDefaultCategoryCombo()) {
      List<Category> categories = program.getCategoryCombo().getDataDimensionCategories();
      return categories.stream()
          .map(
              category ->
                  AnalyticsTableColumn.builder()
                      .name(category.getUid())
                      .dimensionType(AnalyticsDimensionType.DYNAMIC)
                      .dataType(CHARACTER_11)
                      .selectExpression("acs." + quote(category.getUid()))
                      .created(category.getCreated())
                      .build())
          .toList();
    }

    return List.of();
  }

  /**
   * Returns columns for data elements of the given program.
   *
   * @param program the {@link Program}.
   * @return a list of {@link AnalyticsTableColumn}.
   */
  private List<AnalyticsTableColumn> getDataElementColumns(Program program) {
    List<AnalyticsTableColumn> columns = new ArrayList<>();
    columns.addAll(
        program.getAnalyticsDataElements().stream()
            .map(de -> getColumnForDataElement(de, false))
            .flatMap(Collection::stream)
            .toList());
    columns.addAll(
        program.getAnalyticsDataElementsWithLegendSet().stream()
            .map(de -> getColumnForDataElement(de, true))
            .flatMap(Collection::stream)
            .toList());
    return columns;
  }

  /**
   * Returns a column for the given data element. If the value type of the data element is {@link
   * ValueType#ORGANISATION_UNIT}, an extra column will be included.
   *
   * @param dataElement the {@link DataElement}.
   * @param withLegendSet indicates
   * @return
   */
  private List<AnalyticsTableColumn> getColumnForDataElement(
      DataElement dataElement, boolean withLegendSet) {
    List<AnalyticsTableColumn> columns = new ArrayList<>();

    DataType dataType = getColumnType(dataElement.getValueType(), isSpatialSupport());
    String columnExpression =
        sqlBuilder.jsonExtractNested("eventdatavalues", dataElement.getUid(), "value");
    String selectExpression = getSelectExpression(dataElement.getValueType(), columnExpression);
    String dataFilterClause = getDataFilterClause(dataElement);
    String sql = getSelectForInsert(dataElement, selectExpression, dataFilterClause);
    Skip skipIndex = skipIndex(dataElement.getValueType(), dataElement.hasOptionSet());

    if (withLegendSet) {
      return getColumnFromDataElementWithLegendSet(dataElement, selectExpression, dataFilterClause);
    }

    if (dataElement.getValueType().isOrganisationUnit()) {
      columns.addAll(getColumnForOrgUnitDataElement(dataElement, dataFilterClause));
    }

    columns.add(
        AnalyticsTableColumn.builder()
            .name(dataElement.getUid())
            .dimensionType(AnalyticsDimensionType.DYNAMIC)
            .dataType(dataType)
            .selectExpression(sql)
            .skipIndex(skipIndex)
            .build());

    return columns;
  }

  /**
   * Returns a list of columns.
   *
   * @param dataElement the {@link DataElement}.
   * @param dataFilterClause the data filter SQL clause.
   * @return a list of {@link AnalyticsTableColumn}.
   */
  private List<AnalyticsTableColumn> getColumnForOrgUnitDataElement(
      DataElement dataElement, String dataFilterClause) {
    List<AnalyticsTableColumn> columns = new ArrayList<>();

    String columnExpression =
        sqlBuilder.jsonExtractNested("eventdatavalues", dataElement.getUid(), "value");
    String fromClause =
        qualifyVariables("from ${organisationunit} ou where ou.uid = " + columnExpression);

    if (isSpatialSupport()) {
      String fromType = "ou.geometry " + fromClause;
      String geoSql = getSelectForInsert(dataElement, fromType, dataFilterClause);

      columns.add(
          AnalyticsTableColumn.builder()
              .name((dataElement.getUid() + OU_GEOMETRY_COL_SUFFIX))
              .dimensionType(AnalyticsDimensionType.DYNAMIC)
              .dataType(GEOMETRY)
              .selectExpression(geoSql)
              .indexType(IndexType.GIST)
              .build());
    }

    String fromTypeSql = "ou.name " + fromClause;
    String ouNameSql = getSelectForInsert(dataElement, fromTypeSql, dataFilterClause);

    columns.add(
        AnalyticsTableColumn.builder()
            .name((dataElement.getUid() + OU_NAME_COL_SUFFIX))
            .dimensionType(AnalyticsDimensionType.DYNAMIC)
            .dataType(TEXT)
            .selectExpression(ouNameSql)
            .skipIndex(SKIP)
            .build());

    return columns;
  }

  /**
   * Returns columns for attributes of the given program.
   *
   * @param program the {@link Program}.
   * @return a list of {@link AnalyticsTableColumn}.
   */
  private List<AnalyticsTableColumn> getAttributeColumns(Program program) {
    List<AnalyticsTableColumn> columns = new ArrayList<>();
    columns.addAll(
        program.getNonConfidentialTrackedEntityAttributes().stream()
            .map(this::getColumnForAttribute)
            .flatMap(Collection::stream)
            .toList());
    columns.addAll(
        program.getNonConfidentialTrackedEntityAttributesWithLegendSet().stream()
            .map(this::getColumnForAttributeWithLegendSet)
            .flatMap(Collection::stream)
            .toList());
    return columns;
  }

  /**
<<<<<<< HEAD
   * Returns a list of columns based on the given attribute.
   *
   * @param attribute the {@link TrackedEntityAttribute}.
   * @param withLegendSet indicates whether the attribute has a legend set.
   * @return a list of {@link AnaylyticsTableColumn}.
   */
  private List<AnalyticsTableColumn> getColumnForAttribute(TrackedEntityAttribute attribute) {
    List<AnalyticsTableColumn> columns = new ArrayList<>();

    String columnName = String.format("%s.value", quote(attribute.getUid()));
    DataType dataType = getColumnType(attribute.getValueType(), isSpatialSupport());
    String selectExpression = getSelectExpressionForAttribute(attribute.getValueType(), columnName);
    String dataFilterClause = getDataFilterClause(attribute);
    String sql = getSelectForInsert(attribute, selectExpression);
    Skip skipIndex = skipIndex(attribute.getValueType(), attribute.hasOptionSet());

    if (attribute.getValueType().isOrganisationUnit()) {
      columns.addAll(getColumnsForOrgUnitTrackedEntityAttribute(attribute, dataFilterClause));
    }

    columns.add(
        AnalyticsTableColumn.builder()
            .name(attribute.getUid())
            .dimensionType(AnalyticsDimensionType.DYNAMIC)
            .dataType(dataType)
            .selectExpression(sql)
            .skipIndex(skipIndex)
            .build());

    return columns;
  }

  /**
=======
>>>>>>> e47d0bdf
   * Returns a list of columns based on the given attribute with legend set.
   *
   * @param attribute the {@link TrackedEntityAttribute}.
   * @return a list of {@link AnalyticsTableColumn}.
   */
  private List<AnalyticsTableColumn> getColumnForAttributeWithLegendSet(
      TrackedEntityAttribute attribute) {
    String selectClause = getSelectExpression(attribute.getValueType(), "value");
    String numericClause = getNumericClause();
    String query =
        """
        \s(select l.uid from ${maplegend} l \
        inner join ${trackedentityattributevalue} av on l.startvalue <= ${selectClause} \
        and l.endvalue > ${selectClause} \
        and l.maplegendsetid=${legendSetId} \
        and av.trackedentityid=en.trackedentityid \
        and av.trackedentityattributeid=${attributeId} ${numericClause}) as ${column}""";

    return attribute.getLegendSets().stream()
        .map(
            ls -> {
              String column = attribute.getUid() + PartitionUtils.SEP + ls.getUid();
              String sql =
                  replaceQualify(
                      query,
                      Map.of(
                          "selectClause", selectClause,
                          "legendSetId", String.valueOf(ls.getId()),
                          "column", column,
                          "attributeId", String.valueOf(attribute.getId()),
                          "numericClause", numericClause));

              return AnalyticsTableColumn.builder()
                  .name(column)
                  .dataType(CHARACTER_11)
                  .selectExpression(sql)
                  .build();
            })
        .toList();
  }

  /**
<<<<<<< HEAD
   * Returns a list of columns based on the given attribute.
   *
   * @param attribute the {@link TrackedEntityAttribute}.
   * @param dataFilterClause the data filter clause.
   * @return a list of {@link AnalyticsTableColumn}.
   */
  private List<AnalyticsTableColumn> getColumnsForOrgUnitTrackedEntityAttribute(
      TrackedEntityAttribute attribute, String dataFilterClause) {
    List<AnalyticsTableColumn> columns = new ArrayList<>();

    String fromClause =
        qualifyVariables("from ${organisationunit} ou where ou.uid = (select value");

    if (isSpatialSupport()) {
      String fromType = "ou.geometry " + fromClause;
      String geoSql = getSelectSubquery(attribute, fromType, dataFilterClause);
      columns.add(
          AnalyticsTableColumn.builder()
              .name((attribute.getUid() + OU_GEOMETRY_COL_SUFFIX))
              .dimensionType(AnalyticsDimensionType.DYNAMIC)
              .dataType(GEOMETRY)
              .selectExpression(geoSql)
              .indexType(IndexType.GIST)
              .build());
    }

    String fromTypeSql = "ou.name " + fromClause;
    String ouNameSql = getSelectSubquery(attribute, fromTypeSql, dataFilterClause);

    columns.add(
        AnalyticsTableColumn.builder()
            .name((attribute.getUid() + OU_NAME_COL_SUFFIX))
            .dimensionType(AnalyticsDimensionType.DYNAMIC)
            .dataType(TEXT)
            .selectExpression(ouNameSql)
            .skipIndex(SKIP)
            .build());

    return columns;
  }

  /**
   * Returns a select statement for the given select expression.
=======
   * Retyrns a select statement for the given select expression.
>>>>>>> e47d0bdf
   *
   * @param dataElement the data element to create the select statement for.
   * @param selectExpression the select expression.
   * @param dataFilterClause the data filter clause.
   * @return a select expression.
   */
  private String getSelectForInsert(
      DataElement dataElement, String selectExpression, String dataFilterClause) {
    String sqlTemplate =
        dataElement.getValueType().isOrganisationUnit()
            ? "(select ${selectExpression} ${dataClause})${closingParentheses} as ${uid}"
            : "${selectExpression}${closingParentheses} as ${uid}";

    return replaceQualify(
        sqlTemplate,
        Map.of(
            "selectExpression",
            selectExpression,
            "dataClause",
            dataFilterClause,
            "closingParentheses",
            getClosingParentheses(selectExpression),
            "uid",
            quote(dataElement.getUid())));
  }

  /**
   * Returns a select statement.
   *
   * @param attribute the {@link TrackedEntityAttribute}
   * @param selectExpression the select expression.
   * @return a select expression.
   */
  private String getSelectForInsert(TrackedEntityAttribute attribute, String selectExpression) {
    return String.format("%s as %s", selectExpression, quote(attribute.getUid()));
  }

  /**
   * Returns a list of columns.
   *
   * @param dataElement the {@link DataElement}.
   * @param selectExpression the select expression.
   * @param dataFilterClause the data filter clause.
   * @return a list of {@link AnayticsTableColumn}.
   */
  private List<AnalyticsTableColumn> getColumnFromDataElementWithLegendSet(
      DataElement dataElement, String selectExpression, String dataFilterClause) {
    String query =
        """
        (select l.uid from ${maplegend} l \
        inner join ${event} on l.startvalue <= ${select} \
        and l.endvalue > ${select} \
        and l.maplegendsetid=${legendSetId} \
        ${dataClause} where eventid = ev.eventid) as ${column}""";

    return dataElement.getLegendSets().stream()
        .map(
            ls -> {
              String column = dataElement.getUid() + PartitionUtils.SEP + ls.getUid();
              String sql =
                  replaceQualify(
                      query,
                      Map.of(
                          "select", selectExpression,
                          "legendSetId", String.valueOf(ls.getId()),
                          "dataClause", dataFilterClause,
                          "column", column));

              return AnalyticsTableColumn.builder()
                  .name(column)
                  .dataType(CHARACTER_11)
                  .selectExpression(sql)
                  .build();
            })
        .toList();
  }

  /**
   * For numeric and date value types, returns a data filter clause for checking whether the value
   * is valid according to the value type. For other value types, returns the empty string.
   *
   * @param dataElement the {@link DataElement}.
   * @return a data filter clause.
   */
  private String getDataFilterClause(DataElement dataElement) {
    String uid = dataElement.getUid();
    ValueType valueType = dataElement.getValueType();

    if (valueType.isNumeric() || valueType.isDate()) {
      String jsonExpression = sqlBuilder.jsonExtractNested("eventdatavalues", uid, "value");
      String regex = valueType.isNumeric() ? NUMERIC_REGEXP : DATE_REGEXP;

      return " and " + sqlBuilder.regexpMatch(jsonExpression, regex);
    }

    return EMPTY;
  }

  /**
   * Returns a list of years for which data exist.
   *
   * @param params the {@link AnalyticsTableUpdateParams}.
   * @param program the {@link Program}.
   * @param firstDataYear the first year to include.
   * @param lastDataYear the last data year to include.
   * @return a list of years for which data exists.
   */
  private List<Integer> getDataYears(
      AnalyticsTableUpdateParams params,
      Program program,
      Integer firstDataYear,
      Integer lastDataYear) {
    String fromDateClause =
        params.getFromDate() != null
            ? replace(
                "and (${eventDateExpression}) >= '${fromDate}'",
                Map.of(
                    "eventDateExpression",
                    eventDateExpression,
                    "fromDate",
                    toMediumDate(params.getFromDate())))
            : EMPTY;

    String sql =
        replaceQualify(
            """
            select temp.supportedyear from \
            (select distinct extract(year from ${eventDateExpression}) as supportedyear \
            from ${event} ev \
            inner join ${enrollment} en on ev.enrollmentid = en.enrollmentid \
            where ev.lastupdated <= '${startTime}' and en.programid = ${programId} \
            and (${eventDateExpression}) is not null \
            and (${eventDateExpression}) > '1000-01-01' \
            and ev.deleted = false \
            ${fromDateClause}) as temp \
            where temp.supportedyear >= ${firstDataYear} \
            and temp.supportedyear <= ${latestDataYear}""",
            Map.of(
                "eventDateExpression", eventDateExpression,
                "startTime", toLongDate(params.getStartTime()),
                "programId", String.valueOf(program.getId()),
                "fromDateClause", fromDateClause,
                "firstDataYear", String.valueOf(firstDataYear),
                "latestDataYear", String.valueOf(lastDataYear)));

    return jdbcTemplate.queryForList(sql, Integer.class);
  }

  /**
   * Retrieve years for partition tables. Year will become a partition key. The default return value
   * is the list with the recent year.
   *
   * @param dataYears the list of years coming from inner join of event and enrollment tables.
   * @return list of partition key values.
   */
  private List<Integer> getYearsForPartitionTable(List<Integer> dataYears) {
    return ListUtils.mutableCopy(!dataYears.isEmpty() ? dataYears : List.of(Year.now().getValue()));
  }
}<|MERGE_RESOLUTION|>--- conflicted
+++ resolved
@@ -617,42 +617,6 @@
   }
 
   /**
-<<<<<<< HEAD
-   * Returns a list of columns based on the given attribute.
-   *
-   * @param attribute the {@link TrackedEntityAttribute}.
-   * @param withLegendSet indicates whether the attribute has a legend set.
-   * @return a list of {@link AnaylyticsTableColumn}.
-   */
-  private List<AnalyticsTableColumn> getColumnForAttribute(TrackedEntityAttribute attribute) {
-    List<AnalyticsTableColumn> columns = new ArrayList<>();
-
-    String columnName = String.format("%s.value", quote(attribute.getUid()));
-    DataType dataType = getColumnType(attribute.getValueType(), isSpatialSupport());
-    String selectExpression = getSelectExpressionForAttribute(attribute.getValueType(), columnName);
-    String dataFilterClause = getDataFilterClause(attribute);
-    String sql = getSelectForInsert(attribute, selectExpression);
-    Skip skipIndex = skipIndex(attribute.getValueType(), attribute.hasOptionSet());
-
-    if (attribute.getValueType().isOrganisationUnit()) {
-      columns.addAll(getColumnsForOrgUnitTrackedEntityAttribute(attribute, dataFilterClause));
-    }
-
-    columns.add(
-        AnalyticsTableColumn.builder()
-            .name(attribute.getUid())
-            .dimensionType(AnalyticsDimensionType.DYNAMIC)
-            .dataType(dataType)
-            .selectExpression(sql)
-            .skipIndex(skipIndex)
-            .build());
-
-    return columns;
-  }
-
-  /**
-=======
->>>>>>> e47d0bdf
    * Returns a list of columns based on the given attribute with legend set.
    *
    * @param attribute the {@link TrackedEntityAttribute}.
@@ -695,53 +659,7 @@
   }
 
   /**
-<<<<<<< HEAD
-   * Returns a list of columns based on the given attribute.
-   *
-   * @param attribute the {@link TrackedEntityAttribute}.
-   * @param dataFilterClause the data filter clause.
-   * @return a list of {@link AnalyticsTableColumn}.
-   */
-  private List<AnalyticsTableColumn> getColumnsForOrgUnitTrackedEntityAttribute(
-      TrackedEntityAttribute attribute, String dataFilterClause) {
-    List<AnalyticsTableColumn> columns = new ArrayList<>();
-
-    String fromClause =
-        qualifyVariables("from ${organisationunit} ou where ou.uid = (select value");
-
-    if (isSpatialSupport()) {
-      String fromType = "ou.geometry " + fromClause;
-      String geoSql = getSelectSubquery(attribute, fromType, dataFilterClause);
-      columns.add(
-          AnalyticsTableColumn.builder()
-              .name((attribute.getUid() + OU_GEOMETRY_COL_SUFFIX))
-              .dimensionType(AnalyticsDimensionType.DYNAMIC)
-              .dataType(GEOMETRY)
-              .selectExpression(geoSql)
-              .indexType(IndexType.GIST)
-              .build());
-    }
-
-    String fromTypeSql = "ou.name " + fromClause;
-    String ouNameSql = getSelectSubquery(attribute, fromTypeSql, dataFilterClause);
-
-    columns.add(
-        AnalyticsTableColumn.builder()
-            .name((attribute.getUid() + OU_NAME_COL_SUFFIX))
-            .dimensionType(AnalyticsDimensionType.DYNAMIC)
-            .dataType(TEXT)
-            .selectExpression(ouNameSql)
-            .skipIndex(SKIP)
-            .build());
-
-    return columns;
-  }
-
-  /**
-   * Returns a select statement for the given select expression.
-=======
    * Retyrns a select statement for the given select expression.
->>>>>>> e47d0bdf
    *
    * @param dataElement the data element to create the select statement for.
    * @param selectExpression the select expression.
