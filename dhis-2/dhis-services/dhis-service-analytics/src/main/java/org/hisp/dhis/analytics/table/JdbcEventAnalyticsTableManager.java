--- conflicted
+++ resolved
@@ -380,13 +380,9 @@
         if ( attribute.getValueType().isOrganisationUnit() && databaseInfo.isSpatialSupport() )
         {
             String geoSql = selectForInsert( attribute, "ou.geometry from organisationunit ou where ou.uid = (select value", dataClause );
-<<<<<<< HEAD
-
-            columns.add( new AnalyticsTableColumn( attribute.getUid() + OU_GEOMETRY_COL_SUFFIX , GEOMETRY, geoSql ).withSkipIndex( skipIndex ) );
-=======
+
             columns.add( new AnalyticsTableColumn( quote( attribute.getUid() + OU_GEOMETRY_COL_SUFFIX ), ColumnDataType.GEOMETRY, geoSql )
                 .withSkipIndex( skipIndex ) );
->>>>>>> 3ed6b69e
         }
 
         columns.add( new AnalyticsTableColumn( quote( attribute.getUid() ), dataType,
@@ -431,6 +427,7 @@
         if ( dataElement.getValueType().isOrganisationUnit() && databaseInfo.isSpatialSupport() )
         {
             String geoSql = selectForInsert( dataElement, "ou.geometry from organisationunit ou where ou.uid = (select " + columnName, dataClause );
+
             columns.add( new AnalyticsTableColumn( quote( dataElement.getUid() + OU_GEOMETRY_COL_SUFFIX ), ColumnDataType.GEOMETRY, geoSql )
                 .withSkipIndex( true ) );
         }
@@ -478,12 +475,8 @@
         if ( valueType.isNumeric() || valueType.isDate() )
         {
             String regex = valueType.isNumeric() ? NUMERIC_LENIENT_REGEXP : valueType.isDate() ? DATE_REGEXP : "";
-<<<<<<< HEAD
+
             return " and eventdatavalues #>> '{" + uid + ",value}' " + statementBuilder.getRegexpMatch() + " '" + regex + "'";
-=======
-            return " and eventdatavalues #>> '{" + uid + ",value}' " +
-                statementBuilder.getRegexpMatch() + " '" + regex + "'";
->>>>>>> 3ed6b69e
         }
 
         return "";
