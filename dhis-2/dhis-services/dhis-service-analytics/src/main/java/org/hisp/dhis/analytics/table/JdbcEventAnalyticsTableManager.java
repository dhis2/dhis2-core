--- conflicted
+++ resolved
@@ -224,11 +224,8 @@
 
         for ( Program program : programs )
         {
-<<<<<<< HEAD
-            List<Integer> dataYears = getDataYears( params, program, firstDataYear, latestDataYear );
-=======
-            List<Integer> dataYears = ListUtils.mutableCopy( getDataYears( params, program ) );
->>>>>>> 9779e8e8
+            List<Integer> dataYears = ListUtils
+                .mutableCopy( getDataYears( params, program, firstDataYear, latestDataYear ) );
 
             Collections.sort( dataYears );
 
