--- conflicted
+++ resolved
@@ -112,13 +112,8 @@
       StatementBuilder statementBuilder,
       PartitionManager partitionManager,
       DatabaseInfo databaseInfo,
-<<<<<<< HEAD
-      JdbcTemplate jdbcTemplate,
+      @Qualifier("analyticsJdbcTemplate") JdbcTemplate jdbcTemplate,
       AnalyticsSettings analyticsSettings,
-=======
-      @Qualifier("analyticsJdbcTemplate") JdbcTemplate jdbcTemplate,
-      AnalyticsExportSettings analyticsExportSettings,
->>>>>>> 00c2aa66
       PeriodDataProvider periodDataProvider) {
     super(
         idObjectManager,
