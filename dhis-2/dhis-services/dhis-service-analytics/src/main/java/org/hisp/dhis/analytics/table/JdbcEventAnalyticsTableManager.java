/*
 * Copyright (c) 2004-2022, University of Oslo
 * All rights reserved.
 *
 * Redistribution and use in source and binary forms, with or without
 * modification, are permitted provided that the following conditions are met:
 * Redistributions of source code must retain the above copyright notice, this
 * list of conditions and the following disclaimer.
 *
 * Redistributions in binary form must reproduce the above copyright notice,
 * this list of conditions and the following disclaimer in the documentation
 * and/or other materials provided with the distribution.
 * Neither the name of the HISP project nor the names of its contributors may
 * be used to endorse or promote products derived from this software without
 * specific prior written permission.
 *
 * THIS SOFTWARE IS PROVIDED BY THE COPYRIGHT HOLDERS AND CONTRIBUTORS "AS IS" AND
 * ANY EXPRESS OR IMPLIED WARRANTIES, INCLUDING, BUT NOT LIMITED TO, THE IMPLIED
 * WARRANTIES OF MERCHANTABILITY AND FITNESS FOR A PARTICULAR PURPOSE ARE
 * DISCLAIMED. IN NO EVENT SHALL THE COPYRIGHT OWNER OR CONTRIBUTORS BE LIABLE FOR
 * ANY DIRECT, INDIRECT, INCIDENTAL, SPECIAL, EXEMPLARY, OR CONSEQUENTIAL DAMAGES
 * (INCLUDING, BUT NOT LIMITED TO, PROCUREMENT OF SUBSTITUTE GOODS OR SERVICES;
 * LOSS OF USE, DATA, OR PROFITS; OR BUSINESS INTERRUPTION) HOWEVER CAUSED AND ON
 * ANY THEORY OF LIABILITY, WHETHER IN CONTRACT, STRICT LIABILITY, OR TORT
 * (INCLUDING NEGLIGENCE OR OTHERWISE) ARISING IN ANY WAY OUT OF THE USE OF THIS
 * SOFTWARE, EVEN IF ADVISED OF THE POSSIBILITY OF SUCH DAMAGE.
 */
package org.hisp.dhis.analytics.table;

import static java.util.stream.Collectors.toList;
import static org.apache.commons.lang3.StringUtils.EMPTY;
import static org.hisp.dhis.analytics.table.model.Skip.SKIP;
import static org.hisp.dhis.analytics.util.AnalyticsUtils.getClosingParentheses;
import static org.hisp.dhis.analytics.util.AnalyticsUtils.getColumnType;
import static org.hisp.dhis.commons.util.TextUtils.emptyIfTrue;
import static org.hisp.dhis.commons.util.TextUtils.format;
import static org.hisp.dhis.commons.util.TextUtils.replace;
import static org.hisp.dhis.db.model.DataType.CHARACTER_11;
import static org.hisp.dhis.db.model.DataType.GEOMETRY;
import static org.hisp.dhis.db.model.DataType.INTEGER;
import static org.hisp.dhis.db.model.DataType.TEXT;
import static org.hisp.dhis.util.DateUtils.toLongDate;
import static org.hisp.dhis.util.DateUtils.toMediumDate;

import java.time.Year;
import java.util.ArrayList;
import java.util.Collection;
import java.util.Collections;
import java.util.Date;
import java.util.List;
import java.util.Map;
import java.util.Objects;
import java.util.stream.Collectors;
import lombok.extern.slf4j.Slf4j;
import org.apache.commons.lang3.Validate;
import org.hisp.dhis.analytics.AnalyticsTableHookService;
import org.hisp.dhis.analytics.AnalyticsTableType;
import org.hisp.dhis.analytics.AnalyticsTableUpdateParams;
import org.hisp.dhis.analytics.partition.PartitionManager;
import org.hisp.dhis.analytics.table.model.AnalyticsDimensionType;
import org.hisp.dhis.analytics.table.model.AnalyticsTable;
import org.hisp.dhis.analytics.table.model.AnalyticsTableColumn;
import org.hisp.dhis.analytics.table.model.AnalyticsTablePartition;
import org.hisp.dhis.analytics.table.model.Skip;
import org.hisp.dhis.analytics.table.setting.AnalyticsTableSettings;
import org.hisp.dhis.analytics.table.util.PartitionUtils;
import org.hisp.dhis.calendar.Calendar;
import org.hisp.dhis.category.Category;
import org.hisp.dhis.category.CategoryService;
import org.hisp.dhis.common.IdentifiableObject;
import org.hisp.dhis.common.IdentifiableObjectManager;
import org.hisp.dhis.common.ValueType;
import org.hisp.dhis.commons.collection.ListUtils;
import org.hisp.dhis.dataapproval.DataApprovalLevelService;
import org.hisp.dhis.dataelement.DataElement;
import org.hisp.dhis.db.model.DataType;
import org.hisp.dhis.db.model.IndexType;
import org.hisp.dhis.db.model.Logged;
import org.hisp.dhis.db.sql.SqlBuilder;
import org.hisp.dhis.organisationunit.OrganisationUnitService;
import org.hisp.dhis.period.PeriodDataProvider;
import org.hisp.dhis.period.PeriodType;
import org.hisp.dhis.program.Program;
import org.hisp.dhis.resourcetable.ResourceTableService;
import org.hisp.dhis.setting.SystemSettings;
import org.hisp.dhis.setting.SystemSettingsProvider;
import org.hisp.dhis.system.database.DatabaseInfoProvider;
import org.hisp.dhis.trackedentity.TrackedEntityAttribute;
import org.hisp.dhis.util.DateUtils;
import org.springframework.beans.factory.annotation.Qualifier;
import org.springframework.jdbc.core.JdbcTemplate;
import org.springframework.stereotype.Service;
import org.springframework.transaction.annotation.Transactional;
import org.springframework.util.Assert;

/**
 * @author Lars Helge Overland
 */
@Slf4j
@Service("org.hisp.dhis.analytics.EventAnalyticsTableManager")
public class JdbcEventAnalyticsTableManager extends AbstractEventJdbcTableManager {

  static final String[] EXPORTABLE_EVENT_STATUSES = {"'COMPLETED'", "'ACTIVE'", "'SCHEDULE'"};

  protected final List<AnalyticsTableColumn> fixedColumns;

  public JdbcEventAnalyticsTableManager(
      IdentifiableObjectManager idObjectManager,
      OrganisationUnitService organisationUnitService,
      CategoryService categoryService,
      SystemSettingsProvider settingsProvider,
      DataApprovalLevelService dataApprovalLevelService,
      ResourceTableService resourceTableService,
      AnalyticsTableHookService tableHookService,
      PartitionManager partitionManager,
      DatabaseInfoProvider databaseInfoProvider,
      @Qualifier("analyticsJdbcTemplate") JdbcTemplate jdbcTemplate,
      AnalyticsTableSettings analyticsExportSettings,
      PeriodDataProvider periodDataProvider,
      SqlBuilder sqlBuilder) {
    super(
        idObjectManager,
        organisationUnitService,
        categoryService,
        settingsProvider,
        dataApprovalLevelService,
        resourceTableService,
        tableHookService,
        partitionManager,
        databaseInfoProvider,
        jdbcTemplate,
        analyticsExportSettings,
        periodDataProvider,
        sqlBuilder);
    fixedColumns = EventAnalyticsColumn.getColumns(sqlBuilder);
  }

  @Override
  public AnalyticsTableType getAnalyticsTableType() {
    return AnalyticsTableType.EVENT;
  }

  @Override
  @Transactional
  public List<AnalyticsTable> getAnalyticsTables(AnalyticsTableUpdateParams params) {
    log.info(
        "Get tables using earliest: {}, spatial support: {}",
        params.getFromDate(),
        isSpatialSupport());

    List<Integer> availableDataYears =
        periodDataProvider.getAvailableYears(analyticsTableSettings.getPeriodSource());

    return params.isLatestUpdate()
        ? getLatestAnalyticsTables(params)
        : getRegularAnalyticsTables(params, availableDataYears);
  }

  /**
   * Creates a list of {@link AnalyticsTable} for each program. The tables contain a partition for
   * each year for which events exist.
   *
   * @param params the {@link AnalyticsTableUpdateParams}.
   * @param availableDataYears
   * @return a list of {@link AnalyticsTableUpdateParams}.
   */
  private List<AnalyticsTable> getRegularAnalyticsTables(
      AnalyticsTableUpdateParams params, List<Integer> availableDataYears) {
    Calendar calendar = PeriodType.getCalendar();
    List<AnalyticsTable> tables = new ArrayList<>();
    Logged logged = analyticsTableSettings.getTableLogged();

    List<Program> programs =
        params.isSkipPrograms()
            ? idObjectManager.getAllNoAcl(Program.class)
            : idObjectManager.getAllNoAcl(Program.class).stream()
                .filter(p -> !params.getSkipPrograms().contains(p.getUid()))
                .collect(toList());

    Integer firstDataYear = availableDataYears.get(0);
    Integer latestDataYear = availableDataYears.get(availableDataYears.size() - 1);

    for (Program program : programs) {
      List<Integer> yearsForPartitionTables =
          getYearsForPartitionTable(getDataYears(params, program, firstDataYear, latestDataYear));

      Collections.sort(yearsForPartitionTables);

      AnalyticsTable table =
          new AnalyticsTable(getAnalyticsTableType(), getColumns(program), logged, program);

      for (Integer year : yearsForPartitionTables) {
        List<String> checks = getPartitionChecks(year, PartitionUtils.getEndDate(calendar, year));
        table.addTablePartition(
            checks,
            year,
            PartitionUtils.getStartDate(calendar, year),
            PartitionUtils.getEndDate(calendar, year));
      }

      if (table.hasTablePartitions()) {
        tables.add(table);
      }
    }

    return tables;
  }

  /**
   * Creates a list of {@link AnalyticsTable} with a partition each or the "latest" data. The start
   * date of the partition is the time of the last successful full analytics table update. The end
   * date of the partition is the start time of this analytics table update process.
   *
   * @param params the {@link AnalyticsTableUpdateParams}.
   * @return a list of {@link AnalyticsTableUpdateParams}.
   */
  private List<AnalyticsTable> getLatestAnalyticsTables(AnalyticsTableUpdateParams params) {
    SystemSettings settings = settingsProvider.getCurrentSettings();
    Date lastFullTableUpdate = settings.getLastSuccessfulAnalyticsTablesUpdate();
    Date lastLatestPartitionUpdate = settings.getLastSuccessfulLatestAnalyticsPartitionUpdate();
    Date lastAnyTableUpdate = DateUtils.getLatest(lastLatestPartitionUpdate, lastFullTableUpdate);

    Assert.isTrue(
        lastFullTableUpdate.getTime() > 0L,
        "A full analytics table update process must be run prior to a latest partition update");

    Date startDate = lastFullTableUpdate;
    Date endDate = params.getStartTime();

    List<AnalyticsTable> tables = new ArrayList<>();

    Logged logged = analyticsTableSettings.getTableLogged();

    List<Program> programs =
        params.isSkipPrograms()
            ? idObjectManager.getAllNoAcl(Program.class).stream()
                .filter(p -> !params.getSkipPrograms().contains(p.getUid()))
                .collect(toList())
            : idObjectManager.getAllNoAcl(Program.class);

    for (Program program : programs) {
      boolean hasUpdatedData = hasUpdatedLatestData(lastAnyTableUpdate, endDate, program);

      if (hasUpdatedData) {
        AnalyticsTable table =
            new AnalyticsTable(getAnalyticsTableType(), getColumns(program), logged, program);
        table.addTablePartition(
            List.of(), AnalyticsTablePartition.LATEST_PARTITION, startDate, endDate);
        tables.add(table);

        log.info(
            "Added latest event analytics partition for program: '{}' with start: '{}' and end: '{}'",
            program.getUid(),
            toLongDate(startDate),
            toLongDate(endDate));
      } else {
        log.info(
            "No updated latest event data found for program: '{}' with start: '{}' and end: '{}",
            program.getUid(),
            toLongDate(lastAnyTableUpdate),
            toLongDate(endDate));
      }
    }

    return tables;
  }

  /**
   * Indicates whether event data stored between the given start and end date and for the given
   * program exists.
   *
   * @param startDate the start date.
   * @param endDate the end date.
   * @param program the program.
   * @return whether event data exists.
   */
  private boolean hasUpdatedLatestData(Date startDate, Date endDate, Program program) {
    String sql =
        replaceQualify(
            """
            select ev.eventid \
            from ${event} ev \
            inner join ${enrollment} en on ev.enrollmentid=en.enrollmentid \
            where en.programid = ${programId} \
            and ev.lastupdated >= '${startDate}' \
            and ev.lastupdated < '${endDate}' \
            limit 1;""",
            Map.of(
                "programId", String.valueOf(program.getId()),
                "startDate", toLongDate(startDate),
                "endDate", toLongDate(endDate)));

    return !jdbcTemplate.queryForList(sql).isEmpty();
  }

  @Override
  public void removeUpdatedData(List<AnalyticsTable> tables) {
    for (AnalyticsTable table : tables) {
      AnalyticsTablePartition partition = table.getLatestTablePartition();

      String sql =
          replaceQualify(
              """
              delete from ${tableName} ax \
              where ax.event in ( \
              select ev.uid \
              from ${event} ev \
              inner join ${enrollment} en on ev.enrollmentid=en.enrollmentid \
              where en.programid = ${programId} \
              and ev.lastupdated >= '${startDate}' \
              and ev.lastupdated < '${endDate}');""",
              Map.of(
                  "tableName", qualify(table.getName()),
                  "programId", String.valueOf(table.getProgram().getId()),
                  "startDate", toLongDate(partition.getStartDate()),
                  "endDate", toLongDate(partition.getEndDate())));

      invokeTimeAndLog(sql, "Remove updated events for table: '{}'", table.getName());
    }
  }

  @Override
  protected List<String> getPartitionChecks(Integer year, Date endDate) {
    Objects.requireNonNull(year);
    return List.of("yearly = '" + year + "'");
  }

  @Override
  public void populateTable(AnalyticsTableUpdateParams params, AnalyticsTablePartition partition) {
    List<Integer> availableDataYears =
        periodDataProvider.getAvailableYears(analyticsTableSettings.getPeriodSource());
    Integer firstDataYear = availableDataYears.get(0);
    Integer latestDataYear = availableDataYears.get(availableDataYears.size() - 1);
    Program program = partition.getMasterTable().getProgram();
    String partitionClause = getPartitionClause(partition);
    String attributeJoinClause = getAttributeValueJoinClause(program);

    String fromClause =
        replaceQualify(
            """
            \sfrom ${event} ev \
            inner join ${enrollment} en on ev.enrollmentid=en.enrollmentid \
            inner join ${programstage} ps on ev.programstageid=ps.programstageid \
            inner join ${program} pr on en.programid=pr.programid and en.deleted = false \
            left join ${trackedentity} te on en.trackedentityid=te.trackedentityid and te.deleted = false \
            left join ${organisationunit} registrationou on te.organisationunitid=registrationou.organisationunitid \
            inner join ${organisationunit} ou on ev.organisationunitid=ou.organisationunitid \
            left join analytics_rs_dateperiodstructure dps on cast(${eventDateExpression} as date)=dps.dateperiod \
            left join analytics_rs_orgunitstructure ous on ev.organisationunitid=ous.organisationunitid \
            left join analytics_rs_organisationunitgroupsetstructure ougs on ev.organisationunitid=ougs.organisationunitid \
            left join ${organisationunit} enrollmentou on en.organisationunitid=enrollmentou.organisationunitid \
            inner join analytics_rs_categorystructure acs on ev.attributeoptioncomboid=acs.categoryoptioncomboid \
            ${attributeJoinClause}\
            where ev.lastupdated < '${startTime}' ${partitionClause} \
            and pr.programid=${programId} \
            and ev.organisationunitid is not null \
            and (${eventDateExpression}) is not null \
            and (ougs.startdate is null or dps.monthstartdate=ougs.startdate) \
            and dps.year >= ${firstDataYear} \
            and dps.year <= ${latestDataYear} \
            and ev.status in (${exportableEventStatues}) \
            and ev.deleted = false""",
            Map.of(
                "eventDateExpression", eventDateExpression,
                "partitionClause", partitionClause,
                "attributeJoinClause", attributeJoinClause,
                "startTime", toLongDate(params.getStartTime()),
                "programId", String.valueOf(program.getId()),
                "firstDataYear", String.valueOf(firstDataYear),
                "latestDataYear", String.valueOf(latestDataYear),
                "exportableEventStatues", String.join(",", EXPORTABLE_EVENT_STATUSES)));

    populateTableInternal(partition, fromClause);
  }

  /**
   * Returns a join clause for attribute value for every attribute of the given program.
   *
   * @param program the {@link Program}.
   * @return a join clause.
   */
  private String getAttributeValueJoinClause(Program program) {
    String template =
        """
        left join ${trackedentityattributevalue} as ${uid} \
        on en.trackedentityid=${uid}.trackedentityid \
        and ${uid}.trackedentityattributeid = ${id}\s""";

    return program.getNonConfidentialTrackedEntityAttributes().stream()
        .map(attribute -> replaceQualify(template, toVariableMap(attribute)))
        .collect(Collectors.joining());
  }

  /**
   * Returns a variable map.
   *
   * @param object the object.
   * @return a {@link Map}.
   */
  private Map<String, String> toVariableMap(IdentifiableObject object) {
    return Map.of(
        "id", String.valueOf(object.getId()),
        "uid", quote(object.getUid()));
  }

  /**
   * Returns a partition SQL clause.
   *
   * @param partition the {@link AnalyticsTablePartition}.
   * @return a partition SQL clause.
   */
  private String getPartitionClause(AnalyticsTablePartition partition) {
    String start = toLongDate(partition.getStartDate());
    String end = toLongDate(partition.getEndDate());
    String statusDate = eventDateExpression;
    String latestFilter = format("and ev.lastupdated >= '{}' ", start);
    String partitionFilter =
        format("and ({}) >= '{}' and ({}) < '{}' ", statusDate, start, statusDate, end);

    return partition.isLatestPartition()
        ? latestFilter
        : emptyIfTrue(partitionFilter, sqlBuilder.supportsDeclarativePartitioning());
  }

  /**
   * Returns dimensional analytics table columns.
   *
   * @param program the program.
   * @return a list of {@link AnalyticsTableColumn}.
   */
  private List<AnalyticsTableColumn> getColumns(Program program) {
    List<AnalyticsTableColumn> columns = new ArrayList<>(fixedColumns);
    columns.addAll(getAttributeCategoryColumns(program));
    columns.addAll(getOrganisationUnitLevelColumns());
    columns.add(getOrganisationUnitNameHierarchyColumn());
    columns.addAll(getOrganisationUnitGroupSetColumns());
    columns.addAll(getAttributeCategoryOptionGroupSetColumns());
    columns.addAll(getPeriodTypeColumns("dps"));
    columns.addAll(getDataElementColumns(program));
    columns.addAll(getAttributeColumns(program));

    if (program.isRegistration()) {
      columns.add(EventAnalyticsColumn.TRACKED_ENTITY);
      if (sqlBuilder.supportsGeospatialData()) {
        columns.add(EventAnalyticsColumn.TRACKED_ENTITY_GEOMETRY);
      }
    }
    if (sqlBuilder.supportsDeclarativePartitioning()) {
      columns.add(getPartitionColumn());
    }

    return filterDimensionColumns(columns);
  }

  /**
   * Returns a partition column.
   *
   * @return an {@link AnalyticsTableColumn}.
   */
  private AnalyticsTableColumn getPartitionColumn() {
    return AnalyticsTableColumn.builder()
        .name("year")
        .dataType(INTEGER)
        .selectExpression("dps.year")
        .build();
  }

  /**
   * Returns columns for attribute categories of the given program.
   *
   * @param program the {@link Program}.
   * @return a list of {@link AnalyticsTableColumn}.
   */
  private List<AnalyticsTableColumn> getAttributeCategoryColumns(Program program) {
    if (program.hasNonDefaultCategoryCombo()) {
      List<Category> categories = program.getCategoryCombo().getDataDimensionCategories();
      return categories.stream()
          .map(
              category ->
                  AnalyticsTableColumn.builder()
                      .name(category.getUid())
                      .dimensionType(AnalyticsDimensionType.DYNAMIC)
                      .dataType(CHARACTER_11)
                      .selectExpression("acs." + quote(category.getUid()))
                      .created(category.getCreated())
                      .build())
          .toList();
    }

    return List.of();
  }

  /**
   * Returns columns for data elements of the given program.
   *
   * @param program the {@link Program}.
   * @return a list of {@link AnalyticsTableColumn}.
   */
  private List<AnalyticsTableColumn> getDataElementColumns(Program program) {
    List<AnalyticsTableColumn> columns = new ArrayList<>();
    columns.addAll(
        program.getDataElements().stream()
            .map(de -> getColumnForDataElement(de, false))
            .flatMap(Collection::stream)
            .toList());
    columns.addAll(
        program.getDataElementsWithLegendSet().stream()
            .map(de -> getColumnForDataElement(de, true))
            .flatMap(Collection::stream)
            .toList());
    return columns;
  }

  /**
   * Returns a column for the given data element. If the value type of the data element is {@link
   * ValueType#ORGANISATION_UNIT}, an extra column will be included.
   *
   * @param dataElement the {@link DataElement}.
   * @param withLegendSet indicates
   * @return
   */
  private List<AnalyticsTableColumn> getColumnForDataElement(
      DataElement dataElement, boolean withLegendSet) {
    List<AnalyticsTableColumn> columns = new ArrayList<>();

    DataType dataType = getColumnType(dataElement.getValueType(), isSpatialSupport());
    String columnExpression =
        sqlBuilder.jsonExtractNested("eventdatavalues", dataElement.getUid(), "value");
    String selectExpression = getSelectExpression(dataElement.getValueType(), columnExpression);
    String dataFilterClause = getDataFilterClause(dataElement);
    String sql = String.format("%s as %s", selectExpression, quote(dataElement.getUid()));
    Skip skipIndex = skipIndex(dataElement.getValueType(), dataElement.hasOptionSet());

    if (withLegendSet) {
      return getColumnFromDataElementWithLegendSet(dataElement, selectExpression, dataFilterClause);
    }

    if (dataElement.getValueType().isOrganisationUnit()) {
      columns.addAll(getColumnForOrgUnitDataElement(dataElement, dataFilterClause));
    }

    columns.add(
        AnalyticsTableColumn.builder()
            .name(dataElement.getUid())
            .dimensionType(AnalyticsDimensionType.DYNAMIC)
            .dataType(dataType)
            .selectExpression(sql)
            .skipIndex(skipIndex)
            .build());

    return columns;
  }

  /**
   * Returns a list of columns.
   *
   * @param dataElement the {@link DataElement}.
   * @param dataFilterClause the data filter SQL clause.
   * @return a list of {@link AnalyticsTableColumn}.
   */
  private List<AnalyticsTableColumn> getColumnForOrgUnitDataElement(
      DataElement dataElement, String dataFilterClause) {
    List<AnalyticsTableColumn> columns = new ArrayList<>();

    String columnExpression =
        sqlBuilder.jsonExtractNested("eventdatavalues", dataElement.getUid(), "value");
    String fromClause =
        qualifyVariables("from ${organisationunit} ou where ou.uid = " + columnExpression);

    if (isSpatialSupport()) {
      String fromType = "ou.geometry " + fromClause;
      String geoSql = getOrgUnitSelectExpression(dataElement, fromType, dataFilterClause);

      columns.add(
          AnalyticsTableColumn.builder()
              .name((dataElement.getUid() + OU_GEOMETRY_COL_SUFFIX))
              .dimensionType(AnalyticsDimensionType.DYNAMIC)
              .dataType(GEOMETRY)
              .selectExpression(geoSql)
              .indexType(IndexType.GIST)
              .build());
    }

    String fromTypeSql = "ou.name " + fromClause;
    String ouNameSql = getOrgUnitSelectExpression(dataElement, fromTypeSql, dataFilterClause);

    columns.add(
        AnalyticsTableColumn.builder()
            .name((dataElement.getUid() + OU_NAME_COL_SUFFIX))
            .dimensionType(AnalyticsDimensionType.DYNAMIC)
            .dataType(TEXT)
            .selectExpression(ouNameSql)
            .skipIndex(SKIP)
            .build());

    return columns;
  }

  /**
   * Returns columns for attributes of the given program.
   *
   * @param program the {@link Program}.
   * @return a list of {@link AnalyticsTableColumn}.
   */
  private List<AnalyticsTableColumn> getAttributeColumns(Program program) {
    List<AnalyticsTableColumn> columns = new ArrayList<>();
    columns.addAll(
        program.getTrackedEntityAttributes().stream()
            .map(this::getColumnForAttribute)
            .flatMap(Collection::stream)
            .toList());
    columns.addAll(
        program.getTrackedEntityAttributesWithLegendSet().stream()
            .map(this::getColumnForAttributeWithLegendSet)
            .flatMap(Collection::stream)
            .toList());
    return columns;
  }

  /**
   * Returns a list of columns based on the given attribute with legend set.
   *
   * @param attribute the {@link TrackedEntityAttribute}.
   * @return a list of {@link AnalyticsTableColumn}.
   */
  private List<AnalyticsTableColumn> getColumnForAttributeWithLegendSet(
      TrackedEntityAttribute attribute) {
    String selectClause = getSelectExpression(attribute.getValueType(), "value");
    String numericClause = getNumericClause();
    String query =
        """
        \s(select l.uid from ${maplegend} l \
        inner join ${trackedentityattributevalue} av on l.startvalue <= ${selectClause} \
        and l.endvalue > ${selectClause} \
        and l.maplegendsetid=${legendSetId} \
        and av.trackedentityid=en.trackedentityid \
        and av.trackedentityattributeid=${attributeId} ${numericClause}) as ${column}""";

    return attribute.getLegendSets().stream()
        .map(
            ls -> {
              String column = attribute.getUid() + PartitionUtils.SEP + ls.getUid();
              String sql =
                  replaceQualify(
                      query,
                      Map.of(
                          "selectClause", selectClause,
                          "legendSetId", String.valueOf(ls.getId()),
                          "column", column,
                          "attributeId", String.valueOf(attribute.getId()),
                          "numericClause", numericClause));

              return AnalyticsTableColumn.builder()
                  .name(column)
                  .dataType(CHARACTER_11)
                  .selectExpression(sql)
                  .build();
            })
        .toList();
  }

  /**
<<<<<<< HEAD
   * Returns a select statement for the given select expression.
=======
   * Returns a select statement for the given data element with value type org unit.
>>>>>>> 142bf3c3
   *
   * @param dataElement the data element to create the select statement for.
   * @param selectExpression the select expression.
   * @param dataFilterClause the data filter clause.
   * @return a select expression.
   */
  private String getOrgUnitSelectExpression(
      DataElement dataElement, String selectExpression, String dataFilterClause) {
<<<<<<< HEAD
    String parentheses = getClosingParentheses(selectExpression);
    String sqlTemplate =
        dataElement.getValueType().isOrganisationUnit()
            ? "(select ${selectExpression} ${dataClause})${closingParentheses} as ${uid}"
            : "${selectExpression}${closingParentheses} as ${uid}";

=======
    Validate.isTrue(dataElement.getValueType().isOrganisationUnit());
    String prts = getClosingParentheses(selectExpression);
>>>>>>> 142bf3c3
    return replaceQualify(
        "(select ${selectExpression} ${dataFilterClause})${closingParentheses} as ${uid}",
        Map.of(
            "selectExpression", selectExpression,
<<<<<<< HEAD
            "dataClause", dataFilterClause,
            "closingParentheses", parentheses,
=======
            "dataFilterClause", dataFilterClause,
            "closingParentheses", prts,
>>>>>>> 142bf3c3
            "uid", quote(dataElement.getUid())));
  }

  /**
   * Returns a list of columns.
   *
   * @param dataElement the {@link DataElement}.
   * @param selectExpression the select expression.
   * @param dataFilterClause the data filter clause.
   * @return a list of {@link AnayticsTableColumn}.
   */
  private List<AnalyticsTableColumn> getColumnFromDataElementWithLegendSet(
      DataElement dataElement, String selectExpression, String dataFilterClause) {
    String query =
        """
        (select l.uid from ${maplegend} l \
        inner join ${event} on l.startvalue <= ${select} \
        and l.endvalue > ${select} \
        and l.maplegendsetid=${legendSetId} \
        ${dataClause} where eventid = ev.eventid) as ${column}""";

    return dataElement.getLegendSets().stream()
        .map(
            ls -> {
              String column = dataElement.getUid() + PartitionUtils.SEP + ls.getUid();
              String sql =
                  replaceQualify(
                      query,
                      Map.of(
                          "select", selectExpression,
                          "legendSetId", String.valueOf(ls.getId()),
                          "dataClause", dataFilterClause,
                          "column", column));

              return AnalyticsTableColumn.builder()
                  .name(column)
                  .dataType(CHARACTER_11)
                  .selectExpression(sql)
                  .build();
            })
        .toList();
  }

  /**
   * For numeric and date value types, returns a data filter clause for checking whether the value
   * is valid according to the value type. For other value types, returns the empty string.
   *
   * @param dataElement the {@link DataElement}.
   * @return a data filter clause.
   */
  private String getDataFilterClause(DataElement dataElement) {
    String uid = dataElement.getUid();
    ValueType valueType = dataElement.getValueType();

    if (valueType.isNumeric() || valueType.isDate()) {
      String jsonExpression = sqlBuilder.jsonExtractNested("eventdatavalues", uid, "value");
      String regex = valueType.isNumeric() ? NUMERIC_REGEXP : DATE_REGEXP;

      return " and " + sqlBuilder.regexpMatch(jsonExpression, regex);
    }

    return EMPTY;
  }

  /**
   * Returns a list of years for which data exist.
   *
   * @param params the {@link AnalyticsTableUpdateParams}.
   * @param program the {@link Program}.
   * @param firstDataYear the first year to include.
   * @param lastDataYear the last data year to include.
   * @return a list of years for which data exists.
   */
  private List<Integer> getDataYears(
      AnalyticsTableUpdateParams params,
      Program program,
      Integer firstDataYear,
      Integer lastDataYear) {
    String fromDate = toMediumDate(params.getFromDate());
    String fromDateClause =
        params.getFromDate() != null
            ? replace(
                "and (${eventDateExpression}) >= '${fromDate}'",
                Map.of(
                    "eventDateExpression", eventDateExpression,
                    "fromDate", fromDate))
            : EMPTY;

    String sql =
        replaceQualify(
            """
            select temp.supportedyear from \
            (select distinct extract(year from ${eventDateExpression}) as supportedyear \
            from ${event} ev \
            inner join ${enrollment} en on ev.enrollmentid = en.enrollmentid \
            where ev.lastupdated <= '${startTime}' and en.programid = ${programId} \
            and (${eventDateExpression}) is not null \
            and (${eventDateExpression}) > '1000-01-01' \
            and ev.deleted = false \
            ${fromDateClause}) as temp \
            where temp.supportedyear >= ${firstDataYear} \
            and temp.supportedyear <= ${latestDataYear}""",
            Map.of(
                "eventDateExpression", eventDateExpression,
                "startTime", toLongDate(params.getStartTime()),
                "programId", String.valueOf(program.getId()),
                "fromDateClause", fromDateClause,
                "firstDataYear", String.valueOf(firstDataYear),
                "latestDataYear", String.valueOf(lastDataYear)));

    return jdbcTemplate.queryForList(sql, Integer.class);
  }

  /**
   * Retrieve years for partition tables. Year will become a partition key. The default return value
   * is the list with the recent year.
   *
   * @param dataYears the list of years coming from inner join of event and enrollment tables.
   * @return list of partition key values.
   */
  private List<Integer> getYearsForPartitionTable(List<Integer> dataYears) {
    return ListUtils.mutableCopy(!dataYears.isEmpty() ? dataYears : List.of(Year.now().getValue()));
  }
}<|MERGE_RESOLUTION|>--- conflicted
+++ resolved
@@ -386,7 +386,8 @@
         on en.trackedentityid=${uid}.trackedentityid \
         and ${uid}.trackedentityattributeid = ${id}\s""";
 
-    return program.getNonConfidentialTrackedEntityAttributes().stream()
+    // TO DO non confidential?
+    return program.getTrackedEntityAttributes().stream()
         .map(attribute -> replaceQualify(template, toVariableMap(attribute)))
         .collect(Collectors.joining());
   }
@@ -660,11 +661,8 @@
   }
 
   /**
-<<<<<<< HEAD
-   * Returns a select statement for the given select expression.
-=======
-   * Returns a select statement for the given data element with value type org unit.
->>>>>>> 142bf3c3
+   * <<<<<<< HEAD Returns a select statement for the given select expression. ======= Returns a
+   * select statement for the given data element with value type org unit. >>>>>>> master
    *
    * @param dataElement the data element to create the select statement for.
    * @param selectExpression the select expression.
@@ -673,28 +671,14 @@
    */
   private String getOrgUnitSelectExpression(
       DataElement dataElement, String selectExpression, String dataFilterClause) {
-<<<<<<< HEAD
-    String parentheses = getClosingParentheses(selectExpression);
-    String sqlTemplate =
-        dataElement.getValueType().isOrganisationUnit()
-            ? "(select ${selectExpression} ${dataClause})${closingParentheses} as ${uid}"
-            : "${selectExpression}${closingParentheses} as ${uid}";
-
-=======
     Validate.isTrue(dataElement.getValueType().isOrganisationUnit());
     String prts = getClosingParentheses(selectExpression);
->>>>>>> 142bf3c3
     return replaceQualify(
         "(select ${selectExpression} ${dataFilterClause})${closingParentheses} as ${uid}",
         Map.of(
             "selectExpression", selectExpression,
-<<<<<<< HEAD
-            "dataClause", dataFilterClause,
-            "closingParentheses", parentheses,
-=======
             "dataFilterClause", dataFilterClause,
             "closingParentheses", prts,
->>>>>>> 142bf3c3
             "uid", quote(dataElement.getUid())));
   }
 
