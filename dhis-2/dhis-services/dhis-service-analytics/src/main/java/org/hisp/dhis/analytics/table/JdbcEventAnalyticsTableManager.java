--- conflicted
+++ resolved
@@ -179,32 +179,9 @@
 
         sql = removeLast( sql, 1 ) + ") select ";
 
-<<<<<<< HEAD
-            sql = removeLast( sql, 1 ) + " ";
-
-            sql += "from programstageinstance psi " +
-                "inner join programinstance pi on psi.programinstanceid=pi.programinstanceid " +
-                "inner join programstage ps on psi.programstageid=ps.programstageid " +
-                "inner join program pr on pi.programid=pr.programid " +
-                "left join trackedentityinstance tei on pi.trackedentityinstanceid=tei.trackedentityinstanceid " +
-                "inner join organisationunit ou on psi.organisationunitid=ou.organisationunitid " +
-                "left join _orgunitstructure ous on psi.organisationunitid=ous.organisationunitid " +
-                "left join _organisationunitgroupsetstructure ougs on psi.organisationunitid=ougs.organisationunitid " +
-                "left join _categorystructure acs on psi.attributeoptioncomboid=acs.categoryoptioncomboid " +
-                "left join _dateperiodstructure dps on " + psiExecutionDate + "=dps.dateperiod " +
-                "where psi.executiondate >= '" + start + "' " + 
-                "and psi.executiondate <= '" + end + "' " +
-                "and pr.programid=" + table.getProgram().getId() + " " + 
-                "and psi.organisationunitid is not null " +
-                "and psi.executiondate is not null " +
-                "and psi.deleted is false";
-
-            populateAndLog( sql, tableName );
-=======
         for ( AnalyticsTableColumn col : columns )
         {
             sql += col.getAlias() + ",";
->>>>>>> 292044f4
         }
 
         sql = removeLast( sql, 1 ) + " ";
@@ -223,7 +200,8 @@
             "and psi.executiondate <= '" + end + "' " +
             "and pr.programid=" + table.getProgram().getId() + " " + 
             "and psi.organisationunitid is not null " +
-            "and psi.executiondate is not null";
+            "and psi.executiondate is not null" +
+            "and psi.deleted is false";
 
         populateAndLog( sql, tableName );
     }
