/*
 * Copyright (c) 2004-2022, University of Oslo
 * All rights reserved.
 *
 * Redistribution and use in source and binary forms, with or without
 * modification, are permitted provided that the following conditions are met:
 * Redistributions of source code must retain the above copyright notice, this
 * list of conditions and the following disclaimer.
 *
 * Redistributions in binary form must reproduce the above copyright notice,
 * this list of conditions and the following disclaimer in the documentation
 * and/or other materials provided with the distribution.
 * Neither the name of the HISP project nor the names of its contributors may
 * be used to endorse or promote products derived from this software without
 * specific prior written permission.
 *
 * THIS SOFTWARE IS PROVIDED BY THE COPYRIGHT HOLDERS AND CONTRIBUTORS "AS IS" AND
 * ANY EXPRESS OR IMPLIED WARRANTIES, INCLUDING, BUT NOT LIMITED TO, THE IMPLIED
 * WARRANTIES OF MERCHANTABILITY AND FITNESS FOR A PARTICULAR PURPOSE ARE
 * DISCLAIMED. IN NO EVENT SHALL THE COPYRIGHT OWNER OR CONTRIBUTORS BE LIABLE FOR
 * ANY DIRECT, INDIRECT, INCIDENTAL, SPECIAL, EXEMPLARY, OR CONSEQUENTIAL DAMAGES
 * (INCLUDING, BUT NOT LIMITED TO, PROCUREMENT OF SUBSTITUTE GOODS OR SERVICES;
 * LOSS OF USE, DATA, OR PROFITS; OR BUSINESS INTERRUPTION) HOWEVER CAUSED AND ON
 * ANY THEORY OF LIABILITY, WHETHER IN CONTRACT, STRICT LIABILITY, OR TORT
 * (INCLUDING NEGLIGENCE OR OTHERWISE) ARISING IN ANY WAY OUT OF THE USE OF THIS
 * SOFTWARE, EVEN IF ADVISED OF THE POSSIBILITY OF SUCH DAMAGE.
 */
package org.hisp.dhis.analytics.table;

import static java.util.stream.Collectors.toList;
import static org.hisp.dhis.analytics.table.model.Skip.SKIP;
import static org.hisp.dhis.analytics.util.AnalyticsUtils.getClosingParentheses;
import static org.hisp.dhis.analytics.util.AnalyticsUtils.getColumnType;
import static org.hisp.dhis.analytics.util.DisplayNameUtils.getDisplayName;
import static org.hisp.dhis.commons.util.TextUtils.format;
import static org.hisp.dhis.commons.util.TextUtils.replace;
import static org.hisp.dhis.db.model.DataType.CHARACTER_11;
import static org.hisp.dhis.db.model.DataType.DOUBLE;
import static org.hisp.dhis.db.model.DataType.GEOMETRY;
import static org.hisp.dhis.db.model.DataType.INTEGER;
import static org.hisp.dhis.db.model.DataType.TEXT;
import static org.hisp.dhis.db.model.DataType.TIMESTAMP;
import static org.hisp.dhis.db.model.DataType.VARCHAR_255;
import static org.hisp.dhis.db.model.DataType.VARCHAR_50;
import static org.hisp.dhis.db.model.constraint.Nullable.NOT_NULL;
import static org.hisp.dhis.period.PeriodDataProvider.DataSource.DATABASE;
import static org.hisp.dhis.period.PeriodDataProvider.DataSource.SYSTEM_DEFINED;
import static org.hisp.dhis.system.util.MathUtils.NUMERIC_LENIENT_REGEXP;
import static org.hisp.dhis.util.DateUtils.toLongDate;
import static org.hisp.dhis.util.DateUtils.toMediumDate;

import java.time.Year;
import java.util.ArrayList;
import java.util.Collection;
import java.util.Collections;
import java.util.Date;
import java.util.List;
import java.util.Map;
import java.util.Objects;
import java.util.stream.Collectors;
import lombok.extern.slf4j.Slf4j;
import org.hisp.dhis.analytics.AnalyticsTableHookService;
import org.hisp.dhis.analytics.AnalyticsTableType;
import org.hisp.dhis.analytics.AnalyticsTableUpdateParams;
import org.hisp.dhis.analytics.partition.PartitionManager;
import org.hisp.dhis.analytics.table.model.AnalyticsColumnType;
import org.hisp.dhis.analytics.table.model.AnalyticsTable;
import org.hisp.dhis.analytics.table.model.AnalyticsTableColumn;
import org.hisp.dhis.analytics.table.model.AnalyticsTablePartition;
import org.hisp.dhis.analytics.table.model.Skip;
import org.hisp.dhis.analytics.table.setting.AnalyticsTableSettings;
import org.hisp.dhis.analytics.table.util.PartitionUtils;
import org.hisp.dhis.calendar.Calendar;
import org.hisp.dhis.category.Category;
import org.hisp.dhis.category.CategoryService;
import org.hisp.dhis.common.IdentifiableObjectManager;
import org.hisp.dhis.common.ValueType;
import org.hisp.dhis.commons.collection.ListUtils;
import org.hisp.dhis.dataapproval.DataApprovalLevelService;
import org.hisp.dhis.dataelement.DataElement;
import org.hisp.dhis.db.model.DataType;
import org.hisp.dhis.db.model.IndexType;
import org.hisp.dhis.db.model.Logged;
import org.hisp.dhis.db.sql.SqlBuilder;
import org.hisp.dhis.organisationunit.OrganisationUnitService;
import org.hisp.dhis.period.PeriodDataProvider;
import org.hisp.dhis.period.PeriodType;
import org.hisp.dhis.program.Program;
import org.hisp.dhis.resourcetable.ResourceTableService;
import org.hisp.dhis.setting.SettingKey;
import org.hisp.dhis.setting.SystemSettingManager;
import org.hisp.dhis.system.database.DatabaseInfoProvider;
import org.hisp.dhis.trackedentity.TrackedEntityAttribute;
import org.hisp.dhis.util.DateUtils;
import org.springframework.beans.factory.annotation.Qualifier;
import org.springframework.jdbc.core.JdbcTemplate;
import org.springframework.stereotype.Service;
import org.springframework.transaction.annotation.Transactional;
import org.springframework.util.Assert;

/**
 * @author Lars Helge Overland
 */
@Slf4j
@Service("org.hisp.dhis.analytics.EventAnalyticsTableManager")
public class JdbcEventAnalyticsTableManager extends AbstractEventJdbcTableManager {

  public static final String OU_GEOMETRY_COL_SUFFIX = "_geom";

  static final String[] EXPORTABLE_EVENT_STATUSES = {"'COMPLETED'", "'ACTIVE'", "'SCHEDULE'"};

  protected static final List<AnalyticsTableColumn> FIXED_COLS =
      List.of(
          AnalyticsTableColumn.builder()
              .name("event")
              .dataType(CHARACTER_11)
              .nullable(NOT_NULL)
              .selectExpression("ev.uid")
              .build(),
          AnalyticsTableColumn.builder()
              .name("enrollment")
              .dataType(CHARACTER_11)
              .nullable(NOT_NULL)
              .selectExpression("en.uid")
              .build(),
          AnalyticsTableColumn.builder()
              .name("ps")
              .dataType(CHARACTER_11)
              .nullable(NOT_NULL)
              .selectExpression("ps.uid")
              .build(),
          AnalyticsTableColumn.builder()
              .name("ao")
              .dataType(CHARACTER_11)
              .nullable(NOT_NULL)
              .selectExpression("ao.uid")
              .build(),
          AnalyticsTableColumn.builder()
              .name("enrollmentdate")
              .dataType(TIMESTAMP)
              .selectExpression("en.enrollmentdate")
              .build(),
          AnalyticsTableColumn.builder()
              .name("incidentdate")
              .dataType(TIMESTAMP)
              .selectExpression("en.occurreddate")
              .build(),
          AnalyticsTableColumn.builder()
              .name("occurreddate")
              .dataType(TIMESTAMP)
              .selectExpression("ev.occurreddate")
              .build(),
          AnalyticsTableColumn.builder()
              .name("scheduleddate")
              .dataType(TIMESTAMP)
              .selectExpression("ev.scheduleddate")
              .build(),
          AnalyticsTableColumn.builder()
              .name("completeddate")
              .dataType(TIMESTAMP)
              .selectExpression("ev.completeddate")
              .build(),
          /*
           * DHIS2-14981: Use the client-side timestamp if available, otherwise
           * the server-side timestamp. Applies to both created and lastupdated.
           */
          AnalyticsTableColumn.builder()
              .name("created")
              .dataType(TIMESTAMP)
              .selectExpression(firstIfNotNullOrElse("ev.createdatclient", "ev.created"))
              .build(),
          AnalyticsTableColumn.builder()
              .name("lastupdated")
              .dataType(TIMESTAMP)
              .selectExpression(firstIfNotNullOrElse("ev.lastupdatedatclient", "ev.lastupdated"))
              .build(),
          AnalyticsTableColumn.builder()
              .name("storedby")
              .dataType(VARCHAR_255)
              .selectExpression("ev.storedby")
              .build(),
          AnalyticsTableColumn.builder()
              .name("createdbyusername")
              .dataType(VARCHAR_255)
              .selectExpression("ev.createdbyuserinfo ->> 'username' as createdbyusername")
              .build(),
          AnalyticsTableColumn.builder()
              .name("createdbyname")
              .dataType(VARCHAR_255)
              .selectExpression("ev.createdbyuserinfo ->> 'firstName' as createdbyname")
              .skipIndex(Skip.SKIP)
              .build(),
          AnalyticsTableColumn.builder()
              .name("createdbylastname")
              .dataType(VARCHAR_255)
              .selectExpression("ev.createdbyuserinfo ->> 'surname' as createdbylastname")
              .skipIndex(Skip.SKIP)
              .build(),
          AnalyticsTableColumn.builder()
              .name("createdbydisplayname")
              .dataType(VARCHAR_255)
              .selectExpression(getDisplayName("createdbyuserinfo", "ev", "createdbydisplayname"))
              .skipIndex(Skip.SKIP)
              .build(),
          AnalyticsTableColumn.builder()
              .name("lastupdatedbyusername")
              .dataType(VARCHAR_255)
              .selectExpression("ev.lastupdatedbyuserinfo ->> 'username' as lastupdatedbyusername")
              .build(),
          AnalyticsTableColumn.builder()
              .name("lastupdatedbyname")
              .dataType(VARCHAR_255)
              .selectExpression("ev.lastupdatedbyuserinfo ->> 'firstName' as lastupdatedbyname")
              .skipIndex(Skip.SKIP)
              .build(),
          AnalyticsTableColumn.builder()
              .name("lastupdatedbylastname")
              .dataType(VARCHAR_255)
              .selectExpression("ev.lastupdatedbyuserinfo ->> 'surname' as lastupdatedbylastname")
              .skipIndex(Skip.SKIP)
              .build(),
          AnalyticsTableColumn.builder()
              .name("lastupdatedbydisplayname")
              .dataType(VARCHAR_255)
              .selectExpression(
                  getDisplayName("lastupdatedbyuserinfo", "ev", "lastupdatedbydisplayname"))
              .skipIndex(Skip.SKIP)
              .build(),
          AnalyticsTableColumn.builder()
              .name("eventstatus")
              .dataType(VARCHAR_50)
              .selectExpression("ev.status")
              .build(),
          AnalyticsTableColumn.builder()
              .name("enrollmentstatus")
              .dataType(VARCHAR_50)
              .selectExpression("en.status")
              .build(),
          AnalyticsTableColumn.builder()
              .name("evgeometry")
              .dataType(GEOMETRY)
              .selectExpression("ev.geometry")
              .indexType(IndexType.GIST)
              .build(),
          // TODO latitude and longitude deprecated in 2.30, remove in 2.33
          AnalyticsTableColumn.builder()
              .name("longitude")
              .dataType(DOUBLE)
              .selectExpression(
                  "CASE WHEN 'POINT' = GeometryType(ev.geometry) THEN ST_X(ev.geometry) ELSE null END")
              .build(),
          AnalyticsTableColumn.builder()
              .name("latitude")
              .dataType(DOUBLE)
              .selectExpression(
                  "CASE WHEN 'POINT' = GeometryType(ev.geometry) THEN ST_Y(ev.geometry) ELSE null END")
              .build(),
          AnalyticsTableColumn.builder()
              .name("ou")
              .dataType(CHARACTER_11)
              .nullable(NOT_NULL)
              .selectExpression("ou.uid")
              .build(),
          AnalyticsTableColumn.builder()
              .name("ouname")
              .dataType(TEXT)
              .nullable(NOT_NULL)
              .selectExpression("ou.name")
              .build(),
          AnalyticsTableColumn.builder()
              .name("oucode")
              .dataType(TEXT)
              .selectExpression("ou.code")
              .build(),
          AnalyticsTableColumn.builder()
              .name("oulevel")
              .dataType(INTEGER)
              .selectExpression("ous.level")
              .build(),
          AnalyticsTableColumn.builder()
              .name("ougeometry")
              .dataType(GEOMETRY)
              .selectExpression("ou.geometry")
              .indexType(IndexType.GIST)
              .build(),
          AnalyticsTableColumn.builder()
              .name("engeometry")
              .dataType(GEOMETRY)
              .selectExpression("en.geometry")
              .indexType(IndexType.GIST)
              .build(),
          AnalyticsTableColumn.builder()
              .name("registrationou")
              .dataType(CHARACTER_11)
              .nullable(NOT_NULL)
              .selectExpression("coalesce(registrationou.uid,ou.uid)")
              .build(),
          AnalyticsTableColumn.builder()
              .name("enrollmentou")
              .dataType(CHARACTER_11)
              .nullable(NOT_NULL)
              .selectExpression("coalesce(enrollmentou.uid,ou.uid)")
              .build());

  public JdbcEventAnalyticsTableManager(
      IdentifiableObjectManager idObjectManager,
      OrganisationUnitService organisationUnitService,
      CategoryService categoryService,
      SystemSettingManager systemSettingManager,
      DataApprovalLevelService dataApprovalLevelService,
      ResourceTableService resourceTableService,
      AnalyticsTableHookService tableHookService,
      PartitionManager partitionManager,
      DatabaseInfoProvider databaseInfoProvider,
      @Qualifier("analyticsJdbcTemplate") JdbcTemplate jdbcTemplate,
      AnalyticsTableSettings analyticsExportSettings,
      PeriodDataProvider periodDataProvider,
      SqlBuilder sqlBuilder) {
    super(
        idObjectManager,
        organisationUnitService,
        categoryService,
        systemSettingManager,
        dataApprovalLevelService,
        resourceTableService,
        tableHookService,
        partitionManager,
        databaseInfoProvider,
        jdbcTemplate,
        analyticsExportSettings,
        periodDataProvider,
        sqlBuilder);
  }

  @Override
  public AnalyticsTableType getAnalyticsTableType() {
    return AnalyticsTableType.EVENT;
  }

  @Override
  @Transactional
  public List<AnalyticsTable> getAnalyticsTables(AnalyticsTableUpdateParams params) {
    log.info(
        "Get tables using earliest: {}, spatial support: {}",
        params.getFromDate(),
        isSpatialSupport());

    List<Integer> availableDataYears =
        periodDataProvider.getAvailableYears(
            analyticsTableSettings.getMaxPeriodYearsOffset() == null ? SYSTEM_DEFINED : DATABASE);

    return params.isLatestUpdate()
        ? getLatestAnalyticsTables(params)
        : getRegularAnalyticsTables(params, availableDataYears);
  }

  /**
   * Creates a list of {@link AnalyticsTable} for each program. The tables contain a partition for
   * each year for which events exist.
   *
   * @param params the {@link AnalyticsTableUpdateParams}.
   * @param availableDataYears
   * @return a list of {@link AnalyticsTableUpdateParams}.
   */
  private List<AnalyticsTable> getRegularAnalyticsTables(
      AnalyticsTableUpdateParams params, List<Integer> availableDataYears) {
    Calendar calendar = PeriodType.getCalendar();
    List<AnalyticsTable> tables = new ArrayList<>();
    Logged logged = analyticsTableSettings.getTableLogged();

    List<Program> programs =
        params.isSkipPrograms()
            ? idObjectManager.getAllNoAcl(Program.class)
            : idObjectManager.getAllNoAcl(Program.class).stream()
                .filter(p -> !params.getSkipPrograms().contains(p.getUid()))
                .collect(toList());

    Integer firstDataYear = availableDataYears.get(0);
    Integer latestDataYear = availableDataYears.get(availableDataYears.size() - 1);

    for (Program program : programs) {
      List<Integer> yearsForPartitionTables =
          getYearsForPartitionTable(getDataYears(params, program, firstDataYear, latestDataYear));

      Collections.sort(yearsForPartitionTables);

      AnalyticsTable table =
          new AnalyticsTable(getAnalyticsTableType(), getColumns(program), logged, program);

      for (Integer year : yearsForPartitionTables) {
        List<String> checks = getPartitionChecks(year, PartitionUtils.getEndDate(calendar, year));
        table.addTablePartition(
            checks,
            year,
            PartitionUtils.getStartDate(calendar, year),
            PartitionUtils.getEndDate(calendar, year));
      }

      if (table.hasTablePartitions()) {
        tables.add(table);
      }
    }

    return tables;
  }

  /**
   * Creates a list of {@link AnalyticsTable} with a partition each or the "latest" data. The start
   * date of the partition is the time of the last successful full analytics table update. The end
   * date of the partition is the start time of this analytics table update process.
   *
   * @param params the {@link AnalyticsTableUpdateParams}.
   * @return a list of {@link AnalyticsTableUpdateParams}.
   */
  private List<AnalyticsTable> getLatestAnalyticsTables(AnalyticsTableUpdateParams params) {
    Date lastFullTableUpdate =
        systemSettingManager.getDateSetting(SettingKey.LAST_SUCCESSFUL_ANALYTICS_TABLES_UPDATE);
    Date lastLatestPartitionUpdate =
        systemSettingManager.getDateSetting(
            SettingKey.LAST_SUCCESSFUL_LATEST_ANALYTICS_PARTITION_UPDATE);
    Date lastAnyTableUpdate = DateUtils.getLatest(lastLatestPartitionUpdate, lastFullTableUpdate);

    Assert.notNull(
        lastFullTableUpdate,
        "A full analytics table update process must be run prior to a latest partition update process");

    Date startDate = lastFullTableUpdate;
    Date endDate = params.getStartTime();

    List<AnalyticsTable> tables = new ArrayList<>();

    Logged logged = analyticsTableSettings.getTableLogged();

    List<Program> programs =
        params.isSkipPrograms()
            ? idObjectManager.getAllNoAcl(Program.class).stream()
                .filter(p -> !params.getSkipPrograms().contains(p.getUid()))
                .collect(toList())
            : idObjectManager.getAllNoAcl(Program.class);

    for (Program program : programs) {
      boolean hasUpdatedData = hasUpdatedLatestData(lastAnyTableUpdate, endDate, program);

      if (hasUpdatedData) {
        AnalyticsTable table =
            new AnalyticsTable(getAnalyticsTableType(), getColumns(program), logged, program);
        table.addTablePartition(
            List.of(), AnalyticsTablePartition.LATEST_PARTITION, startDate, endDate);
        tables.add(table);

        log.info(
            "Added latest event analytics partition for program: '{}' with start: '{}' and end: '{}'",
            program.getUid(),
            toLongDate(startDate),
            toLongDate(endDate));
      } else {
        log.info(
            "No updated latest event data found for program: '{}' with start: '{}' and end: '{}",
            program.getUid(),
            toLongDate(lastAnyTableUpdate),
            toLongDate(endDate));
      }
    }

    return tables;
  }

  /**
   * Indicates whether event data stored between the given start and end date and for the given
   * program exists.
   *
   * @param startDate the start date.
   * @param endDate the end date.
   * @param program the program.
   * @return whether event data exists.
   */
  private boolean hasUpdatedLatestData(Date startDate, Date endDate, Program program) {
    String sql =
        replace(
            """
            select ev.eventid \
            from event ev \
            inner join enrollment en on ev.enrollmentid=en.enrollmentid \
            where en.programid = ${programId} \
            and ev.lastupdated >= '${startDate}' \
            and ev.lastupdated < '${endDate}' \
            limit 1;""",
            Map.of(
                "programId", String.valueOf(program.getId()),
                "startDate", toLongDate(startDate),
                "endDate", toLongDate(endDate)));

    return !jdbcTemplate.queryForList(sql).isEmpty();
  }

  @Override
  public void removeUpdatedData(List<AnalyticsTable> tables) {
    for (AnalyticsTable table : tables) {
      AnalyticsTablePartition partition = table.getLatestTablePartition();

      String sql =
          replace(
              """
              delete from ${tableName} ax \
              where ax.event in ( \
              select ev.uid \
              from event ev inner join enrollment en on ev.enrollmentid=en.enrollmentid \
              where en.programid = ${programId} \
              and ev.lastupdated >= '${startDate}' \
              and ev.lastupdated < '${endDate}');""",
              Map.of(
                  "tableName", quote(table.getName()),
                  "programId", String.valueOf(table.getProgram().getId()),
                  "startDate", toLongDate(partition.getStartDate()),
                  "endDate", toLongDate(partition.getEndDate())));

      invokeTimeAndLog(sql, "Remove updated events for table: '{}'", table.getName());
    }
  }

  @Override
  protected List<String> getPartitionChecks(Integer year, Date endDate) {
    Objects.requireNonNull(year);
    return List.of("yearly = '" + year + "'");
  }

  @Override
  public void populateTable(AnalyticsTableUpdateParams params, AnalyticsTablePartition partition) {
    List<Integer> availableDataYears =
        periodDataProvider.getAvailableYears(
            analyticsTableSettings.getMaxPeriodYearsOffset() == null ? SYSTEM_DEFINED : DATABASE);
    Integer firstDataYear = availableDataYears.get(0);
    Integer latestDataYear = availableDataYears.get(availableDataYears.size() - 1);
    Program program = partition.getMasterTable().getProgram();
    String partitionClause = getPartitionClause(partition);

    String fromClause =
        replace(
            """
            \sfrom event ev \
            inner join enrollment en on ev.enrollmentid=en.enrollmentid \
            inner join programstage ps on ev.programstageid=ps.programstageid \
            inner join program pr on en.programid=pr.programid and en.deleted = false \
            inner join categoryoptioncombo ao on ev.attributeoptioncomboid=ao.categoryoptioncomboid \
            left join trackedentity te on en.trackedentityid=te.trackedentityid \
            and te.deleted = false \
            left join organisationunit registrationou on te.organisationunitid=registrationou.organisationunitid \
            inner join organisationunit ou on ev.organisationunitid=ou.organisationunitid \
            left join analytics_rs_orgunitstructure ous on ev.organisationunitid=ous.organisationunitid \
            left join analytics_rs_organisationunitgroupsetstructure ougs on ev.organisationunitid=ougs.organisationunitid \
            and (cast(${eventDateMonth} as date)=ougs.startdate or ougs.startdate is null) \
            left join organisationunit enrollmentou on en.organisationunitid=enrollmentou.organisationunitid \
            inner join analytics_rs_categorystructure acs on ev.attributeoptioncomboid=acs.categoryoptioncomboid \
            left join analytics_rs_dateperiodstructure dps on cast(${eventDateExpression} as date)=dps.dateperiod \
            where ev.lastupdated < '${startTime}' ${partitionClause} \
            and pr.programid=${programId} \
            and ev.organisationunitid is not null \
            and (${eventDateExpression}) is not null \
            and dps.year >= ${firstDataYear} \
            and dps.year <= ${latestDataYear} \
            and ev.status in (${exportableEventStatues}) \
            and ev.deleted = false""",
            Map.of(
                "eventDateMonth", sqlBuilder.dateTrunc("month", eventDateExpression),
                "eventDateExpression", eventDateExpression,
                "partitionClause", partitionClause,
                "startTime", toLongDate(params.getStartTime()),
                "programId", String.valueOf(program.getId()),
                "firstDataYear", String.valueOf(firstDataYear),
                "latestDataYear", String.valueOf(latestDataYear),
                "exportableEventStatues", String.join(",", EXPORTABLE_EVENT_STATUSES)));

    populateTableInternal(partition, fromClause);
  }

  /**
   * Returns a partition SQL clause.
   *
   * @param partition the {@link AnalyticsTablePartition}.
   * @return a partition SQL clause.
   */
  private String getPartitionClause(AnalyticsTablePartition partition) {
    String start = toLongDate(partition.getStartDate());
    String end = toLongDate(partition.getEndDate());
    String statusDate = eventDateExpression;
    String latestFilter = format("and ev.lastupdated >= '{}' ", start);
    String partitionFilter =
        format("and ({}) >= '{}' and ({}) < '{}' ", statusDate, start, statusDate, end);

    return partition.isLatestPartition() ? latestFilter : partitionFilter;
  }

  /**
   * Returns dimensional analytics table columns.
   *
   * @param program the program.
   * @return a list of {@link AnalyticsTableColumn}.
   */
  private List<AnalyticsTableColumn> getColumns(Program program) {
    List<AnalyticsTableColumn> columns = new ArrayList<>();
    columns.addAll(FIXED_COLS);

    if (program.hasNonDefaultCategoryCombo()) {
      List<Category> categories = program.getCategoryCombo().getCategories();

      for (Category category : categories) {
        if (category.isDataDimension()) {
          columns.add(
              AnalyticsTableColumn.builder()
                  .name(category.getUid())
                  .columnType(AnalyticsColumnType.DYNAMIC)
                  .dataType(CHARACTER_11)
                  .selectExpression("acs." + quote(category.getUid()))
                  .created(category.getCreated())
                  .build());
        }
      }
    }

    columns.addAll(getOrganisationUnitLevelColumns());
    columns.add(getOrganisationUnitNameHierarchyColumn());
    columns.addAll(getOrganisationUnitGroupSetColumns());
    columns.addAll(getAttributeCategoryOptionGroupSetColumns());
    columns.addAll(getPeriodTypeColumns("dps"));

    columns.addAll(
        program.getAnalyticsDataElements().stream()
            .map(de -> getColumnFromDataElement(de, false))
            .flatMap(Collection::stream)
            .collect(Collectors.toList()));

    columns.addAll(
        program.getAnalyticsDataElementsWithLegendSet().stream()
            .map(de -> getColumnFromDataElement(de, true))
            .flatMap(Collection::stream)
            .collect(Collectors.toList()));

    columns.addAll(
        program.getNonConfidentialTrackedEntityAttributes().stream()
            .map(
                tea ->
                    getColumnFromTrackedEntityAttribute(
                        tea, getNumericClause(), getDateClause(), false))
            .flatMap(Collection::stream)
            .collect(Collectors.toList()));

    columns.addAll(
        program.getNonConfidentialTrackedEntityAttributesWithLegendSet().stream()
            .map(
                tea ->
                    getColumnFromTrackedEntityAttribute(
                        tea, getNumericClause(), getDateClause(), true))
            .flatMap(Collection::stream)
            .collect(Collectors.toList()));

    if (program.isRegistration()) {
      columns.add(
          AnalyticsTableColumn.builder()
              .name("trackedentity")
              .dataType(CHARACTER_11)
              .selectExpression("te.uid")
              .build());
      columns.add(
          AnalyticsTableColumn.builder()
              .name("tegeometry")
              .dataType(GEOMETRY)
              .selectExpression("te.geometry")
              .build());
    }

    return filterDimensionColumns(columns);
  }

  private List<AnalyticsTableColumn> getColumnFromTrackedEntityAttribute(
      TrackedEntityAttribute attribute,
      String numericClause,
      String dateClause,
      boolean withLegendSet) {
    List<AnalyticsTableColumn> columns = new ArrayList<>();

    DataType dataType = getColumnType(attribute.getValueType(), isSpatialSupport());
    String dataClause =
        attribute.isNumericType() ? numericClause : attribute.isDateType() ? dateClause : "";
    String select = getSelectClause(attribute.getValueType(), "value");
    String sql = selectForInsert(attribute, select, dataClause);
    Skip skipIndex = skipIndex(attribute.getValueType(), attribute.hasOptionSet());

    if (attribute.getValueType().isOrganisationUnit()) {
      columns.addAll(getColumnsFromOrgUnitTrackedEntityAttribute(attribute, dataClause));
    }
    columns.add(
        AnalyticsTableColumn.builder()
            .name(attribute.getUid())
            .columnType(AnalyticsColumnType.DYNAMIC)
            .dataType(dataType)
            .selectExpression(sql)
            .skipIndex(skipIndex)
            .build());

    return withLegendSet
        ? getColumnFromTrackedEntityAttributeWithLegendSet(attribute, numericClause)
        : columns;
  }

  private List<AnalyticsTableColumn> getColumnFromTrackedEntityAttributeWithLegendSet(
      TrackedEntityAttribute attribute, String numericClause) {
    String selectClause = getSelectClause(attribute.getValueType(), "value");
    String query =
        """
          \s(select l.uid from maplegend l \
          inner join trackedentityattributevalue av on l.startvalue <= ${selectClause} \
          and l.endvalue > ${selectClause} \
          and l.maplegendsetid=${legendSetId} \
          and av.trackedentityid=en.trackedentityid \
          and av.trackedentityattributeid=${attributeId} ${numericClause}) as ${column}""";

    return attribute.getLegendSets().stream()
        .map(
            ls -> {
              String column = attribute.getUid() + PartitionUtils.SEP + ls.getUid();
              String sql =
                  replace(
                      query,
                      Map.of(
                          "selectClause", selectClause,
                          "legendSetId", String.valueOf(ls.getId()),
                          "column", column,
                          "attributeId", String.valueOf(attribute.getId()),
                          "numericClause", numericClause));

              return AnalyticsTableColumn.builder()
                  .name(column)
                  .dataType(CHARACTER_11)
                  .selectExpression(sql)
                  .build();
            })
        .collect(toList());
  }

  private List<AnalyticsTableColumn> getColumnFromDataElement(
      DataElement dataElement, boolean withLegendSet) {
    List<AnalyticsTableColumn> columns = new ArrayList<>();

    DataType dataType = getColumnType(dataElement.getValueType(), isSpatialSupport());
    String dataClause = getDataClause(dataElement.getUid(), dataElement.getValueType());
    String columnName = "eventdatavalues #>> '{" + dataElement.getUid() + ", value}'";
    String select = getSelectClause(dataElement.getValueType(), columnName);
    String sql = selectForInsert(dataElement, select, dataClause);
    Skip skipIndex = skipIndex(dataElement.getValueType(), dataElement.hasOptionSet());

    if (dataElement.getValueType().isOrganisationUnit()) {
      columns.addAll(getColumnFromOrgUnitDataElement(dataElement, dataClause));
    }
    columns.add(
        AnalyticsTableColumn.builder()
            .name(dataElement.getUid())
            .columnType(AnalyticsColumnType.DYNAMIC)
            .dataType(dataType)
            .selectExpression(sql)
            .skipIndex(skipIndex)
            .build());

    return withLegendSet
        ? getColumnFromDataElementWithLegendSet(dataElement, select, dataClause)
        : columns;
  }

  private List<AnalyticsTableColumn> getColumnsFromOrgUnitTrackedEntityAttribute(
      TrackedEntityAttribute attribute, String dataClause) {
    List<AnalyticsTableColumn> columns = new ArrayList<>();

    if (isSpatialSupport()) {
      String geoSql =
          selectForInsert(
              attribute,
              "ou.geometry from organisationunit ou where ou.uid = (select value",
              dataClause);
      columns.add(
          AnalyticsTableColumn.builder()
              .name((attribute.getUid() + OU_GEOMETRY_COL_SUFFIX))
              .columnType(AnalyticsColumnType.DYNAMIC)
              .dataType(GEOMETRY)
              .selectExpression(geoSql)
              .indexType(IndexType.GIST)
              .build());
    }

    String fromTypeSql = "ou.name from organisationunit ou where ou.uid = (select value";
    String ouNameSql = selectForInsert(attribute, fromTypeSql, dataClause);

    columns.add(
        AnalyticsTableColumn.builder()
            .name((attribute.getUid() + OU_NAME_COL_SUFFIX))
            .columnType(AnalyticsColumnType.DYNAMIC)
            .dataType(TEXT)
            .selectExpression(ouNameSql)
            .skipIndex(SKIP)
            .build());

    return columns;
  }

  private List<AnalyticsTableColumn> getColumnFromOrgUnitDataElement(
      DataElement dataElement, String dataClause) {
    List<AnalyticsTableColumn> columns = new ArrayList<>();

    String columnName = "eventdatavalues #>> '{" + dataElement.getUid() + ", value}'";

    if (isSpatialSupport()) {
      String geoSql =
          selectForInsert(
              dataElement,
              "ou.geometry from organisationunit ou where ou.uid = (select " + columnName,
              dataClause);

      columns.add(
          AnalyticsTableColumn.builder()
              .name((dataElement.getUid() + OU_GEOMETRY_COL_SUFFIX))
              .columnType(AnalyticsColumnType.DYNAMIC)
              .dataType(GEOMETRY)
              .selectExpression(geoSql)
              .indexType(IndexType.GIST)
              .build());
    }

    String fromTypeSql = "ou.name from organisationunit ou where ou.uid = (select " + columnName;
    String ouNameSql = selectForInsert(dataElement, fromTypeSql, dataClause);

    columns.add(
        AnalyticsTableColumn.builder()
            .name((dataElement.getUid() + OU_NAME_COL_SUFFIX))
            .columnType(AnalyticsColumnType.DYNAMIC)
            .dataType(TEXT)
            .selectExpression(ouNameSql)
            .skipIndex(SKIP)
            .build());

    return columns;
  }

  /**
   * Returns a SQL expression that returns the first argument if it is not null, otherwise the
   * second argument.
   *
   * @param first the first argument
   * @param second the second argument
   * @return a SQL expression
   */
  private static String firstIfNotNullOrElse(String first, String second) {
    return "case when " + first + " is not null then " + first + " else " + second + " end";
  }

  private String selectForInsert(DataElement dataElement, String fromType, String dataClause) {
    return replace(
        """
        (select ${fromType} from event \
        where eventid=ev.eventid ${dataClause})${closingParentheses} as ${dataElementUid}""",
        Map.of(
            "fromType",
            fromType,
            "dataClause",
            dataClause,
            "closingParentheses",
            getClosingParentheses(fromType),
            "dataElementUid",
            quote(dataElement.getUid())));
  }

<<<<<<< HEAD
  private String selectForInsert(
      TrackedEntityAttribute attribute, String fromType, String dataClause) {
    return replace(
        """
        (select ${fromType} from trackedentityattributevalue \
        where trackedentityid=en.trackedentityid \
        and trackedentityattributeid=${attributeId}\
        ${dataClause})\
        ${closingParentheses} as ${attributeUid}""",
        Map.of(
            "fromType", fromType,
            "dataClause", dataClause,
            "attributeId", String.valueOf(attribute.getId()),
            "closingParentheses", getClosingParentheses(fromType),
            "attributeUid", quote(attribute.getUid())));
  }

=======
>>>>>>> e40639b1
  private List<AnalyticsTableColumn> getColumnFromDataElementWithLegendSet(
      DataElement dataElement, String select, String dataClause) {
    String query =
        """
        (select l.uid from maplegend l
        inner join event on l.startvalue <= ${select}
        and l.endvalue > ${select}
        and l.maplegendsetid=${legendSetId}
        and eventid=ev.eventid ${dataClause}) as ${column}""";
    return dataElement.getLegendSets().stream()
        .map(
            ls -> {
              String column = dataElement.getUid() + PartitionUtils.SEP + ls.getUid();
              String sql =
                  replace(
                      query,
                      Map.of(
                          "select", select,
                          "legendSetId", String.valueOf(ls.getId()),
                          "dataClause", dataClause,
                          "column", column));

              return AnalyticsTableColumn.builder()
                  .name(column)
                  .dataType(CHARACTER_11)
                  .selectExpression(sql)
                  .build();
            })
        .collect(toList());
  }

  private String getDataClause(String uid, ValueType valueType) {
    if (valueType.isNumeric() || valueType.isDate()) {
      String regex = valueType.isNumeric() ? NUMERIC_LENIENT_REGEXP : DATE_REGEXP;

      return replace(
          " and eventdatavalues #>> '{${uid},value}' ~* '${regex}'",
          Map.of("uid", uid, "regex", regex));
    }

    return "";
  }

  private List<Integer> getDataYears(
      AnalyticsTableUpdateParams params,
      Program program,
      Integer firstDataYear,
      Integer latestDataYear) {
    String fromDateClause =
        params.getFromDate() != null
            ? replace(
                "and (${eventDateExpression}) >= '${fromDate}'",
                Map.of(
                    "eventDateExpression",
                    eventDateExpression,
                    "fromDate",
                    toMediumDate(params.getFromDate())))
            : "";
    String sql =
        replace(
            """
            select temp.supportedyear from \
            (select distinct extract(year from ${eventDateExpression}) as supportedyear \
            from event ev \
            inner join enrollment en on ev.enrollmentid = en.enrollmentid \
            where ev.lastupdated <= '${startTime}' \
            and en.programid = ${programId} \
            and (${eventDateExpression}) is not null \
            and (${eventDateExpression}) > '1000-01-01' \
            and ev.deleted = false \
            ${fromDateClause}) as temp \
            where temp.supportedyear >= ${firstDataYear} \
            and temp.supportedyear <= ${latestDataYear}""",
            Map.of(
                "eventDateExpression", eventDateExpression,
                "startTime", toLongDate(params.getStartTime()),
                "programId", String.valueOf(program.getId()),
                "fromDateClause", fromDateClause,
                "firstDataYear", String.valueOf(firstDataYear),
                "latestDataYear", String.valueOf(latestDataYear)));

    return jdbcTemplate.queryForList(sql, Integer.class);
  }

  /**
   * Retrieve years for partition tables. Year will become a partition key. The default return value
   * is the list with the recent year.
   *
   * @param dataYears list of years coming from inner join of event and enrollment tables
   * @return list of partition key values
   */
  private List<Integer> getYearsForPartitionTable(List<Integer> dataYears) {
    return ListUtils.mutableCopy(!dataYears.isEmpty() ? dataYears : List.of(Year.now().getValue()));
  }
}<|MERGE_RESOLUTION|>--- conflicted
+++ resolved
@@ -866,26 +866,6 @@
             quote(dataElement.getUid())));
   }
 
-<<<<<<< HEAD
-  private String selectForInsert(
-      TrackedEntityAttribute attribute, String fromType, String dataClause) {
-    return replace(
-        """
-        (select ${fromType} from trackedentityattributevalue \
-        where trackedentityid=en.trackedentityid \
-        and trackedentityattributeid=${attributeId}\
-        ${dataClause})\
-        ${closingParentheses} as ${attributeUid}""",
-        Map.of(
-            "fromType", fromType,
-            "dataClause", dataClause,
-            "attributeId", String.valueOf(attribute.getId()),
-            "closingParentheses", getClosingParentheses(fromType),
-            "attributeUid", quote(attribute.getUid())));
-  }
-
-=======
->>>>>>> e40639b1
   private List<AnalyticsTableColumn> getColumnFromDataElementWithLegendSet(
       DataElement dataElement, String select, String dataClause) {
     String query =
