--- conflicted
+++ resolved
@@ -232,17 +232,8 @@
             .map( l -> toCharColumn( quote( l.getUid() ), "acs", l.getCreated() ) ).collect( Collectors.toList() ) );
         columns.addAll( addPeriodColumns( "dps" ) );
 
-<<<<<<< HEAD
-        for ( DataElement dataElement : program.getDataElements() )
-        {
-            ColumnDataType dataType = getColumnType( dataElement.getValueType(), databaseInfo.isSpatialSupport() );
-
-            // Assemble a regex dataClause with using jsonb #>> operator
-            String dataClause = getDataClause( dataElement.getUid(), dataElement.getValueType() );
-=======
         columns.addAll( program.getDataElements().stream()
             .map( de -> getColumnFromDataElement( de, false ) ).flatMap( Collection::stream ).collect( Collectors.toList() ) );
->>>>>>> 53f6cf86
 
         columns.addAll( program.getDataElementsWithLegendSet().stream()
             .map( de -> getColumnFromDataElement( de, true) ).flatMap( Collection::stream ).collect( Collectors.toList() ) );
