--- conflicted
+++ resolved
@@ -98,6 +98,8 @@
     public static final String OU_NAME_COL_SUFFIX = "_name";
 
     public static final String OU_GEOMETRY_COL_SUFFIX = "_geom";
+
+    public static final String[] EXPORTABLE_EVENT_STATUSES = { "'COMPLETED'", "'ACTIVE'", "'SCHEDULE'" };
 
     public JdbcEventAnalyticsTableManager( IdentifiableObjectManager idObjectManager,
         OrganisationUnitService organisationUnitService, CategoryService categoryService,
@@ -363,14 +365,11 @@
             partitionClause +
             "and pr.programid=" + program.getId() + " " +
             "and psi.organisationunitid is not null " +
-<<<<<<< HEAD
-            "and psi.status in ('COMPLETED', 'ACTIVE', 'SCHEDULE')" +
-=======
             "and psi.executiondate is not null " +
             "and dps.yearly is not null " +
             "and dps.year >= " + OLDEST_YEAR_PERIOD_SUPPORTED + " " +
             "and dps.year <= " + NEWEST_YEAR_PERIOD_SUPPORTED + " " +
->>>>>>> 4d159f7b
+            "and psi.status in (" + String.join( ",", EXPORTABLE_EVENT_STATUSES ) + ")" +
             "and psi.deleted is false ";
 
         populateTableInternal( partition, getDimensionColumns( program ), fromClause );
