<project xmlns="http://maven.apache.org/POM/4.0.0" xmlns:xsi="http://www.w3.org/2001/XMLSchema-instance"
  xsi:schemaLocation="http://maven.apache.org/POM/4.0.0 http://maven.apache.org/xsd/maven-4.0.0.xsd">
  <modelVersion>4.0.0</modelVersion>

  <parent>
    <groupId>org.hisp.dhis</groupId>
    <artifactId>dhis-services</artifactId>
<<<<<<< HEAD
    <version>2.41-SNAPSHOT</version>
=======
    <version>2.40.1-SNAPSHOT</version>
>>>>>>> d22fe2cc
  </parent>

  <artifactId>dhis-service-event-hook</artifactId>
  <packaging>jar</packaging>
  <name>DHIS Event Hooks</name>
  <description>
    Service for event hooks to respond to system events.
  </description>

  <dependencies>
    <!-- DHIS 2 -->
    <dependency>
      <groupId>org.hisp.dhis</groupId>
      <artifactId>dhis-api</artifactId>
    </dependency>
    <dependency>
      <groupId>org.hisp.dhis</groupId>
      <artifactId>dhis-service-field-filtering</artifactId>
    </dependency>

    <!-- Application -->
    <dependency>
      <groupId>org.springframework</groupId>
      <artifactId>spring-context</artifactId>
    </dependency>
    <dependency>
      <groupId>org.springframework</groupId>
      <artifactId>spring-beans</artifactId>
    </dependency>
    <dependency>
      <groupId>org.springframework</groupId>
      <artifactId>spring-core</artifactId>
    </dependency>
    <dependency>
      <groupId>org.springframework</groupId>
      <artifactId>spring-tx</artifactId>
    </dependency>
    <dependency>
      <groupId>org.springframework</groupId>
      <artifactId>spring-jms</artifactId>
    </dependency>
    <dependency>
      <groupId>org.springframework</groupId>
      <artifactId>spring-web</artifactId>
    </dependency>
    <dependency>
      <groupId>com.fasterxml.jackson.core</groupId>
      <artifactId>jackson-databind</artifactId>
    </dependency>
    <dependency>
      <groupId>com.fasterxml.jackson.core</groupId>
      <artifactId>jackson-core</artifactId>
    </dependency>
    <dependency>
      <groupId>javax.annotation</groupId>
      <artifactId>javax.annotation-api</artifactId>
    </dependency>
    <dependency>
      <groupId>org.slf4j</groupId>
      <artifactId>slf4j-api</artifactId>
    </dependency>
    <dependency>
      <groupId>org.projectlombok</groupId>
      <artifactId>lombok</artifactId>
      <scope>provided</scope>
    </dependency>
    <dependency>
      <groupId>com.google.code.findbugs</groupId>
      <artifactId>jsr305</artifactId>
    </dependency>
    <dependency>
      <groupId>org.apache.activemq</groupId>
      <artifactId>artemis-jms-client</artifactId>
    </dependency>
    <dependency>
      <groupId>org.apache.geronimo.specs</groupId>
      <artifactId>geronimo-jms_2.0_spec</artifactId>
    </dependency>
    <dependency>
      <groupId>org.apache.kafka</groupId>
      <artifactId>kafka-clients</artifactId>
    </dependency>
    <dependency>
      <groupId>org.jasypt</groupId>
      <artifactId>jasypt</artifactId>
    </dependency>
  </dependencies>

  <properties>
    <rootDir>../../</rootDir>
  </properties>
</project><|MERGE_RESOLUTION|>--- conflicted
+++ resolved
@@ -5,11 +5,7 @@
   <parent>
     <groupId>org.hisp.dhis</groupId>
     <artifactId>dhis-services</artifactId>
-<<<<<<< HEAD
-    <version>2.41-SNAPSHOT</version>
-=======
     <version>2.40.1-SNAPSHOT</version>
->>>>>>> d22fe2cc
   </parent>
 
   <artifactId>dhis-service-event-hook</artifactId>
