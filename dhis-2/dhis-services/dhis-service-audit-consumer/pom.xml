<project xmlns="http://maven.apache.org/POM/4.0.0" xmlns:xsi="http://www.w3.org/2001/XMLSchema-instance"
  xsi:schemaLocation="http://maven.apache.org/POM/4.0.0 http://maven.apache.org/maven-v4_0_0.xsd">
  <modelVersion>4.0.0</modelVersion>

  <parent>
    <groupId>org.hisp.dhis</groupId>
    <artifactId>dhis-services</artifactId>
    <version>2.39-SNAPSHOT</version>
  </parent>

  <artifactId>dhis-service-audit-consumer</artifactId>
  <packaging>jar</packaging>
  <name>DHIS Audit consumer service</name>

  <dependencies>
<<<<<<< HEAD
    
    <!-- DHIS -->    
=======

    <!-- DHIS -->
>>>>>>> 350d3707
    <dependency>
      <groupId>org.hisp.dhis</groupId>
      <artifactId>dhis-api</artifactId>
    </dependency>
    <dependency>
      <groupId>org.hisp.dhis</groupId>
      <artifactId>dhis-support-artemis</artifactId>
    </dependency>
    <dependency>
      <groupId>org.hisp.dhis</groupId>
      <artifactId>dhis-support-external</artifactId>
    </dependency>
    <dependency>
      <groupId>org.projectlombok</groupId>
      <artifactId>lombok</artifactId>
      <scope>compile</scope>
    </dependency>
    <dependency>
      <groupId>org.springframework</groupId>
      <artifactId>spring-context</artifactId>
    </dependency>
    <dependency>
      <groupId>org.springframework</groupId>
      <artifactId>spring-jms</artifactId>
    </dependency>
    <dependency>
      <groupId>com.fasterxml.jackson.core</groupId>
      <artifactId>jackson-databind</artifactId>
    </dependency>
    <dependency>
      <groupId>org.apache.geronimo.specs</groupId>
      <artifactId>geronimo-jms_2.0_spec</artifactId>
    </dependency>
    <dependency>
      <groupId>org.slf4j</groupId>
      <artifactId>slf4j-api</artifactId>
    </dependency>
    
    <!-- Test -->
    <dependency>
      <groupId>org.junit.jupiter</groupId>
      <artifactId>junit-jupiter</artifactId>
      <scope>test</scope>
    </dependency>

    <!-- Test -->
    <dependency>
      <groupId>org.junit.jupiter</groupId>
      <artifactId>junit-jupiter</artifactId>
      <scope>test</scope>
    </dependency>

  </dependencies>
  <properties>
    <rootDir>../../</rootDir>
  </properties>
</project><|MERGE_RESOLUTION|>--- conflicted
+++ resolved
@@ -13,13 +13,8 @@
   <name>DHIS Audit consumer service</name>
 
   <dependencies>
-<<<<<<< HEAD
-    
-    <!-- DHIS -->    
-=======
 
     <!-- DHIS -->
->>>>>>> 350d3707
     <dependency>
       <groupId>org.hisp.dhis</groupId>
       <artifactId>dhis-api</artifactId>
