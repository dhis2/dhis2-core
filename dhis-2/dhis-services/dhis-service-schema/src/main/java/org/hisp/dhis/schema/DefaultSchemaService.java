/*
 * Copyright (c) 2004-2021, University of Oslo
 * All rights reserved.
 *
 * Redistribution and use in source and binary forms, with or without
 * modification, are permitted provided that the following conditions are met:
 * Redistributions of source code must retain the above copyright notice, this
 * list of conditions and the following disclaimer.
 *
 * Redistributions in binary form must reproduce the above copyright notice,
 * this list of conditions and the following disclaimer in the documentation
 * and/or other materials provided with the distribution.
 * Neither the name of the HISP project nor the names of its contributors may
 * be used to endorse or promote products derived from this software without
 * specific prior written permission.
 *
 * THIS SOFTWARE IS PROVIDED BY THE COPYRIGHT HOLDERS AND CONTRIBUTORS "AS IS" AND
 * ANY EXPRESS OR IMPLIED WARRANTIES, INCLUDING, BUT NOT LIMITED TO, THE IMPLIED
 * WARRANTIES OF MERCHANTABILITY AND FITNESS FOR A PARTICULAR PURPOSE ARE
 * DISCLAIMED. IN NO EVENT SHALL THE COPYRIGHT OWNER OR CONTRIBUTORS BE LIABLE FOR
 * ANY DIRECT, INDIRECT, INCIDENTAL, SPECIAL, EXEMPLARY, OR CONSEQUENTIAL DAMAGES
 * (INCLUDING, BUT NOT LIMITED TO, PROCUREMENT OF SUBSTITUTE GOODS OR SERVICES;
 * LOSS OF USE, DATA, OR PROFITS; OR BUSINESS INTERRUPTION) HOWEVER CAUSED AND ON
 * ANY THEORY OF LIABILITY, WHETHER IN CONTRACT, STRICT LIABILITY, OR TORT
 * (INCLUDING NEGLIGENCE OR OTHERWISE) ARISING IN ANY WAY OUT OF THE USE OF THIS
 * SOFTWARE, EVEN IF ADVISED OF THE POSSIBILITY OF SUCH DAMAGE.
 */
package org.hisp.dhis.schema;

import static com.google.common.base.Preconditions.checkNotNull;
import static java.util.stream.Collectors.toSet;

import java.util.Collection;
import java.util.HashMap;
import java.util.List;
import java.util.Map;
import java.util.Set;

import lombok.extern.slf4j.Slf4j;

import org.apache.commons.lang3.StringUtils;
import org.hibernate.MappingException;
import org.hibernate.SessionFactory;
import org.hibernate.metamodel.spi.MetamodelImplementor;
import org.hibernate.persister.entity.EntityPersister;
import org.hibernate.persister.entity.SingleTableEntityPersister;
import org.hisp.dhis.common.AnalyticalObject;
import org.hisp.dhis.common.BaseAnalyticalObject;
import org.hisp.dhis.common.BaseDimensionalItemObject;
import org.hisp.dhis.common.BaseDimensionalObject;
import org.hisp.dhis.common.BaseIdentifiableObject;
import org.hisp.dhis.common.BaseNameableObject;
import org.hisp.dhis.common.DimensionalItemObject;
import org.hisp.dhis.common.DimensionalObject;
import org.hisp.dhis.common.IdentifiableObject;
import org.hisp.dhis.common.NameableObject;
import org.hisp.dhis.commons.util.TextUtils;
import org.hisp.dhis.schema.descriptors.*;
import org.hisp.dhis.security.Authority;
import org.hisp.dhis.system.util.AnnotationUtils;
import org.springframework.beans.factory.annotation.Autowired;
import org.springframework.context.event.ContextRefreshedEvent;
import org.springframework.context.event.EventListener;
import org.springframework.core.OrderComparator;
import org.springframework.stereotype.Service;

import com.fasterxml.jackson.dataformat.xml.annotation.JacksonXmlRootElement;
import com.google.common.base.CaseFormat;
import com.google.common.collect.ImmutableList;
import com.google.common.collect.ImmutableMap;
import com.google.common.collect.Lists;
import com.google.common.collect.Maps;

/**
 * @author Morten Olav Hansen <mortenoh@gmail.com> descriptors
 */
@Service( "org.hisp.dhis.schema.SchemaService" )
@Slf4j
public class DefaultSchemaService
    implements SchemaService
{
    private static final String PROPERTY_SELF = "__self__";

    // Simple alias map for our concrete implementations of the core interfaces
    private static final ImmutableMap<Class<?>, Class<?>> BASE_ALIAS_MAP = ImmutableMap.<Class<?>, Class<?>> builder()
        .put( IdentifiableObject.class, BaseIdentifiableObject.class )
        .put( NameableObject.class, BaseNameableObject.class )
        .put( DimensionalObject.class, BaseDimensionalObject.class )
        .put( DimensionalItemObject.class, BaseDimensionalItemObject.class )
        .put( AnalyticalObject.class, BaseAnalyticalObject.class )
        .build();

    private static final ImmutableList<SchemaDescriptor> DESCRIPTORS = new ImmutableList.Builder<SchemaDescriptor>()
        .add( new MetadataVersionSchemaDescriptor() )
        .add( new AnalyticsTableHookSchemaDescriptor() )
        .add( new AttributeSchemaDescriptor() )
        .add( new AttributeValueSchemaDescriptor() )
        .add( new CategoryComboSchemaDescriptor() )
        .add( new CategoryOptionComboSchemaDescriptor() )
        .add( new CategoryOptionGroupSchemaDescriptor() )
        .add( new CategoryOptionGroupSetSchemaDescriptor() )
        .add( new CategoryOptionSchemaDescriptor() )
        .add( new CategorySchemaDescriptor() )
        .add( new ChartSchemaDescriptor() )
        .add( new ConstantSchemaDescriptor() )
        .add( new DashboardItemSchemaDescriptor() )
        .add( new DashboardSchemaDescriptor() )
        .add( new DataApprovalLevelSchemaDescriptor() )
        .add( new DataApprovalWorkflowSchemaDescriptor() )
        .add( new DataElementGroupSchemaDescriptor() )
        .add( new DataElementGroupSetSchemaDescriptor() )
        .add( new DataElementOperandSchemaDescriptor() )
        .add( new DataElementSchemaDescriptor() )
        .add( new DataEntryFormSchemaDescriptor() )
        .add( new DataSetSchemaDescriptor() )
        .add( new DataSetElementSchemaDescriptor() )
        .add( new DataSetNotificationTemplateSchemaDescriptor() )
        .add( new DocumentSchemaDescriptor() )
        .add( new EventChartSchemaDescriptor() )
        .add( new EventReportSchemaDescriptor() )
        .add( new ExpressionSchemaDescriptor() )
        .add( new FileResourceSchemaDescriptor() )
        .add( new IconSchemaDescriptor() )
        .add( new IndicatorGroupSchemaDescriptor() )
        .add( new IndicatorGroupSetSchemaDescriptor() )
        .add( new IndicatorSchemaDescriptor() )
        .add( new IndicatorTypeSchemaDescriptor() )
        .add( new InterpretationCommentSchemaDescriptor() )
        .add( new InterpretationSchemaDescriptor() )
        .add( new LegendSchemaDescriptor() )
        .add( new LegendSetSchemaDescriptor() )
        .add( new ExternalMapLayerSchemaDescriptor() )
        .add( new MapSchemaDescriptor() )
        .add( new MapViewSchemaDescriptor() )
        .add( new MessageConversationSchemaDescriptor() )
        .add( new OAuth2ClientSchemaDescriptor() )
        .add( new OptionSchemaDescriptor() )
        .add( new OptionSetSchemaDescriptor() )
        .add( new OrganisationUnitGroupSchemaDescriptor() )
        .add( new OrganisationUnitGroupSetSchemaDescriptor() )
        .add( new OrganisationUnitLevelSchemaDescriptor() )
        .add( new OrganisationUnitSchemaDescriptor() )
        .add( new PredictorSchemaDescriptor() )
        .add( new PredictorGroupSchemaDescriptor() )
        .add( new ProgramDataElementDimensionItemSchemaDescriptor() )
        .add( new ProgramIndicatorSchemaDescriptor() )
        .add( new AnalyticsPeriodBoundarySchemaDescriptor() )
        .add( new ProgramRuleActionSchemaDescriptor() )
        .add( new ProgramRuleSchemaDescriptor() )
        .add( new ProgramRuleVariableSchemaDescriptor() )
        .add( new ProgramSchemaDescriptor() )
        .add( new ProgramStageDataElementSchemaDescriptor() )
        .add( new ProgramStageSchemaDescriptor() )
        .add( new ProgramStageSectionSchemaDescriptor() )
        .add( new ProgramSectionSchemaDescriptor() )
        .add( new ProgramTrackedEntityAttributeSchemaDescriptor() )
        .add( new ProgramTrackedEntityAttributeDimensionItemSchemaDescriptor() )
        .add( new ProgramNotificationTemplateSchemaDescriptor() )
        .add( new RelationshipTypeSchemaDescriptor() )
        .add( new ReportSchemaDescriptor() )
        .add( new ReportTableSchemaDescriptor() )
        .add( new SectionSchemaDescriptor() )
        .add( new SqlViewSchemaDescriptor() )
        .add( new TrackedEntityAttributeSchemaDescriptor() )
        .add( new TrackedEntityAttributeValueSchemaDescriptor() )
        .add( new TrackedEntityInstanceSchemaDescriptor() )
        .add( new TrackedEntityInstanceFilterSchemaDescriptor() )
        .add( new TrackedEntityTypeSchemaDescriptor() )
        .add( new TrackedEntityTypeAttributeSchemaDescriptor() )
        .add( new TrackedEntityDataElementDimensionSchemaDescriptor() )
        .add( new TrackedEntityProgramIndicatorDimensionSchemaDescriptor() )
<<<<<<< HEAD
=======
        .add( new UserCredentialsSchemaDescriptor() )
>>>>>>> a97a8192
        .add( new UserGroupSchemaDescriptor() )
        .add( new UserRoleSchemaDescriptor() )
        .add( new UserSchemaDescriptor() )
        .add( new ValidationRuleGroupSchemaDescriptor() )
        .add( new ValidationRuleSchemaDescriptor() )
        .add( new ValidationNotificationTemplateSchemaDescriptor() )
        .add( new PushAnalysisSchemaDescriptor() )
        .add( new ProgramIndicatorGroupSchemaDescriptor() )
        .add( new ExternalFileResourceSchemaDescriptor() )
        .add( new OptionGroupSchemaDescriptor() )
        .add( new OptionGroupSetSchemaDescriptor() )
        .add( new ProgramTrackedEntityAttributeGroupSchemaDescriptor() )
        .add( new DataInputPeriodSchemaDescriptor() )
        .add( new ReportingRateSchemaDescriptor() )
        .add( new UserAccessSchemaDescriptor() )
        .add( new UserGroupAccessSchemaDescriptor() )
        .add( new MinMaxDataElementSchemaDescriptor() )
        .add( new ValidationResultSchemaDescriptor() )
        .add( new JobConfigurationSchemaDescriptor() )
        .add( new SmsCommandSchemaDescriptor() )
        .add( new CategoryDimensionSchemaDescriptor() )
        .add( new CategoryOptionGroupSetDimensionSchemaDescriptor() )
        .add( new DataElementGroupSetDimensionSchemaDescriptor() )
        .add( new OrganisationUnitGroupSetDimensionSchemaDescriptor() )
        .add( new RelationshipSchemaDescriptor() )
        .add( new KeyJsonValueSchemaDescriptor() )
        .add( new ProgramStageInstanceSchemaDescriptor() )
        .add( new ProgramInstanceSchemaDescriptor() )
        .add( new ProgramStageInstanceFilterSchemaDescriptor() )
        .add( new VisualizationSchemaDescriptor() )
        .build();

    private final Map<Class<?>, Schema> classSchemaMap = new HashMap<>();

    private final Map<String, Schema> singularSchemaMap = new HashMap<>();

    private final Map<String, Schema> pluralSchemaMap = new HashMap<>();

    private final Map<Class<?>, Schema> dynamicClassSchemaMap = new HashMap<>();

    private final PropertyIntrospectorService propertyIntrospectorService;

    private final SessionFactory sessionFactory;

    @Autowired
    public DefaultSchemaService( PropertyIntrospectorService propertyIntrospectorService,
        SessionFactory sessionFactory )
    {
        checkNotNull( propertyIntrospectorService );
        checkNotNull( sessionFactory );

        this.propertyIntrospectorService = propertyIntrospectorService;
        this.sessionFactory = sessionFactory;
    }

    @Override
    public Class<?> getConcreteClass( Class<?> klass )
    {
        if ( BASE_ALIAS_MAP.containsKey( klass ) )
        {
            return BASE_ALIAS_MAP.get( klass );
        }

        return klass;
    }

    @EventListener
    public void handleContextRefresh( ContextRefreshedEvent contextRefreshedEvent )
    {
        for ( SchemaDescriptor descriptor : DESCRIPTORS )
        {
            Schema schema = descriptor.getSchema();

            MetamodelImplementor metamodelImplementor = (MetamodelImplementor) sessionFactory.getMetamodel();

            try
            {
                EntityPersister entityPersister = metamodelImplementor.entityPersister( schema.getKlass() );

                if ( entityPersister instanceof SingleTableEntityPersister )
                {
                    schema.setTableName( ((SingleTableEntityPersister) entityPersister).getTableName() );
                }

                schema.setPersisted( true );
            }
            catch ( MappingException e )
            {
                // Class is not persisted with Hibernate
                schema.setPersisted( false );
            }

            schema.setDisplayName( TextUtils.getPrettyClassName( schema.getKlass() ) );

            if ( schema.getProperties().isEmpty() )
            {
                schema.setPropertyMap(
                    Maps.newHashMap( propertyIntrospectorService.getPropertiesMap( schema.getKlass() ) ) );
            }

            classSchemaMap.put( schema.getKlass(), schema );
            singularSchemaMap.put( schema.getSingular(), schema );
            pluralSchemaMap.put( schema.getPlural(), schema );

            updateSelf( schema );

            schema.getPersistedProperties();
            schema.getNonPersistedProperties();
            schema.getReadableProperties();
            schema.getEmbeddedObjectProperties();
        }
    }

    @Override
    public Schema getSchema( Class<?> klass )
    {
        if ( klass == null )
        {
            log.error( "getSchema() Error, input class should not be null!" );
            return null;
        }

        if ( klass.getName().contains( "Proxy" ) )
        {
            log.error( "Error, can't use Hibernate proxy class names!!!" );
            throw new IllegalStateException( "Input class must not be Hibernate proxy class!!!" );
        }

        if ( classSchemaMap.containsKey( klass ) )
        {
            return classSchemaMap.get( klass );
        }

        if ( dynamicClassSchemaMap.containsKey( klass ) )
        {
            return dynamicClassSchemaMap.get( klass );
        }

        return null;
    }

    @Override
    public Schema getDynamicSchema( Class<?> klass )
    {
        if ( klass == null )
        {
            log.error( "getDynamicSchema() Error, input class should not be null!" );
            return null;
        }

        if ( klass.getName().contains( "Proxy" ) )
        {
            log.error( "Error, can't use Hibernate proxy class names!!!" );
            throw new IllegalStateException( "Input class must not be Hibernate proxy class!!!" );
        }

        Schema schema = getSchema( klass );

        if ( schema != null )
        {
            return schema;
        }

        // Lookup the implementation class of core interfaces, if the input
        // klass is a core interface
        klass = getConcreteClass( klass );

        String name = getName( klass );

        schema = new Schema( klass, name, name + "s" );
        schema.setDisplayName( beautify( schema ) );
        schema.setPropertyMap( new HashMap<>( propertyIntrospectorService.getPropertiesMap( schema.getKlass() ) ) );

        updateSelf( schema );

        dynamicClassSchemaMap.put( klass, schema );

        return schema;
    }

    private String getName( Class<?> klass )
    {
        if ( AnnotationUtils.isAnnotationPresent( klass, JacksonXmlRootElement.class ) )
        {
            JacksonXmlRootElement rootElement = AnnotationUtils.getAnnotation( klass, JacksonXmlRootElement.class );

            if ( !StringUtils.isEmpty( rootElement.localName() ) )
            {
                return rootElement.localName();
            }
        }

        return CaseFormat.UPPER_CAMEL.to( CaseFormat.LOWER_CAMEL, klass.getSimpleName() );
    }

    @Override
    public Schema getSchemaBySingularName( String name )
    {
        return singularSchemaMap.get( name );
    }

    @Override
    public Schema getSchemaByPluralName( String name )
    {
        return pluralSchemaMap.get( name );
    }

    @Override
    public List<Schema> getSchemas()
    {
        return Lists.newArrayList( classSchemaMap.values() );
    }

    @Override
    public List<Schema> getSortedSchemas()
    {
        List<Schema> schemas = Lists.newArrayList( classSchemaMap.values() );
        schemas.sort( OrderComparator.INSTANCE );

        return schemas;
    }

    @Override
    public List<Schema> getMetadataSchemas()
    {
        List<Schema> schemas = getSchemas();

        schemas.removeIf( schema -> !schema.isMetadata() );
        schemas.sort( OrderComparator.INSTANCE );

        return schemas;
    }

    @Override
    public Set<String> collectAuthorities()
    {
        return getSchemas().stream()
            .map( Schema::getAuthorities ).flatMap( Collection::stream )
            .map( Authority::getAuthorities ).flatMap( Collection::stream )
            .collect( toSet() );
    }

    private void updateSelf( Schema schema )
    {
        if ( schema.haveProperty( PROPERTY_SELF ) )
        {
            Property property = schema.getProperty( PROPERTY_SELF );
            schema.setName( property.getName() );
            schema.setCollectionName( schema.getPlural() );
            schema.setNamespace( property.getNamespace() );
            schema.getPropertyMap().remove( PROPERTY_SELF );
        }
    }

    private String beautify( Schema schema )
    {
        String[] camelCaseWords = org.apache.commons.lang3.StringUtils.capitalize( schema.getPlural() )
            .split( "(?=[A-Z])" );
        return org.apache.commons.lang3.StringUtils.join( camelCaseWords, " " ).trim();
    }
}<|MERGE_RESOLUTION|>--- conflicted
+++ resolved
@@ -169,10 +169,7 @@
         .add( new TrackedEntityTypeAttributeSchemaDescriptor() )
         .add( new TrackedEntityDataElementDimensionSchemaDescriptor() )
         .add( new TrackedEntityProgramIndicatorDimensionSchemaDescriptor() )
-<<<<<<< HEAD
-=======
         .add( new UserCredentialsSchemaDescriptor() )
->>>>>>> a97a8192
         .add( new UserGroupSchemaDescriptor() )
         .add( new UserRoleSchemaDescriptor() )
         .add( new UserSchemaDescriptor() )
