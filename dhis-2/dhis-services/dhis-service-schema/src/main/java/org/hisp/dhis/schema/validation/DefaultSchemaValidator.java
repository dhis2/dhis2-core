/*
 * Copyright (c) 2004-2021, University of Oslo
 * All rights reserved.
 *
 * Redistribution and use in source and binary forms, with or without
 * modification, are permitted provided that the following conditions are met:
 * Redistributions of source code must retain the above copyright notice, this
 * list of conditions and the following disclaimer.
 *
 * Redistributions in binary form must reproduce the above copyright notice,
 * this list of conditions and the following disclaimer in the documentation
 * and/or other materials provided with the distribution.
 * Neither the name of the HISP project nor the names of its contributors may
 * be used to endorse or promote products derived from this software without
 * specific prior written permission.
 *
 * THIS SOFTWARE IS PROVIDED BY THE COPYRIGHT HOLDERS AND CONTRIBUTORS "AS IS" AND
 * ANY EXPRESS OR IMPLIED WARRANTIES, INCLUDING, BUT NOT LIMITED TO, THE IMPLIED
 * WARRANTIES OF MERCHANTABILITY AND FITNESS FOR A PARTICULAR PURPOSE ARE
 * DISCLAIMED. IN NO EVENT SHALL THE COPYRIGHT OWNER OR CONTRIBUTORS BE LIABLE FOR
 * ANY DIRECT, INDIRECT, INCIDENTAL, SPECIAL, EXEMPLARY, OR CONSEQUENTIAL DAMAGES
 * (INCLUDING, BUT NOT LIMITED TO, PROCUREMENT OF SUBSTITUTE GOODS OR SERVICES;
 * LOSS OF USE, DATA, OR PROFITS; OR BUSINESS INTERRUPTION) HOWEVER CAUSED AND ON
 * ANY THEORY OF LIABILITY, WHETHER IN CONTRACT, STRICT LIABILITY, OR TORT
 * (INCLUDING NEGLIGENCE OR OTHERWISE) ARISING IN ANY WAY OUT OF THE USE OF THIS
 * SOFTWARE, EVEN IF ADVISED OF THE POSSIBILITY OF SUCH DAMAGE.
 */
package org.hisp.dhis.schema.validation;

import static com.google.common.base.Preconditions.checkNotNull;

import java.util.ArrayList;
import java.util.Collection;
import java.util.List;
import java.util.regex.Pattern;

import org.apache.commons.validator.GenericValidator;
import org.hisp.dhis.feedback.ErrorCode;
import org.hisp.dhis.feedback.ErrorReport;
import org.hisp.dhis.hibernate.HibernateProxyUtils;
import org.hisp.dhis.preheat.Preheat;
import org.hisp.dhis.schema.Property;
import org.hisp.dhis.schema.PropertyType;
import org.hisp.dhis.schema.Schema;
import org.hisp.dhis.schema.SchemaService;
import org.hisp.dhis.system.util.ReflectionUtils;
import org.hisp.dhis.system.util.ValidationUtils;
import org.hisp.dhis.user.User;
import org.springframework.stereotype.Service;
import org.apache.commons.lang3.StringUtils;

/**
 * @author Morten Olav Hansen <mortenoh@gmail.com>
 */
@Service( "org.hisp.dhis.schema.validation.SchemaValidator" )
public class DefaultSchemaValidator implements SchemaValidator
{
    private Pattern BCRYPT_PATTERN = Pattern.compile( "\\A\\$2a?\\$\\d\\d\\$[./0-9A-Za-z]{53}" );

    private final SchemaService schemaService;

    public DefaultSchemaValidator( SchemaService schemaService )
    {
        checkNotNull( schemaService );
        this.schemaService = schemaService;
    }

    @Override
    public List<ErrorReport> validate( Object object )
    {
        return validate( object, true );
    }

    @Override
    public List<ErrorReport> validateEmbeddedObject( Object object, Class<?> parentClass )
    {
        return validate( object, true, parentClass );
    }

    @Override
    public List<ErrorReport> validate( Object object, boolean persisted )
    {
        return validate( object, persisted, object.getClass() );
    }

    public List<ErrorReport> validate( Object object, boolean persisted, Class<?> mainErrorClass )
    {
        List<ErrorReport> errorReports = new ArrayList<>();

        if ( object == null )
        {
            return errorReports;
        }

        Schema schema = schemaService.getDynamicSchema( HibernateProxyUtils.getRealClass( object ) );

        if ( schema == null )
        {
            return errorReports;
        }

        for ( Property property : schema.getProperties() )
        {
            if ( persisted && !property.isPersisted() )
            {
                continue;
            }

            Object value = ReflectionUtils.invokeMethod( object, property.getGetterMethod() );

            if ( value == null )
            {
                if ( property.isRequired() && !Preheat.isDefaultClass( property.getKlass() ) )
                {
                    errorReports.add( new ErrorReport( mainErrorClass, ErrorCode.E4000, property.getName() )
                        .setErrorKlass( property.getKlass() ).setErrorProperty( property.getName() ) );
                }

                continue;
            }

            errorReports.addAll( validateString( mainErrorClass, value, property ) );
            errorReports.addAll( validateCollection( mainErrorClass, value, property ) );
            errorReports.addAll( validateInteger( mainErrorClass, value, property ) );
            errorReports.addAll( validateFloat( mainErrorClass, value, property ) );
            errorReports.addAll( validateDouble( mainErrorClass, value, property ) );
        }

        if ( User.class.isInstance( object ) )
        {
            User user = (User) object;

            if ( user.getUserCredentials() != null )
            {
                errorReports.addAll( validate( user.getUserCredentials(), persisted ) );
            }
        }

        return errorReports;
    }

    private List<? extends ErrorReport> validateString( Class<?> klass, Object propertyObject, Property property )
    {
        List<ErrorReport> errorReports = new ArrayList<>();

<<<<<<< HEAD
        // TODO How should empty strings be handled? they are not valid color, password, url, etc of course.
        if ( !String.class.isInstance( propertyObject ) || StringUtils.isEmpty( propertyObject.toString() ) )
=======
        // TODO How should empty strings be handled? they are not valid color,
        // password, url, etc of course.
        if ( !String.class.isInstance( propertyObject ) || StringUtils.isEmpty( propertyObject ) )
>>>>>>> da05f641
        {
            return errorReports;
        }

        String value = (String) propertyObject;

        // Check column max length
        if ( value.length() > property.getLength() )
        {
            errorReports.add(
                new ErrorReport( klass, ErrorCode.E4001, property.getName(), property.getLength(), value.length() )
                    .setErrorKlass( property.getKlass() ).setErrorProperty( property.getName() ) );
            return errorReports;
        }

        if ( value.length() < property.getMin() || value.length() > property.getMax() )
        {
            errorReports.add( new ErrorReport( klass, ErrorCode.E4002, property.getName(), property.getMin(),
                property.getMax(), value.length() )
                    .setErrorKlass( property.getKlass() ).setErrorProperty( property.getName() ) );
        }

        if ( PropertyType.EMAIL == property.getPropertyType() && !GenericValidator.isEmail( value ) )
        {
            errorReports.add( new ErrorReport( klass, ErrorCode.E4003, property.getName(), value )
                .setErrorKlass( property.getKlass() ).setErrorProperty( property.getName() ) );
        }
        else if ( PropertyType.URL == property.getPropertyType() && !isUrl( value ) )
        {
            errorReports.add( new ErrorReport( klass, ErrorCode.E4004, property.getName(), value )
                .setErrorKlass( property.getKlass() ).setErrorProperty( property.getName() ) );
        }
        else if ( !BCRYPT_PATTERN.matcher( value ).matches() && PropertyType.PASSWORD == property.getPropertyType()
            && !ValidationUtils.passwordIsValid( value ) )
        {
            errorReports.add( new ErrorReport( klass, ErrorCode.E4005, property.getName(), value )
                .setErrorKlass( property.getKlass() ).setErrorProperty( property.getName() ) );
        }
        else if ( PropertyType.COLOR == property.getPropertyType() && !ValidationUtils.isValidHexColor( value ) )
        {
            errorReports.add( new ErrorReport( klass, ErrorCode.E4006, property.getName(), value )
                .setErrorKlass( property.getKlass() ).setErrorProperty( property.getName() ) );
        }

        /*
         * TODO add proper validation for both Points and Polygons,
         * ValidationUtils only supports points at this time if (
         * PropertyType.GEOLOCATION == property.getPropertyType() &&
         * !ValidationUtils.coordinateIsValid( value ) ) {
         * validationViolations.add( new ValidationViolation(
         * "Value is not a valid coordinate pair [lon, lat]." ) ); }
         */

        return errorReports;
    }

    // Commons validator have some issues in latest version, replacing with a
    // very simple test for now
    private boolean isUrl( String url )
    {
        return !StringUtils.isEmpty( url ) && (url.startsWith( "http://" ) || url.startsWith( "https://" ));
    }

    private List<? extends ErrorReport> validateCollection( Class<?> klass, Object propertyObject, Property property )
    {
        List<ErrorReport> errorReports = new ArrayList<>();

        if ( !Collection.class.isInstance( propertyObject ) )
        {
            return errorReports;
        }

        Collection<?> value = (Collection<?>) propertyObject;

        if ( (property.getMin() != null && value.size() < property.getMin())
            || (property.getMax() != null && value.size() > property.getMax()) )
        {
            errorReports.add( new ErrorReport( klass, ErrorCode.E4007, property.getName(), property.getMin(),
                property.getMax(), value.size() )
                    .setErrorKlass( property.getKlass() ).setErrorProperty( property.getName() ) );
        }

        return errorReports;
    }

    private List<? extends ErrorReport> validateInteger( Class<?> klass, Object propertyObject, Property property )
    {
        List<ErrorReport> errorReports = new ArrayList<>();

        if ( !Integer.class.isInstance( propertyObject ) )
        {
            return errorReports;
        }

        Integer value = (Integer) propertyObject;

        if ( !GenericValidator.isInRange( value, property.getMin(), property.getMax() ) )
        {
            errorReports.add( new ErrorReport( klass, ErrorCode.E4008, property.getName(), property.getMin(),
                property.getMax(), value )
                    .setErrorKlass( property.getKlass() ).setErrorProperty( property.getName() ) );
        }

        return errorReports;
    }

    private List<? extends ErrorReport> validateFloat( Class<?> klass, Object propertyObject, Property property )
    {
        List<ErrorReport> errorReports = new ArrayList<>();

        if ( !Float.class.isInstance( propertyObject ) )
        {
            return errorReports;
        }

        Float value = (Float) propertyObject;

        if ( !GenericValidator.isInRange( value, property.getMin(), property.getMax() ) )
        {
            errorReports.add( new ErrorReport( klass, ErrorCode.E4008, property.getName(), property.getMin(),
                property.getMax(), value )
                    .setErrorKlass( property.getKlass() ).setErrorProperty( property.getName() ) );
        }

        return errorReports;
    }

    private List<? extends ErrorReport> validateDouble( Class<?> klass, Object propertyObject, Property property )
    {
        List<ErrorReport> errorReports = new ArrayList<>();

        if ( !Double.class.isInstance( propertyObject ) )
        {
            return errorReports;
        }

        Double value = (Double) propertyObject;

        if ( !GenericValidator.isInRange( value, property.getMin(), property.getMax() ) )
        {
            errorReports.add( new ErrorReport( klass, ErrorCode.E4008, property.getName(), property.getMin(),
                property.getMax(), value )
                    .setErrorKlass( property.getKlass() ).setErrorProperty( property.getName() ) );
        }

        return errorReports;
    }
}<|MERGE_RESOLUTION|>--- conflicted
+++ resolved
@@ -27,13 +27,8 @@
  */
 package org.hisp.dhis.schema.validation;
 
-import static com.google.common.base.Preconditions.checkNotNull;
-
-import java.util.ArrayList;
-import java.util.Collection;
-import java.util.List;
-import java.util.regex.Pattern;
-
+import org.apache.commons.lang3.ObjectUtils;
+import org.apache.commons.lang3.StringUtils;
 import org.apache.commons.validator.GenericValidator;
 import org.hisp.dhis.feedback.ErrorCode;
 import org.hisp.dhis.feedback.ErrorReport;
@@ -47,7 +42,13 @@
 import org.hisp.dhis.system.util.ValidationUtils;
 import org.hisp.dhis.user.User;
 import org.springframework.stereotype.Service;
-import org.apache.commons.lang3.StringUtils;
+
+import java.util.ArrayList;
+import java.util.Collection;
+import java.util.List;
+import java.util.regex.Pattern;
+
+import static com.google.common.base.Preconditions.checkNotNull;
 
 /**
  * @author Morten Olav Hansen <mortenoh@gmail.com>
@@ -143,14 +144,9 @@
     {
         List<ErrorReport> errorReports = new ArrayList<>();
 
-<<<<<<< HEAD
-        // TODO How should empty strings be handled? they are not valid color, password, url, etc of course.
-        if ( !String.class.isInstance( propertyObject ) || StringUtils.isEmpty( propertyObject.toString() ) )
-=======
         // TODO How should empty strings be handled? they are not valid color,
         // password, url, etc of course.
-        if ( !String.class.isInstance( propertyObject ) || StringUtils.isEmpty( propertyObject ) )
->>>>>>> da05f641
+        if ( !String.class.isInstance( propertyObject ) || ObjectUtils.isEmpty( propertyObject ) )
         {
             return errorReports;
         }
