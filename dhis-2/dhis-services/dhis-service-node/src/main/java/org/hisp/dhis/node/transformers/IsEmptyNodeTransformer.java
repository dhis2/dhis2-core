--- conflicted
+++ resolved
@@ -31,12 +31,12 @@
 
 import java.util.List;
 
+import org.apache.commons.lang3.ObjectUtils;
 import org.hisp.dhis.node.Node;
 import org.hisp.dhis.node.NodeTransformer;
 import org.hisp.dhis.node.types.SimpleNode;
 import org.hisp.dhis.schema.Property;
 import org.springframework.stereotype.Component;
-import org.apache.commons.lang3.StringUtils;
 
 /**
  * @author Morten Olav Hansen <mortenoh@gmail.com>
@@ -64,12 +64,8 @@
         }
         else if ( property.isSimple() )
         {
-<<<<<<< HEAD
-            return new SimpleNode( property.getName(), StringUtils.isEmpty( ((SimpleNode) node).getValue().toString() ), property.isAttribute() );
-=======
-            return new SimpleNode( property.getName(), StringUtils.isEmpty( ((SimpleNode) node).getValue() ),
+            return new SimpleNode( property.getName(), ObjectUtils.isEmpty( ((SimpleNode) node).getValue() ),
                 property.isAttribute() );
->>>>>>> da05f641
         }
 
         return node;
