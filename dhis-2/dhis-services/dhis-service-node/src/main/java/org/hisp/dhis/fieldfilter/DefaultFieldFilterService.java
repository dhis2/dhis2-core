/*
 * Copyright (c) 2004-2021, University of Oslo
 * All rights reserved.
 *
 * Redistribution and use in source and binary forms, with or without
 * modification, are permitted provided that the following conditions are met:
 * Redistributions of source code must retain the above copyright notice, this
 * list of conditions and the following disclaimer.
 *
 * Redistributions in binary form must reproduce the above copyright notice,
 * this list of conditions and the following disclaimer in the documentation
 * and/or other materials provided with the distribution.
 * Neither the name of the HISP project nor the names of its contributors may
 * be used to endorse or promote products derived from this software without
 * specific prior written permission.
 *
 * THIS SOFTWARE IS PROVIDED BY THE COPYRIGHT HOLDERS AND CONTRIBUTORS "AS IS" AND
 * ANY EXPRESS OR IMPLIED WARRANTIES, INCLUDING, BUT NOT LIMITED TO, THE IMPLIED
 * WARRANTIES OF MERCHANTABILITY AND FITNESS FOR A PARTICULAR PURPOSE ARE
 * DISCLAIMED. IN NO EVENT SHALL THE COPYRIGHT OWNER OR CONTRIBUTORS BE LIABLE FOR
 * ANY DIRECT, INDIRECT, INCIDENTAL, SPECIAL, EXEMPLARY, OR CONSEQUENTIAL DAMAGES
 * (INCLUDING, BUT NOT LIMITED TO, PROCUREMENT OF SUBSTITUTE GOODS OR SERVICES;
 * LOSS OF USE, DATA, OR PROFITS; OR BUSINESS INTERRUPTION) HOWEVER CAUSED AND ON
 * ANY THEORY OF LIABILITY, WHETHER IN CONTRACT, STRICT LIABILITY, OR TORT
 * (INCLUDING NEGLIGENCE OR OTHERWISE) ARISING IN ANY WAY OUT OF THE USE OF THIS
 * SOFTWARE, EVEN IF ADVISED OF THE POSSIBILITY OF SUCH DAMAGE.
 */
package org.hisp.dhis.fieldfilter;

import static java.beans.Introspector.decapitalize;
import static org.hisp.dhis.visualization.ConversionHelper.convertToVisualization;

import java.lang.reflect.Field;
import java.lang.reflect.Modifier;
import java.util.ArrayList;
import java.util.Collection;
import java.util.Collections;
import java.util.HashSet;
import java.util.List;
import java.util.Objects;
import java.util.Optional;
import java.util.Set;
import java.util.regex.Matcher;
import java.util.regex.Pattern;
import java.util.stream.Collectors;
import java.util.stream.Stream;

import javax.annotation.Nonnull;
import javax.annotation.PostConstruct;

import lombok.extern.slf4j.Slf4j;

import org.apache.commons.lang3.StringUtils;
import org.hisp.dhis.attribute.Attribute;
import org.hisp.dhis.attribute.AttributeService;
import org.hisp.dhis.attribute.AttributeValue;
import org.hisp.dhis.cache.Cache;
import org.hisp.dhis.cache.CacheProvider;
import org.hisp.dhis.chart.Chart;
import org.hisp.dhis.common.BaseIdentifiableObject;
import org.hisp.dhis.common.EmbeddedObject;
import org.hisp.dhis.common.IdentifiableObject;
import org.hisp.dhis.hibernate.HibernateProxyUtils;
import org.hisp.dhis.node.AbstractNode;
import org.hisp.dhis.node.Node;
import org.hisp.dhis.node.NodeTransformer;
import org.hisp.dhis.node.Preset;
import org.hisp.dhis.node.types.CollectionNode;
import org.hisp.dhis.node.types.ComplexNode;
import org.hisp.dhis.node.types.SimpleNode;
import org.hisp.dhis.period.PeriodType;
import org.hisp.dhis.preheat.Preheat;
import org.hisp.dhis.reporttable.ReportTable;
import org.hisp.dhis.schema.Property;
import org.hisp.dhis.schema.PropertyTransformer;
import org.hisp.dhis.schema.Schema;
import org.hisp.dhis.schema.SchemaService;
import org.hisp.dhis.security.acl.AclService;
import org.hisp.dhis.system.util.ReflectionUtils;
import org.hisp.dhis.user.CurrentUserService;
import org.hisp.dhis.user.User;
import org.hisp.dhis.user.UserAccess;
import org.hisp.dhis.user.UserCredentials;
import org.hisp.dhis.user.UserGroupAccess;
import org.hisp.dhis.user.UserGroupService;
import org.hisp.dhis.user.UserService;
import org.hisp.dhis.visualization.Visualization;
import org.springframework.beans.factory.annotation.Autowired;
import org.springframework.stereotype.Component;
import org.springframework.util.CollectionUtils;

import com.google.common.base.Joiner;
import com.google.common.collect.ImmutableMap;
import com.google.common.collect.Lists;
import com.google.common.collect.Sets;

/**
 * @author Morten Olav Hansen <mortenoh@gmail.com>
 */
@Slf4j
@Component( "org.hisp.dhis.fieldfilter.FieldFilterService" )
public class DefaultFieldFilterService implements FieldFilterService
{
    private final static Pattern FIELD_PATTERN = Pattern.compile( "^(?<field>\\w+)" );

    private final static Pattern TRANSFORMER_PATTERN = Pattern
        .compile( "(?<type>\\||::|~)(?<name>\\w+)(?:\\((?<args>[\\w;]+)\\))?" );

    private final FieldParser fieldParser;

    private final SchemaService schemaService;

    private final AclService aclService;

    private final CurrentUserService currentUserService;

    private final AttributeService attributeService;

    private final Set<NodeTransformer> nodeTransformers;

    private ImmutableMap<String, Preset> presets = ImmutableMap.of();

    private ImmutableMap<String, NodeTransformer> transformers = ImmutableMap.of();

    private Property baseIdentifiableIdProperty;

    private final Cache<PropertyTransformer> transformerCache;

    private final UserGroupService userGroupService;

    private final UserService userService;

    public DefaultFieldFilterService(
        FieldParser fieldParser,
        SchemaService schemaService,
        AclService aclService,
        CurrentUserService currentUserService,
        AttributeService attributeService,
        CacheProvider cacheProvider,
        UserGroupService userGroupService,
        UserService userService,
        @Autowired( required = false ) Set<NodeTransformer> nodeTransformers )
    {
        this.fieldParser = fieldParser;
        this.schemaService = schemaService;
        this.aclService = aclService;
        this.currentUserService = currentUserService;
        this.userService = userService;
        this.attributeService = attributeService;
        this.userGroupService = userGroupService;
        this.nodeTransformers = nodeTransformers == null ? new HashSet<>() : nodeTransformers;
        this.transformerCache = cacheProvider.createPropertyTransformerCache();
    }

    @PostConstruct
    public void init()
    {
        ImmutableMap.Builder<String, Preset> presetBuilder = ImmutableMap.builder();

        for ( Preset preset : Preset.values() )
        {
            presetBuilder.put( preset.getName(), preset );
        }

        presets = presetBuilder.build();

        ImmutableMap.Builder<String, NodeTransformer> transformerBuilder = ImmutableMap.builder();

        for ( NodeTransformer transformer : nodeTransformers )
        {
            transformerBuilder.put( transformer.name(), transformer );
        }

        transformers = transformerBuilder.build();

        baseIdentifiableIdProperty = schemaService.getDynamicSchema( BaseIdentifiableObject.class ).getProperty( "id" );
    }

    @Override
    public ComplexNode toComplexNode( FieldFilterParams params )
    {
        if ( params.getObjects().isEmpty() )
        {
            return null;
        }

        Object object = params.getObjects().get( 0 );
        CollectionNode collectionNode = toCollectionNode( object.getClass(), params );

        if ( !collectionNode.getChildren().isEmpty() )
        {
            return (ComplexNode) collectionNode.getChildren().get( 0 );
        }

        return null;
    }

    @Override
    public CollectionNode toCollectionNode( Class<?> wrapper, FieldFilterParams params )
    {
        String fields = params.getFields() == null ? "" : Joiner.on( "," ).join( params.getFields() );

        Schema rootSchema = schemaService.getDynamicSchema( wrapper );

        CollectionNode collectionNode = new CollectionNode( rootSchema.getCollectionName() );
        collectionNode.setNamespace( rootSchema.getNamespace() );

        List<?> objects = params.getObjects();

        if ( params.getSkipSharing() )
        {
            final List<String> fieldList = CollectionUtils.isEmpty( params.getFields() )
                ? Collections.singletonList( "*" )
                : params.getFields();
            // excludes must be preserved (e.g. when field collections like
            // :owner are used, which is not expanded by modify filter)
            fields = Stream
                .concat( fieldParser.modifyFilter( fieldList, SHARING_FIELDS ).stream(), SHARING_FIELDS.stream() )
                .filter( org.apache.commons.lang3.StringUtils::isNotBlank ).distinct()
                .collect( Collectors.joining( "," ) );
        }

        if ( params.getObjects().isEmpty() )
        {
            return collectionNode;
        }

        FieldMap fieldMap = new FieldMap();
        Schema schema = schemaService.getDynamicSchema( HibernateProxyUtils.getRealClass( objects.get( 0 ) ) );

        if ( StringUtils.isEmpty( fields ) )
        {
            for ( Property property : schema.getProperties() )
            {
                fieldMap.put( property.getName(), new FieldMap() );
            }
        }
        else
        {
            fieldMap = fieldParser.parse( fields );
        }

        final FieldMap finalFieldMap = fieldMap;

        if ( params.getUser() == null )
        {
            params.setUser( currentUserService.getCurrentUser() );
        }

        objects.forEach( object -> {
            AbstractNode node = buildNode( finalFieldMap, wrapper, object, params.getUser(), params.getDefaults() );

            if ( node != null )
            {
                collectionNode.addChild( node );
            }
        } );

        return collectionNode;
    }

    @Override
    public CollectionNode toConcreteClassCollectionNode( final Class<?> klass, final FieldFilterParams params,
        final String collectionName, final String namespace )
    {
        final String fields = params.getFields() == null ? "" : Joiner.on( "," ).join( params.getFields() );

        final CollectionNode collectionNode = new CollectionNode( collectionName );
        collectionNode.setNamespace( namespace );

        final List<?> objects = params.getObjects();

        if ( params.getObjects().isEmpty() )
        {
            return collectionNode;
        }

        FieldMap fieldMap = new FieldMap();

        // If fields not specified OR set as "*", bring all fields.
        if ( StringUtils.isBlank( fields )
            || "*".equals( StringUtils.trimToEmpty( fields ) ) )
        {
            for ( final Field property : klass.getDeclaredFields() )
            {
                fieldMap.put( property.getName(), new FieldMap() );
            }
        }
        else
        {
            fieldMap = fieldParser.parse( fields );
        }

        final FieldMap finalFieldMap = fieldMap;

        if ( params.getUser() == null )
        {
            params.setUser( currentUserService.getCurrentUser() );
        }

        objects.forEach( object -> {
            final AbstractNode node = buildNode( finalFieldMap, object, namespace );

            if ( node != null )
            {
                collectionNode.addChild( node );
            }
        } );

        return collectionNode;
    }

    private AbstractNode buildNode( FieldMap fieldMap, Class<?> klass, Object object, User user, Defaults defaults )
    {
        Schema schema = schemaService.getDynamicSchema( klass );
        return buildNode( fieldMap, klass, object, user, schema.getName(), defaults );
    }

    private boolean mayExclude( Class<?> klass, Defaults defaults )
    {
        return Defaults.EXCLUDE == defaults && IdentifiableObject.class.isAssignableFrom( klass ) &&
            (Preheat.isDefaultClass( klass ) || klass.isInterface() || (klass.getModifiers() & Modifier.ABSTRACT) != 0);
    }

    private boolean shouldExclude( Object object, Defaults defaults )
    {
        return Defaults.EXCLUDE == defaults && object instanceof IdentifiableObject &&
            Preheat.isDefaultObject( (IdentifiableObject) object )
            && "default".equals( ((IdentifiableObject) object).getName() );
    }

    private AbstractNode buildNode( final FieldMap fieldMap, final Object klassInstance, final String namespace )
    {
        final ComplexNode complexNode = new ComplexNode( decapitalize( klassInstance.getClass().getSimpleName() ) );
        complexNode.setNamespace( namespace );

        for ( final String fieldKey : fieldMap.keySet() )
        {
            try
            {
                final String originalName = org.apache.commons.lang3.StringUtils.substringBefore( fieldKey, "~" );
                final String rename = org.apache.commons.lang3.StringUtils.substringBetween( fieldKey, "(", ")" );

                final Field field = klassInstance.getClass().getDeclaredField( originalName );
                field.setAccessible( true ); // NOSONAR

                final Object value = ReflectionUtils.invokeGetterMethod( originalName, klassInstance );

                if ( org.apache.commons.lang3.StringUtils.isNotBlank( rename ) )
                {
                    complexNode.addChild( new SimpleNode( rename, value ) );
                }
                else
                {
                    complexNode.addChild( new SimpleNode( originalName, value ) );
                }
            }
            catch ( NoSuchFieldException e )
            {
                log.warn( "Error reading attribute", e );
            }
        }

        return complexNode;
    }

    private AbstractNode buildNode( FieldMap fieldMap, Class<?> klass, Object object, User user, String nodeName,
        Defaults defaults )
    {
        Schema schema = schemaService.getDynamicSchema( klass );

        ComplexNode complexNode = new ComplexNode( nodeName );
        complexNode.setNamespace( schema.getNamespace() );

        if ( object == null )
        {
            return new SimpleNode( schema.getName(), null );
        }

        if ( shouldExclude( object, defaults ) )
        {
            return null;
        }

        updateFields( fieldMap, schema.getKlass() );

        if ( fieldMap.containsKey( "access" ) && schema.isIdentifiableObject() )
        {
            // These checks for Chart and ReportTable are needed to keep the
            // backward compatibility with Visualization. Should be removed once
            // Chart and ReportTable are gone.
            if ( object instanceof Chart )
            {
                final Visualization visualization = convertToVisualization( (Chart) object );

                ((BaseIdentifiableObject) object)
                    .setAccess( aclService.getAccess( visualization, user ) );
            }
            else if ( object instanceof ReportTable )
            {
                final Visualization visualization = convertToVisualization( (ReportTable) object );

                ((BaseIdentifiableObject) object)
                    .setAccess( aclService.getAccess( visualization, user ) );
            }
            else
            {
                ((BaseIdentifiableObject) object)
                    .setAccess( aclService.getAccess( (IdentifiableObject) object, user ) );
            }
        }

        if ( fieldMap.containsKey( "attribute" ) && AttributeValue.class.isAssignableFrom( object.getClass() ) )
        {
            AttributeValue attributeValue = (AttributeValue) object;
            attributeValue.setAttribute( attributeService.getAttribute( attributeValue.getAttribute().getUid() ) );
        }

        if ( UserGroupAccess.class.isAssignableFrom( object.getClass() ) )
        {
            UserGroupAccess userGroupAccess = (UserGroupAccess) object;
<<<<<<< HEAD
            userGroupAccess.setDisplayName( userGroupService.getDisplayName( userGroupAccess.getUserGroupUid() ) );
=======
            userGroupAccess
                .setDisplayName( userGroupService.getDisplayName( userGroupAccess.getUserGroupUid() ) );
>>>>>>> c6affcab
        }

        if ( UserAccess.class.isAssignableFrom( object.getClass() ) )
        {
            UserAccess userAccess = (UserAccess) object;
            userAccess.setDisplayName( userService.getDisplayName( userAccess.getUserUid() ) );
        }

        for ( String fieldKey : fieldMap.keySet() )
        {
            AbstractNode child = null;
            Property property = schema.getProperty( fieldKey );
            FieldMap fieldValue = fieldMap.get( fieldKey );

            if ( property == null || !property.isReadable() )
            {
                // throw new FieldFilterException( fieldKey, schema );
                log.debug( "Unknown field property `" + fieldKey + "`, available fields are "
                    + schema.getPropertyMap().keySet() );
                continue;
            }

            Object returnValue = ReflectionUtils.invokeMethod( object, property.getGetterMethod() );

            Class<?> propertyClass = property.getKlass();
            Schema propertySchema = schemaService.getDynamicSchema( propertyClass );

            if ( property.hasPropertyTransformer() )
            {
                Optional<PropertyTransformer> propertyTransformer = transformerCache
                    .get( property.getPropertyTransformer().getName(), s -> {
                        try
                        {
                            return property.getPropertyTransformer().newInstance();
                        }
                        catch ( InstantiationException | IllegalAccessException e )
                        {
                            throw new RuntimeException( e );
                        }
                    } );

                if ( propertyTransformer.isPresent() && returnValue != null )
                {
                    returnValue = propertyTransformer.get().transform( returnValue );
                    propertyClass = returnValue.getClass();
                    propertySchema = schemaService.getDynamicSchema( propertyClass );
                    updateFields( fieldValue, propertyTransformer.get().getKlass() );
                }
            }

            if ( returnValue != null
                && propertySchema.getProperties().isEmpty()
                && !property.isCollection()
                && property.getKlass().isInterface()
                && !property.isIdentifiableObject() )
            {
                // try to retrieve schema from concrete class
                propertyClass = returnValue.getClass();
                propertySchema = schemaService.getDynamicSchema( propertyClass );
            }

            if ( returnValue == null && property.isCollection() )
            {
                continue;
            }

            if ( property.isCollection() )
            {
                updateFields( fieldValue, property.getItemKlass() );
            }
            else
            {
                updateFields( fieldValue, propertyClass );
            }

            if ( fieldValue.isEmpty() )
            {
                List<String> fields = Preset.defaultAssociationPreset().getFields();

                if ( property.isCollection() )
                {
                    Collection<?> collection = (Collection<?>) returnValue;

                    child = new CollectionNode( property.getCollectionName(), collection.size() );
                    child.setNamespace( property.getNamespace() );

                    if ( property.isIdentifiableObject() && isProperIdObject( property.getItemKlass() ) )
                    {
                        final boolean mayExclude = collection.isEmpty()
                            || mayExclude( property.getItemKlass(), defaults );

                        for ( Object collectionObject : collection )
                        {
                            if ( !mayExclude || !shouldExclude( collectionObject, defaults ) )
                            {
                                child.addChild( getProperties( property, collectionObject, fields ) );
                            }
                        }
                    }
                    else if ( !property.isSimple() )
                    {
                        FieldMap map = getFullFieldMap( schemaService.getDynamicSchema( property.getItemKlass() ) );

                        for ( Object collectionObject : collection )
                        {
                            Node node = buildNode( map, property.getItemKlass(), collectionObject, user, defaults );

                            if ( node != null && !node.getChildren().isEmpty() )
                            {
                                child.addChild( node );
                            }
                        }
                    }
                    else
                    {
                        for ( Object collectionObject : collection )
                        {
                            SimpleNode simpleNode = child
                                .addChild( new SimpleNode( property.getName(), collectionObject ) );
                            simpleNode.setProperty( property );
                        }
                    }
                }
                else if ( property.isIdentifiableObject() && isProperIdObject( propertyClass ) )
                {
                    if ( !shouldExclude( returnValue, defaults ) )
                    {
                        child = getProperties( property, returnValue, fields );
                    }
                }
                else
                {
                    if ( propertySchema.getProperties().isEmpty() )
                    {
                        SimpleNode simpleNode = new SimpleNode( fieldKey, returnValue );
                        simpleNode.setAttribute( property.isAttribute() );
                        simpleNode.setNamespace( property.getNamespace() );

                        child = simpleNode;
                    }
                    else
                    {
                        child = buildNode( getFullFieldMap( propertySchema ), propertyClass, returnValue, user,
                            defaults );
                    }
                }
            }
            else
            {
                if ( property.isCollection() )
                {
                    child = new CollectionNode( property.getCollectionName() );
                    child.setNamespace( property.getNamespace() );

                    for ( Object collectionObject : (Collection<?>) Objects.requireNonNull( returnValue ) )
                    {
                        Node node;

                        if ( property.hasPropertyTransformer() )
                        {
                            // if it has a transformer, re-get the schema (the
                            // item klass has probably changed)
                            Schema sch = schemaService
                                .getDynamicSchema( HibernateProxyUtils.getRealClass( collectionObject ) );
                            node = buildNode( fieldValue, sch.getKlass(), collectionObject, user, property.getName(),
                                defaults );
                        }
                        else
                        {
                            node = buildNode( fieldValue, property.getItemKlass(), collectionObject, user,
                                property.getName(), defaults );
                        }

                        if ( !Objects.requireNonNull( node ).getChildren().isEmpty() )
                        {
                            child.addChild( node );
                        }
                    }
                }
                else
                {
                    returnValue = handleJsonbObjectProperties( klass, propertyClass, returnValue );
                    child = buildNode( fieldValue, propertyClass, returnValue, user, defaults );
                }
            }

            if ( child != null )
            {
                child.setName( fieldKey );
                child.setProperty( property );

                // TODO fix ugly hack, will be replaced by custom field
                // serializer/deserializer
                if ( child.isSimple() && (((SimpleNode) child).getValue()) instanceof PeriodType )
                {
                    child = new SimpleNode( child.getName(), ((PeriodType) ((SimpleNode) child).getValue()).getName() );
                }

                complexNode.addChild( fieldValue.getPipeline().process( child ) );
            }
        }

        return complexNode;
    }

    private void updateFields( FieldMap fieldMap, Class<?> klass )
    {
        if ( fieldMap.isEmpty() )
        {
            return;
        }

        // we need two run this (at least) two times, since some of the presets
        // might contain other presets
        updateFields( fieldMap, klass, true );
        updateFields( fieldMap, klass, false );
    }

    private void updateFields( FieldMap fieldMap, Class<?> klass, boolean expandOnly )
    {
        if ( fieldMap.isEmpty() )
        {
            return;
        }

        Schema schema = schemaService.getDynamicSchema( klass );
        List<String> cleanupFields = Lists.newArrayList();

        for ( String fieldKey : Sets.newHashSet( fieldMap.keySet() ) )
        {
            Collection<Property> properties = schema.getReadableProperties().values();

            if ( "*".equals( fieldKey ) )
            {
                properties.stream()
                    .filter( property -> !fieldMap.containsKey( property.key() ) )
                    .forEach( property -> fieldMap.put( property.key(), new FieldMap() ) );

                cleanupFields.add( fieldKey );
            }
            else if ( ":persisted".equals( fieldKey ) )
            {
                properties.stream()
                    .filter( property -> !fieldMap.containsKey( property.key() ) && property.isPersisted() )
                    .forEach( property -> fieldMap.put( property.key(), new FieldMap() ) );

                cleanupFields.add( fieldKey );
            }
            else if ( ":owner".equals( fieldKey ) )
            {
                properties.stream()
                    .filter( property -> !fieldMap.containsKey( property.key() ) && property.isPersisted()
                        && property.isOwner() )
                    .forEach( property -> fieldMap.put( property.key(), new FieldMap() ) );

                cleanupFields.add( fieldKey );
            }
            else if ( fieldKey.startsWith( ":" ) )
            {
                Preset preset = presets.get( fieldKey.substring( 1 ) );

                if ( preset == null )
                {
                    continue;
                }

                List<String> fields = preset.getFields();

                fields.stream()
                    .filter( field -> !fieldMap.containsKey( field ) )
                    .forEach( field -> fieldMap.put( field, new FieldMap() ) );

                cleanupFields.add( fieldKey );
            }
            else if ( fieldKey.startsWith( "!" ) && !expandOnly )
            {
                cleanupFields.add( fieldKey );
            }
            else if ( fieldKey.contains( "::" ) || fieldKey.contains( "|" ) || fieldKey.contains( "~" ) )
            {
                Matcher matcher = FIELD_PATTERN.matcher( fieldKey );

                if ( !matcher.find() )
                {
                    continue;
                }

                String fieldName = matcher.group( "field" );

                FieldMap value = new FieldMap();
                value.putAll( fieldMap.get( fieldKey ) );

                matcher = TRANSFORMER_PATTERN.matcher( fieldKey );

                while ( matcher.find() )
                {
                    String nameMatch = matcher.group( "name" );
                    String argsMatch = matcher.group( "args" );

                    if ( transformers.containsKey( nameMatch ) )
                    {
                        NodeTransformer transformer = transformers.get( nameMatch );
                        List<String> args = argsMatch == null ? new ArrayList<>()
                            : Lists.newArrayList( argsMatch.split( ";" ) );
                        value.getPipeline().addTransformer( transformer, args );
                    }
                }

                fieldMap.put( fieldName, value );

                cleanupFields.add( fieldKey );
            }
        }

        for ( String field : cleanupFields )
        {
            fieldMap.remove( field );

            if ( !expandOnly )
            {
                fieldMap.remove( field.substring( 1 ) );
            }
        }
    }

    private FieldMap getFullFieldMap( Schema schema )
    {
        FieldMap fieldMap = new FieldMap();

        for ( Property property : schema.getReadableProperties().values() )
        {
            fieldMap.put( property.getName(), new FieldMap() );
        }

        for ( String mapKey : schema.getPropertyMap().keySet() )
        {
            if ( schema.getProperty( mapKey ).isReadable() )
            {
                fieldMap.put( mapKey, new FieldMap() );
            }
        }

        return fieldMap;
    }

    private ComplexNode getProperties( Property currentProperty, Object object, List<String> fields )
    {
        if ( object == null )
        {
            return null;
        }

        // performance optimization for ID only queries on base identifiable
        // objects
        if ( isBaseIdentifiableObjectIdOnly( object, fields ) )
        {
            return createBaseIdentifiableObjectIdNode( currentProperty, object );
        }

        ComplexNode complexNode = new ComplexNode( currentProperty.getName() );
        complexNode.setNamespace( currentProperty.getNamespace() );
        complexNode.setProperty( currentProperty );

        Schema schema;

        if ( currentProperty.hasPropertyTransformer() )
        {
            schema = schemaService.getDynamicSchema( HibernateProxyUtils.getRealClass( object ) );
        }
        else if ( currentProperty.isCollection() )
        {
            schema = schemaService.getDynamicSchema( currentProperty.getItemKlass() );
        }
        else
        {
            schema = schemaService.getDynamicSchema( currentProperty.getKlass() );
        }

        for ( String field : fields )
        {
            Property property = schema.getProperty( field );

            if ( property == null )
            {
                continue;
            }

            Object returnValue = ReflectionUtils.invokeMethod( object, property.getGetterMethod() );

            SimpleNode simpleNode = new SimpleNode( field, returnValue );
            simpleNode.setAttribute( property.isAttribute() );
            simpleNode.setNamespace( property.getNamespace() );
            simpleNode.setProperty( property );

            complexNode.addChild( simpleNode );
        }

        return complexNode;
    }

    private boolean isBaseIdentifiableObjectIdOnly( @Nonnull Object object, @Nonnull List<String> fields )
    {
        return fields.size() == 1 && fields.get( 0 ).equals( "id" ) && object instanceof BaseIdentifiableObject;
    }

    private ComplexNode createBaseIdentifiableObjectIdNode( @Nonnull Property currentProperty, @Nonnull Object object )
    {
        return new ComplexNode( currentProperty, new SimpleNode(
            "id", baseIdentifiableIdProperty, ((BaseIdentifiableObject) object).getUid() ) );
    }

    private boolean isProperIdObject( Class<?> klass )
    {
        if ( UserCredentials.class.isAssignableFrom( klass ) || EmbeddedObject.class.isAssignableFrom( klass ) )
        {
            return false;
        }

        return IdentifiableObject.class.isAssignableFrom( klass );
    }

    /**
     * {@link AttributeValue} is saved as JSONB, and it contains only
     * Attribute's uid If fields parameter requires more than just Attribute's
     * uid then we need to get full {@link Attribute} object ( from cache ) e.g.
     * fields=id,name,attributeValues[value,attribute[id,name,description]]
     */
    private Object handleJsonbObjectProperties( Class<?> klass, Class<?> propertyClass, Object returnObject )
    {
        if ( AttributeValue.class.isAssignableFrom( klass ) && Attribute.class.isAssignableFrom( propertyClass ) )
        {
            returnObject = attributeService.getAttribute( ((Attribute) returnObject).getUid() );
        }

        return returnObject;
    }
}<|MERGE_RESOLUTION|>--- conflicted
+++ resolved
@@ -419,12 +419,8 @@
         if ( UserGroupAccess.class.isAssignableFrom( object.getClass() ) )
         {
             UserGroupAccess userGroupAccess = (UserGroupAccess) object;
-<<<<<<< HEAD
-            userGroupAccess.setDisplayName( userGroupService.getDisplayName( userGroupAccess.getUserGroupUid() ) );
-=======
             userGroupAccess
                 .setDisplayName( userGroupService.getDisplayName( userGroupAccess.getUserGroupUid() ) );
->>>>>>> c6affcab
         }
 
         if ( UserAccess.class.isAssignableFrom( object.getClass() ) )
