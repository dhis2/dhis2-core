--- conflicted
+++ resolved
@@ -1,335 +1,297 @@
-package org.hisp.dhis.dataanalysis.jdbc;
-
-/*
- * Copyright (c) 2004-2018, University of Oslo
- * All rights reserved.
- *
- * Redistribution and use in source and binary forms, with or without
- * modification, are permitted provided that the following conditions are met:
- * Redistributions of source code must retain the above copyright notice, this
- * list of conditions and the following disclaimer.
- *
- * Redistributions in binary form must reproduce the above copyright notice,
- * this list of conditions and the following disclaimer in the documentation
- * and/or other materials provided with the distribution.
- * Neither the name of the HISP project nor the names of its contributors may
- * be used to endorse or promote products derived from this software without
- * specific prior written permission.
- *
- * THIS SOFTWARE IS PROVIDED BY THE COPYRIGHT HOLDERS AND CONTRIBUTORS "AS IS" AND
- * ANY EXPRESS OR IMPLIED WARRANTIES, INCLUDING, BUT NOT LIMITED TO, THE IMPLIED
- * WARRANTIES OF MERCHANTABILITY AND FITNESS FOR A PARTICULAR PURPOSE ARE
- * DISCLAIMED. IN NO EVENT SHALL THE COPYRIGHT OWNER OR CONTRIBUTORS BE LIABLE FOR
- * ANY DIRECT, INDIRECT, INCIDENTAL, SPECIAL, EXEMPLARY, OR CONSEQUENTIAL DAMAGES
- * (INCLUDING, BUT NOT LIMITED TO, PROCUREMENT OF SUBSTITUTE GOODS OR SERVICES;
- * LOSS OF USE, DATA, OR PROFITS; OR BUSINESS INTERRUPTION) HOWEVER CAUSED AND ON
- * ANY THEORY OF LIABILITY, WHETHER IN CONTRACT, STRICT LIABILITY, OR TORT
- * (INCLUDING NEGLIGENCE OR OTHERWISE) ARISING IN ANY WAY OUT OF THE USE OF THIS
- * SOFTWARE, EVEN IF ADVISED OF THE POSSIBILITY OF SUCH DAMAGE.
- */
-
-import org.apache.commons.logging.Log;
-import org.apache.commons.logging.LogFactory;
-import org.hisp.dhis.category.CategoryOptionCombo;
-import org.hisp.dhis.commons.collection.PaginatedList;
-import org.hisp.dhis.commons.util.TextUtils;
-import org.hisp.dhis.dataanalysis.DataAnalysisMeasures;
-import org.hisp.dhis.dataanalysis.DataAnalysisStore;
-import org.hisp.dhis.dataelement.DataElement;
-import org.hisp.dhis.dataset.DataSet;
-import org.hisp.dhis.datavalue.DeflatedDataValue;
-import org.hisp.dhis.jdbc.StatementBuilder;
-import org.hisp.dhis.organisationunit.OrganisationUnit;
-import org.hisp.dhis.period.Period;
-import org.hisp.dhis.system.objectmapper.DeflatedDataValueNameMinMaxRowMapper;
-import org.hisp.dhis.system.objectmapper.DeflatedDataValueRowMapper;
-import org.hisp.dhis.system.util.DateUtils;
-import org.springframework.jdbc.core.JdbcTemplate;
-import org.springframework.jdbc.support.rowset.SqlRowSet;
-
-import java.util.ArrayList;
-import java.util.Collection;
-import java.util.Date;
-import java.util.List;
-import java.util.Map;
-
-import static org.hisp.dhis.common.IdentifiableObjectUtils.getIdentifiers;
-import static org.hisp.dhis.commons.util.TextUtils.getCommaDelimitedString;
-
-/**
- * @author Lars Helge Overland
- * @author Halvdan Hoem Grelland
- */
-public class JdbcDataAnalysisStore
-    implements DataAnalysisStore
-{
-    private static final Log log = LogFactory.getLog( JdbcDataAnalysisStore.class );
-
-    // -------------------------------------------------------------------------
-    // Dependencies
-    // -------------------------------------------------------------------------
-
-    private StatementBuilder statementBuilder;
-
-    public void setStatementBuilder( StatementBuilder statementBuilder )
-    {
-        this.statementBuilder = statementBuilder;
-    }
-
-    /**
-     * Read only JDBC template.
-     */
-    private JdbcTemplate jdbcTemplate;
-
-    public void setJdbcTemplate( JdbcTemplate jdbcTemplate )
-    {
-        this.jdbcTemplate = jdbcTemplate;
-    }
-
-    // -------------------------------------------------------------------------
-    // OutlierAnalysisStore implementation
-    // -------------------------------------------------------------------------
-
-    @Override
-    public List<DataAnalysisMeasures> getDataAnalysisMeasures( DataElement dataElement,
-        Collection<CategoryOptionCombo> categoryOptionCombos,
-        Collection<String> parentPaths, Date from )
-    {
-        List<DataAnalysisMeasures> measures = new ArrayList<>();
-
-        if ( categoryOptionCombos.isEmpty() || parentPaths.isEmpty() )
-        {
-            return measures;
-        }
-
-        String catOptionComboIds = TextUtils.getCommaDelimitedString( getIdentifiers( categoryOptionCombos ) );
-
-        String matchPaths = "(";
-        for ( String path : parentPaths )
-        {
-            matchPaths += "ou.path like '" + path + "%' or ";
-        }
-        matchPaths = TextUtils.removeLastOr( matchPaths ) + ") ";
-
-        String sql =
-            "select dv.sourceid, dv.categoryoptioncomboid, " +
-                "avg( cast( dv.value as " + statementBuilder.getDoubleColumnType() + " ) ) as average, " +
-                "stddev_pop( cast( dv.value as " + statementBuilder.getDoubleColumnType() +
-                " ) ) as standarddeviation " +
-                "from datavalue dv " +
-                "join organisationunit ou on ou.organisationunitid = dv.sourceid " +
-                "join period pe on dv.periodid = pe.periodid " +
-                "where dv.dataelementid = " + dataElement.getId() + " " +
-                "and dv.categoryoptioncomboid in (" + catOptionComboIds + ") " +
-                "and pe.startdate >= '" + DateUtils.getMediumDateString( from ) + "' " +
-                "and " + matchPaths +
-                "and dv.deleted is false " +
-                "group by dv.sourceid, dv.categoryoptioncomboid";
-
-        SqlRowSet rowSet = jdbcTemplate.queryForRowSet( sql );
-
-        while ( rowSet.next() )
-        {
-            int orgUnitId = rowSet.getInt( 1 );
-            int categoryOptionComboId = rowSet.getInt( 2 );
-            double average = rowSet.getDouble( 3 );
-            double standardDeviation = rowSet.getDouble( 4 );
-
-            if ( standardDeviation != 0.0 )
-            {
-                measures
-                    .add( new DataAnalysisMeasures( orgUnitId, categoryOptionComboId, average, standardDeviation ) );
-            }
-        }
-
-        return measures;
-    }
-
-    @Override
-    public List<DeflatedDataValue> getMinMaxViolations( Collection<DataElement> dataElements,
-        Collection<CategoryOptionCombo> categoryOptionCombos,
-        Collection<Period> periods, Collection<OrganisationUnit> parents, int limit )
-    {
-        if ( dataElements.isEmpty() || categoryOptionCombos.isEmpty() || periods.isEmpty() || parents.isEmpty() )
-        {
-            return new ArrayList<>();
-        }
-
-        String dataElementIds = getCommaDelimitedString( getIdentifiers( dataElements ) );
-        String periodIds = getCommaDelimitedString( getIdentifiers( periods ) );
-        String categoryOptionComboIds = getCommaDelimitedString( getIdentifiers( categoryOptionCombos ) );
-
-        String sql =
-            "select dv.dataelementid, dv.periodid, dv.sourceid, dv.categoryoptioncomboid, dv.attributeoptioncomboid, dv.value, dv.storedby, dv.lastupdated, " +
-                "dv.created, dv.comment, dv.followup, ou.name as sourcename, de.name as dataelementname, " +
-                "pt.name as periodtypename, pe.startdate, pe.enddate, coc.name as categoryoptioncomboname, mm.minimumvalue, mm.maximumvalue " +
-                "from datavalue dv " +
-                "join minmaxdataelement mm on ( dv.dataelementid = mm.dataelementid and dv.categoryoptioncomboid = mm.categoryoptioncomboid and dv.sourceid = mm.sourceid ) " +
-                "join dataelement de on dv.dataelementid = de.dataelementid " +
-                "join period pe on dv.periodid = pe.periodid " +
-                "join periodtype pt on pe.periodtypeid = pt.periodtypeid " +
-                "join organisationunit ou on dv.sourceid = ou.organisationunitid " +
-                "join categoryoptioncombo coc on dv.categoryoptioncomboid = coc.categoryoptioncomboid " +
-                "where dv.dataelementid in (" + dataElementIds + ") " +
-                "and dv.categoryoptioncomboid in (" + categoryOptionComboIds + ") " +
-                "and dv.periodid in (" + periodIds + ") " +
-                "and ( " +
-                "cast( dv.value as " + statementBuilder.getDoubleColumnType() + " ) < mm.minimumvalue " +
-                "or cast( dv.value as " + statementBuilder.getDoubleColumnType() + " ) > mm.maximumvalue ) " +
-                "and (";
-
-        for ( OrganisationUnit parent : parents )
-        {
-            sql += "ou.path like '" + parent.getPath() + "%' or ";
-        }
-
-        sql = TextUtils.removeLastOr( sql ) + ") ";
-        sql += "and dv.deleted is false ";
-
-        sql += statementBuilder.limitRecord( 0, limit );
-
-        return jdbcTemplate.query( sql, new DeflatedDataValueNameMinMaxRowMapper( null, null ) );
-    }
-
-    @Override
-    public List<DeflatedDataValue> getDeflatedDataValues( DataElement dataElement,
-        CategoryOptionCombo categoryOptionCombo,
-        Collection<Period> periods, Map<Integer, Integer> lowerBoundMap, Map<Integer, Integer> upperBoundMap )
-    {
-        if ( lowerBoundMap == null || lowerBoundMap.isEmpty() || periods.isEmpty() )
-        {
-            return new ArrayList<>();
-        }
-
-        //TODO parallel processes?
-
-        List<List<Integer>> organisationUnitPages = new PaginatedList<>( lowerBoundMap.keySet() ).setPageSize( 1000 )
-            .getPages();
-
-        log.debug( "No of pages: " + organisationUnitPages.size() );
-
-        List<DeflatedDataValue> dataValues = new ArrayList<>();
-
-        for ( List<Integer> unitPage : organisationUnitPages )
-        {
-            dataValues.addAll(
-                getDeflatedDataValues( dataElement, categoryOptionCombo, periods, unitPage, lowerBoundMap,
-                    upperBoundMap ) );
-        }
-
-        return dataValues;
-    }
-
-    private List<DeflatedDataValue> getDeflatedDataValues( DataElement dataElement,
-        CategoryOptionCombo categoryOptionCombo,
-        Collection<Period> periods, List<Integer> organisationUnits, Map<Integer, Integer> lowerBoundMap,
-        Map<Integer, Integer> upperBoundMap )
-    {
-        String periodIds = TextUtils.getCommaDelimitedString( getIdentifiers( periods ) );
-
-        String sql =
-            "select dv.dataelementid, dv.periodid, dv.sourceid, dv.categoryoptioncomboid, dv.attributeoptioncomboid, dv.value, dv.storedby, dv.lastupdated, " +
-                "dv.created, dv.comment, dv.followup, ou.name as sourcename, " +
-                "'" + dataElement.getName() +
-                "' as dataelementname, pt.name as periodtypename, pe.startdate, pe.enddate, " +
-                "'" + categoryOptionCombo.getName() + "' as categoryoptioncomboname " +
-                "from datavalue dv " +
-                "join period pe on dv.periodid = pe.periodid " +
-                "join periodtype pt on pe.periodtypeid = pt.periodtypeid " +
-                "join organisationunit ou on dv.sourceid = ou.organisationunitid " +
-                "where dv.dataelementid = " + dataElement.getId() + " " +
-                "and dv.categoryoptioncomboid = " + categoryOptionCombo.getId() + " " +
-                "and dv.periodid in (" + periodIds + ") and ( ";
-
-        for ( Integer orgUnitUid : organisationUnits )
-        {
-            sql += "( dv.sourceid = " + orgUnitUid + " " +
-                "and ( cast( dv.value as " + statementBuilder.getDoubleColumnType() + " ) < " +
-                lowerBoundMap.get( orgUnitUid ) + " " +
-                "or cast( dv.value as " + statementBuilder.getDoubleColumnType() + " ) > " +
-                upperBoundMap.get( orgUnitUid ) + " ) ) or ";
-        }
-
-        sql = TextUtils.removeLastOr( sql ) + " ) ";
-        sql += "and dv.deleted is false ";
-
-        return jdbcTemplate.query( sql, new DeflatedDataValueNameMinMaxRowMapper( lowerBoundMap, upperBoundMap ) );
-    }
-
-    @Override
-<<<<<<< HEAD
-    public List<DeflatedDataValue> getFollowupDataValues( Collection<DataSet> dataSets, Collection<Period> periods,
-        OrganisationUnit organisationUnit, int limit )
-    {
-
-        if ( dataSets.isEmpty() || periods.isEmpty() || organisationUnit == null )
-=======
-    public List<DeflatedDataValue> getFollowupDataValues( Collection<DataElement> dataElements,
-        Collection<CategoryOptionCombo> categoryOptionCombos,
-        Collection<Period> periods, Collection<OrganisationUnit> parents, int limit )
-    {
-
-        if ( dataElements.isEmpty() || categoryOptionCombos.isEmpty() || periods.isEmpty() || parents.isEmpty() )
->>>>>>> f271d175
-        {
-            return new ArrayList<>();
-        }
-
-<<<<<<< HEAD
-        String periodIds = getCommaDelimitedString( getIdentifiers( periods ) );
-        String dataSetIds = getCommaDelimitedString( getIdentifiers( dataSets ) );
-
-        String sql =
-            "select dv.dataelementid, dv.periodid, dv.sourceid, dv.categoryoptioncomboid, dv.attributeoptioncomboid, dv.value, " +
-                "dv.storedby, dv.lastupdated, dv.created, dv.comment, dv.followup, de.name AS dataelementname, " +
-                "pe.startdate, pe.enddate, pt.name AS periodtypename, ou.name AS sourcename, cc.name AS categoryoptioncomboname, mm.minimumvalue, mm.maximumvalue " +
-=======
-        String dataElementIds = getCommaDelimitedString( getIdentifiers( dataElements ) );
-        String periodIds = getCommaDelimitedString( getIdentifiers( periods ) );
-        String categoryOptionComboIds = getCommaDelimitedString( getIdentifiers( categoryOptionCombos ) );
-
-        String sql =
-            "select dv.dataelementid, dv.periodid, dv.sourceid, dv.categoryoptioncomboid, dv.attributeoptioncomboid, dv.value, dv.storedby, dv.lastupdated, " +
-                "dv.created, dv.comment, dv.followup, ou.name as sourcename, de.name as dataelementname, " +
-                "pt.name as periodtypename, pe.startdate, pe.enddate, coc.name as categoryoptioncomboname, mm.minimumvalue, mm.maximumvalue " +
->>>>>>> f271d175
-                "from datavalue dv " +
-                "join minmaxdataelement mm on ( dv.dataelementid = mm.dataelementid and dv.categoryoptioncomboid = mm.categoryoptioncomboid and dv.sourceid = mm.sourceid ) " +
-                "join dataelement de on dv.dataelementid = de.dataelementid " +
-                "join datasetelement dse on dse.dataelementid = de.dataelementid " +
-                "join period pe on dv.periodid = pe.periodid " +
-                "join periodtype pt on pe.periodtypeid = pt.periodtypeid " +
-<<<<<<< HEAD
-                "join organisationunit ou on ou.organisationunitid = dv.sourceid " +
-                "join categoryoptioncombo cc on dv.categoryoptioncomboid = cc.categoryoptioncomboid " +
-                "where ou.path like '%" + organisationUnit.getUid() + "%' " +
-                "and dv.periodid in (" + periodIds + ") " +
-                "and dse.datasetid in (" + dataSetIds + ") " +
-                "and dv.followup = true " +
-                "and dv.deleted is false";
-=======
-                "join organisationunit ou on dv.sourceid = ou.organisationunitid " +
-                "join categoryoptioncombo coc on dv.categoryoptioncomboid = coc.categoryoptioncomboid " +
-                "where dv.dataelementid in (" + dataElementIds + ") " +
-                "and dv.categoryoptioncomboid in (" + categoryOptionComboIds + ") " +
-                "and dv.periodid in (" + periodIds + ") " +
-                "and ( " +
-                "cast( dv.value as " + statementBuilder.getDoubleColumnType() + " ) < mm.minimumvalue " +
-                "or cast( dv.value as " + statementBuilder.getDoubleColumnType() + " ) > mm.maximumvalue ) " +
-                "and (";
-
-
-        for ( OrganisationUnit parent : parents )
-        {
-            sql += "ou.path like '" + parent.getPath() + "%' or ";
-        }
->>>>>>> f271d175
-
-        sql = TextUtils.removeLastOr( sql ) + ") ";
-        sql += "and dv.followup = true and dv.deleted is false ";
-
-        sql += statementBuilder.limitRecord( 0, limit );
-
-        return jdbcTemplate.query( sql, new DeflatedDataValueNameMinMaxRowMapper( null, null ) );
-    }
-}
+package org.hisp.dhis.dataanalysis.jdbc;
+
+/*
+ * Copyright (c) 2004-2018, University of Oslo
+ * All rights reserved.
+ *
+ * Redistribution and use in source and binary forms, with or without
+ * modification, are permitted provided that the following conditions are met:
+ * Redistributions of source code must retain the above copyright notice, this
+ * list of conditions and the following disclaimer.
+ *
+ * Redistributions in binary form must reproduce the above copyright notice,
+ * this list of conditions and the following disclaimer in the documentation
+ * and/or other materials provided with the distribution.
+ * Neither the name of the HISP project nor the names of its contributors may
+ * be used to endorse or promote products derived from this software without
+ * specific prior written permission.
+ *
+ * THIS SOFTWARE IS PROVIDED BY THE COPYRIGHT HOLDERS AND CONTRIBUTORS "AS IS" AND
+ * ANY EXPRESS OR IMPLIED WARRANTIES, INCLUDING, BUT NOT LIMITED TO, THE IMPLIED
+ * WARRANTIES OF MERCHANTABILITY AND FITNESS FOR A PARTICULAR PURPOSE ARE
+ * DISCLAIMED. IN NO EVENT SHALL THE COPYRIGHT OWNER OR CONTRIBUTORS BE LIABLE FOR
+ * ANY DIRECT, INDIRECT, INCIDENTAL, SPECIAL, EXEMPLARY, OR CONSEQUENTIAL DAMAGES
+ * (INCLUDING, BUT NOT LIMITED TO, PROCUREMENT OF SUBSTITUTE GOODS OR SERVICES;
+ * LOSS OF USE, DATA, OR PROFITS; OR BUSINESS INTERRUPTION) HOWEVER CAUSED AND ON
+ * ANY THEORY OF LIABILITY, WHETHER IN CONTRACT, STRICT LIABILITY, OR TORT
+ * (INCLUDING NEGLIGENCE OR OTHERWISE) ARISING IN ANY WAY OUT OF THE USE OF THIS
+ * SOFTWARE, EVEN IF ADVISED OF THE POSSIBILITY OF SUCH DAMAGE.
+ */
+
+import org.apache.commons.logging.Log;
+import org.apache.commons.logging.LogFactory;
+import org.hisp.dhis.category.CategoryOptionCombo;
+import org.hisp.dhis.commons.collection.PaginatedList;
+import org.hisp.dhis.commons.util.TextUtils;
+import org.hisp.dhis.dataanalysis.DataAnalysisMeasures;
+import org.hisp.dhis.dataanalysis.DataAnalysisStore;
+import org.hisp.dhis.dataelement.DataElement;
+import org.hisp.dhis.dataset.DataSet;
+import org.hisp.dhis.datavalue.DeflatedDataValue;
+import org.hisp.dhis.jdbc.StatementBuilder;
+import org.hisp.dhis.organisationunit.OrganisationUnit;
+import org.hisp.dhis.period.Period;
+import org.hisp.dhis.system.objectmapper.DeflatedDataValueNameMinMaxRowMapper;
+import org.hisp.dhis.system.util.DateUtils;
+import org.springframework.jdbc.core.JdbcTemplate;
+import org.springframework.jdbc.support.rowset.SqlRowSet;
+
+import java.util.ArrayList;
+import java.util.Collection;
+import java.util.Date;
+import java.util.List;
+import java.util.Map;
+
+import static org.hisp.dhis.common.IdentifiableObjectUtils.getIdentifiers;
+import static org.hisp.dhis.commons.util.TextUtils.getCommaDelimitedString;
+
+/**
+ * @author Lars Helge Overland
+ * @author Halvdan Hoem Grelland
+ */
+public class JdbcDataAnalysisStore
+    implements DataAnalysisStore
+{
+    private static final Log log = LogFactory.getLog( JdbcDataAnalysisStore.class );
+
+    // -------------------------------------------------------------------------
+    // Dependencies
+    // -------------------------------------------------------------------------
+
+    private StatementBuilder statementBuilder;
+
+    public void setStatementBuilder( StatementBuilder statementBuilder )
+    {
+        this.statementBuilder = statementBuilder;
+    }
+
+    /**
+     * Read only JDBC template.
+     */
+    private JdbcTemplate jdbcTemplate;
+
+    public void setJdbcTemplate( JdbcTemplate jdbcTemplate )
+    {
+        this.jdbcTemplate = jdbcTemplate;
+    }
+
+    // -------------------------------------------------------------------------
+    // OutlierAnalysisStore implementation
+    // -------------------------------------------------------------------------
+
+    @Override
+    public List<DataAnalysisMeasures> getDataAnalysisMeasures( DataElement dataElement,
+        Collection<CategoryOptionCombo> categoryOptionCombos,
+        Collection<String> parentPaths, Date from )
+    {
+        List<DataAnalysisMeasures> measures = new ArrayList<>();
+
+        if ( categoryOptionCombos.isEmpty() || parentPaths.isEmpty() )
+        {
+            return measures;
+        }
+
+        String catOptionComboIds = TextUtils.getCommaDelimitedString( getIdentifiers( categoryOptionCombos ) );
+
+        String matchPaths = "(";
+        for ( String path : parentPaths )
+        {
+            matchPaths += "ou.path like '" + path + "%' or ";
+        }
+        matchPaths = TextUtils.removeLastOr( matchPaths ) + ") ";
+
+        String sql =
+            "select dv.sourceid, dv.categoryoptioncomboid, " +
+                "avg( cast( dv.value as " + statementBuilder.getDoubleColumnType() + " ) ) as average, " +
+                "stddev_pop( cast( dv.value as " + statementBuilder.getDoubleColumnType() +
+                " ) ) as standarddeviation " +
+                "from datavalue dv " +
+                "join organisationunit ou on ou.organisationunitid = dv.sourceid " +
+                "join period pe on dv.periodid = pe.periodid " +
+                "where dv.dataelementid = " + dataElement.getId() + " " +
+                "and dv.categoryoptioncomboid in (" + catOptionComboIds + ") " +
+                "and pe.startdate >= '" + DateUtils.getMediumDateString( from ) + "' " +
+                "and " + matchPaths +
+                "and dv.deleted is false " +
+                "group by dv.sourceid, dv.categoryoptioncomboid";
+
+        SqlRowSet rowSet = jdbcTemplate.queryForRowSet( sql );
+
+        while ( rowSet.next() )
+        {
+            int orgUnitId = rowSet.getInt( 1 );
+            int categoryOptionComboId = rowSet.getInt( 2 );
+            double average = rowSet.getDouble( 3 );
+            double standardDeviation = rowSet.getDouble( 4 );
+
+            if ( standardDeviation != 0.0 )
+            {
+                measures
+                    .add( new DataAnalysisMeasures( orgUnitId, categoryOptionComboId, average, standardDeviation ) );
+            }
+        }
+
+        return measures;
+    }
+
+    @Override
+    public List<DeflatedDataValue> getMinMaxViolations( Collection<DataElement> dataElements,
+        Collection<CategoryOptionCombo> categoryOptionCombos,
+        Collection<Period> periods, Collection<OrganisationUnit> parents, int limit )
+    {
+        if ( dataElements.isEmpty() || categoryOptionCombos.isEmpty() || periods.isEmpty() || parents.isEmpty() )
+        {
+            return new ArrayList<>();
+        }
+
+        String dataElementIds = getCommaDelimitedString( getIdentifiers( dataElements ) );
+        String periodIds = getCommaDelimitedString( getIdentifiers( periods ) );
+        String categoryOptionComboIds = getCommaDelimitedString( getIdentifiers( categoryOptionCombos ) );
+
+        String sql =
+            "select dv.dataelementid, dv.periodid, dv.sourceid, dv.categoryoptioncomboid, dv.attributeoptioncomboid, dv.value, dv.storedby, dv.lastupdated, " +
+                "dv.created, dv.comment, dv.followup, ou.name as sourcename, de.name as dataelementname, " +
+                "pt.name as periodtypename, pe.startdate, pe.enddate, coc.name as categoryoptioncomboname, mm.minimumvalue, mm.maximumvalue " +
+                "from datavalue dv " +
+                "join minmaxdataelement mm on ( dv.dataelementid = mm.dataelementid and dv.categoryoptioncomboid = mm.categoryoptioncomboid and dv.sourceid = mm.sourceid ) " +
+                "join dataelement de on dv.dataelementid = de.dataelementid " +
+                "join period pe on dv.periodid = pe.periodid " +
+                "join periodtype pt on pe.periodtypeid = pt.periodtypeid " +
+                "join organisationunit ou on dv.sourceid = ou.organisationunitid " +
+                "join categoryoptioncombo coc on dv.categoryoptioncomboid = coc.categoryoptioncomboid " +
+                "where dv.dataelementid in (" + dataElementIds + ") " +
+                "and dv.categoryoptioncomboid in (" + categoryOptionComboIds + ") " +
+                "and dv.periodid in (" + periodIds + ") " +
+                "and ( " +
+                "cast( dv.value as " + statementBuilder.getDoubleColumnType() + " ) < mm.minimumvalue " +
+                "or cast( dv.value as " + statementBuilder.getDoubleColumnType() + " ) > mm.maximumvalue ) " +
+                "and (";
+
+        for ( OrganisationUnit parent : parents )
+        {
+            sql += "ou.path like '" + parent.getPath() + "%' or ";
+        }
+
+        sql = TextUtils.removeLastOr( sql ) + ") ";
+        sql += "and dv.deleted is false ";
+
+        sql += statementBuilder.limitRecord( 0, limit );
+
+        return jdbcTemplate.query( sql, new DeflatedDataValueNameMinMaxRowMapper( null, null ) );
+    }
+
+    @Override
+    public List<DeflatedDataValue> getDeflatedDataValues( DataElement dataElement,
+        CategoryOptionCombo categoryOptionCombo,
+        Collection<Period> periods, Map<Integer, Integer> lowerBoundMap, Map<Integer, Integer> upperBoundMap )
+    {
+        if ( lowerBoundMap == null || lowerBoundMap.isEmpty() || periods.isEmpty() )
+        {
+            return new ArrayList<>();
+        }
+
+        //TODO parallel processes?
+
+        List<List<Integer>> organisationUnitPages = new PaginatedList<>( lowerBoundMap.keySet() ).setPageSize( 1000 )
+            .getPages();
+
+        log.debug( "No of pages: " + organisationUnitPages.size() );
+
+        List<DeflatedDataValue> dataValues = new ArrayList<>();
+
+        for ( List<Integer> unitPage : organisationUnitPages )
+        {
+            dataValues.addAll(
+                getDeflatedDataValues( dataElement, categoryOptionCombo, periods, unitPage, lowerBoundMap,
+                    upperBoundMap ) );
+        }
+
+        return dataValues;
+    }
+
+    private List<DeflatedDataValue> getDeflatedDataValues( DataElement dataElement,
+        CategoryOptionCombo categoryOptionCombo,
+        Collection<Period> periods, List<Integer> organisationUnits, Map<Integer, Integer> lowerBoundMap,
+        Map<Integer, Integer> upperBoundMap )
+    {
+        String periodIds = TextUtils.getCommaDelimitedString( getIdentifiers( periods ) );
+
+        String sql =
+            "select dv.dataelementid, dv.periodid, dv.sourceid, dv.categoryoptioncomboid, dv.attributeoptioncomboid, dv.value, dv.storedby, dv.lastupdated, " +
+                "dv.created, dv.comment, dv.followup, ou.name as sourcename, " +
+                "'" + dataElement.getName() +
+                "' as dataelementname, pt.name as periodtypename, pe.startdate, pe.enddate, " +
+                "'" + categoryOptionCombo.getName() + "' as categoryoptioncomboname " +
+                "from datavalue dv " +
+                "join period pe on dv.periodid = pe.periodid " +
+                "join periodtype pt on pe.periodtypeid = pt.periodtypeid " +
+                "join organisationunit ou on dv.sourceid = ou.organisationunitid " +
+                "where dv.dataelementid = " + dataElement.getId() + " " +
+                "and dv.categoryoptioncomboid = " + categoryOptionCombo.getId() + " " +
+                "and dv.periodid in (" + periodIds + ") and ( ";
+
+        for ( Integer orgUnitUid : organisationUnits )
+        {
+            sql += "( dv.sourceid = " + orgUnitUid + " " +
+                "and ( cast( dv.value as " + statementBuilder.getDoubleColumnType() + " ) < " +
+                lowerBoundMap.get( orgUnitUid ) + " " +
+                "or cast( dv.value as " + statementBuilder.getDoubleColumnType() + " ) > " +
+                upperBoundMap.get( orgUnitUid ) + " ) ) or ";
+        }
+
+        sql = TextUtils.removeLastOr( sql ) + " ) ";
+        sql += "and dv.deleted is false ";
+
+        return jdbcTemplate.query( sql, new DeflatedDataValueNameMinMaxRowMapper( lowerBoundMap, upperBoundMap ) );
+    }
+
+    @Override
+    public List<DeflatedDataValue> getFollowupDataValues( Collection<DataSet> dataSets, Collection<Period> periods,
+        OrganisationUnit organisationUnit, int limit )
+    {
+
+        if ( dataSets == null || dataSets.isEmpty() || periods == null || periods.isEmpty() ||
+            organisationUnit == null )
+        {
+            return new ArrayList<>();
+        }
+
+        String periodIds = getCommaDelimitedString( getIdentifiers( periods ) );
+        String dataSetIds = getCommaDelimitedString( getIdentifiers( dataSets ) );
+
+        String sql =
+            "select dv.dataelementid, dv.periodid, dv.sourceid, dv.categoryoptioncomboid, dv.attributeoptioncomboid, dv.value, " +
+                "dv.storedby, dv.lastupdated, dv.created, dv.comment, dv.followup, de.name AS dataelementname, " +
+                "pe.startdate, pe.enddate, pt.name AS periodtypename, ou.name AS sourcename, cc.name AS categoryoptioncomboname, mm.minimumvalue, mm.maximumvalue " +
+                "from datavalue dv " +
+                "join minmaxdataelement mm on ( dv.dataelementid = mm.dataelementid and dv.categoryoptioncomboid = mm.categoryoptioncomboid and dv.sourceid = mm.sourceid ) " +
+                "join dataelement de on dv.dataelementid = de.dataelementid " +
+                "join datasetelement dse on dse.dataelementid = de.dataelementid " +
+                "join period pe on dv.periodid = pe.periodid " +
+                "join periodtype pt on pe.periodtypeid = pt.periodtypeid " +
+                "join organisationunit ou on ou.organisationunitid = dv.sourceid " +
+                "join categoryoptioncombo cc on dv.categoryoptioncomboid = cc.categoryoptioncomboid " +
+                "where ou.path like '%" + organisationUnit.getUid() + "%' " +
+                "and dv.periodid in (" + periodIds + ") " +
+                "and dse.datasetid in (" + dataSetIds + ") " +
+                "and dv.followup = true " +
+                "and dv.deleted is false";
+
+        sql = TextUtils.removeLastOr( sql ) + ") ";
+        sql += "and dv.followup = true and dv.deleted is false ";
+
+        sql += statementBuilder.limitRecord( 0, limit );
+
+        return jdbcTemplate.query( sql, new DeflatedDataValueNameMinMaxRowMapper( null, null ) );
+    }
+}