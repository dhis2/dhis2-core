--- conflicted
+++ resolved
@@ -30,31 +30,14 @@
 
 import org.apache.commons.logging.Log;
 import org.apache.commons.logging.LogFactory;
-<<<<<<< HEAD
-import org.hisp.dhis.common.ValueType;
-import org.hisp.dhis.commons.filter.Filter;
-import org.hisp.dhis.dataelement.DataElement;
 import org.hisp.dhis.dataset.DataSet;
-=======
-import org.hisp.dhis.category.CategoryOptionCombo;
-import org.hisp.dhis.common.ValueType;
-import org.hisp.dhis.commons.filter.Filter;
-import org.hisp.dhis.commons.filter.FilterUtils;
-import org.hisp.dhis.dataelement.DataElement;
->>>>>>> f271d175
 import org.hisp.dhis.datavalue.DeflatedDataValue;
 import org.hisp.dhis.organisationunit.OrganisationUnit;
 import org.hisp.dhis.period.Period;
-import org.hisp.dhis.system.filter.DataElementValueTypesFilter;
 
 import java.util.ArrayList;
 import java.util.Collection;
-<<<<<<< HEAD
-=======
-import java.util.HashSet;
->>>>>>> f271d175
 import java.util.List;
-import java.util.Set;
 
 /**
  * @author Halvdan Hoem Grelland
@@ -63,13 +46,6 @@
     implements FollowupAnalysisService
 {
     private static final Log log = LogFactory.getLog( DefaultFollowupAnalysisService.class );
-
-<<<<<<< HEAD
-    private static final Filter<DataElement> DE_NUMERIC_FILTER = new DataElementValueTypesFilter(
-        ValueType.NUMERIC_TYPES );
-=======
-    private static final Filter<DataElement> DE_NUMERIC_FILTER = new DataElementValueTypesFilter( ValueType.NUMERIC_TYPES );
->>>>>>> f271d175
 
     // -------------------------------------------------------------------------
     // Dependencies
@@ -87,41 +63,17 @@
     // -------------------------------------------------------------------------
 
     @Override
-<<<<<<< HEAD
     public List<DeflatedDataValue> getFollowupDataValues( OrganisationUnit organisationUnit,
         Collection<DataSet> dataSets, Collection<Period> periods, int limit )
     {
-        if ( organisationUnit == null || limit < 1 )
-=======
-    public List<DeflatedDataValue> getFollowupDataValues( Collection<OrganisationUnit> parents,
-        Collection<DataElement> dataElements, Collection<Period> periods, int limit )
-    {
-        if ( parents == null || parents.size() == 0 || limit < 1 )
+        if ( organisationUnit == null || dataSets == null || dataSets.isEmpty() && limit < 1 )
         {
             return new ArrayList<>();
         }
 
-        Set<DataElement> elements = new HashSet<>( dataElements );
-
-        FilterUtils.filter( elements, DE_NUMERIC_FILTER );
-
-        Set<CategoryOptionCombo> categoryOptionCombos = new HashSet<>();
-
-        for ( DataElement dataElement : elements )
->>>>>>> f271d175
-        {
-            categoryOptionCombos.addAll( dataElement.getCategoryOptionCombos() );
-        }
-
-<<<<<<< HEAD
         log.debug( "Starting followup analysis, no of data sets: " + dataSets.size() + ", for parent org unit: " +
             organisationUnit.getUid() );
 
         return dataAnalysisStore.getFollowupDataValues( dataSets, periods, organisationUnit, limit );
-=======
-        log.debug( "Starting min-max analysis, no of data elements: " + elements.size() + ", no of parent org units: " + parents.size() );
-
-        return dataAnalysisStore.getFollowupDataValues( elements, categoryOptionCombos, periods, parents, limit );
->>>>>>> f271d175
     }
 }