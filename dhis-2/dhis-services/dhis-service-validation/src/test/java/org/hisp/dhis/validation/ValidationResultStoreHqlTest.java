/*
 * Copyright (c) 2004-2022, University of Oslo
 * All rights reserved.
 *
 * Redistribution and use in source and binary forms, with or without
 * modification, are permitted provided that the following conditions are met:
 * Redistributions of source code must retain the above copyright notice, this
 * list of conditions and the following disclaimer.
 *
 * Redistributions in binary form must reproduce the above copyright notice,
 * this list of conditions and the following disclaimer in the documentation
 * and/or other materials provided with the distribution.
 * Neither the name of the HISP project nor the names of its contributors may
 * be used to endorse or promote products derived from this software without
 * specific prior written permission.
 *
 * THIS SOFTWARE IS PROVIDED BY THE COPYRIGHT HOLDERS AND CONTRIBUTORS "AS IS" AND
 * ANY EXPRESS OR IMPLIED WARRANTIES, INCLUDING, BUT NOT LIMITED TO, THE IMPLIED
 * WARRANTIES OF MERCHANTABILITY AND FITNESS FOR A PARTICULAR PURPOSE ARE
 * DISCLAIMED. IN NO EVENT SHALL THE COPYRIGHT OWNER OR CONTRIBUTORS BE LIABLE FOR
 * ANY DIRECT, INDIRECT, INCIDENTAL, SPECIAL, EXEMPLARY, OR CONSEQUENTIAL DAMAGES
 * (INCLUDING, BUT NOT LIMITED TO, PROCUREMENT OF SUBSTITUTE GOODS OR SERVICES;
 * LOSS OF USE, DATA, OR PROFITS; OR BUSINESS INTERRUPTION) HOWEVER CAUSED AND ON
 * ANY THEORY OF LIABILITY, WHETHER IN CONTRACT, STRICT LIABILITY, OR TORT
 * (INCLUDING NEGLIGENCE OR OTHERWISE) ARISING IN ANY WAY OUT OF THE USE OF THIS
 * SOFTWARE, EVEN IF ADVISED OF THE POSSIBILITY OF SUCH DAMAGE.
 */
package org.hisp.dhis.validation;

import static java.util.Arrays.asList;
import static java.util.Collections.emptyList;
import static java.util.Collections.emptySet;
import static java.util.Collections.singleton;
import static java.util.Collections.singletonList;
import static org.junit.jupiter.api.Assertions.assertEquals;
import static org.junit.jupiter.api.Assertions.assertNotNull;
import static org.junit.jupiter.api.Assertions.assertTrue;
import static org.mockito.ArgumentMatchers.any;
import static org.mockito.ArgumentMatchers.anyBoolean;
import static org.mockito.ArgumentMatchers.anyString;
import static org.mockito.Mockito.mock;
import static org.mockito.Mockito.when;

import java.util.ArrayList;
import java.util.HashMap;
import java.util.List;
import java.util.Map;
import java.util.Set;

import org.hibernate.Session;
import org.hibernate.SessionFactory;
import org.hibernate.query.Query;
import org.hisp.dhis.calendar.DateUnitType;
import org.hisp.dhis.category.Category;
import org.hisp.dhis.category.CategoryOptionGroupSet;
import org.hisp.dhis.organisationunit.OrganisationUnit;
import org.hisp.dhis.period.Period;
import org.hisp.dhis.period.PeriodType;
import org.hisp.dhis.user.CurrentUserService;
import org.hisp.dhis.user.User;
import org.hisp.dhis.validation.comparator.ValidationResultQuery;
import org.hisp.dhis.validation.hibernate.HibernateValidationResultStore;
import org.junit.jupiter.api.BeforeEach;
import org.junit.jupiter.api.Test;
import org.springframework.context.ApplicationEventPublisher;
import org.springframework.jdbc.core.JdbcTemplate;

/**
 * Simple unit tests for {@link HibernateValidationResultStore} that mocks the
 * actual hibernate part to verify that the SQL query generated from a
 * {@link ValidationResultQuery} is reasonable.
 *
 * This test also verifies that other methods that use the same part of the
 * implementation are not affected by changes related to the
 * {@link ValidationResultQuery}.
 *
 * @author Jan Bernitt
 */
class ValidationResultStoreHqlTest
{

    private final List<String> hqlQueries = new ArrayList<>();

    private final Map<String, Map<String, Object>> parametersByQueryAndName = new HashMap<>();

    private ValidationResultStore store;

    private CurrentUserService currentUserService;

    @BeforeEach
    void setUp()
    {
        SessionFactory sessionFactory = mock( SessionFactory.class );
        JdbcTemplate jdbcTemplate = new JdbcTemplate();
        ApplicationEventPublisher publisher = mock( ApplicationEventPublisher.class );
        currentUserService = mock( CurrentUserService.class );
        store = new HibernateValidationResultStore( sessionFactory, jdbcTemplate, publisher, currentUserService );
        Session session = mock( Session.class );
        when( sessionFactory.getCurrentSession() ).thenReturn( session );
        when( session.createQuery( anyString() ) ).then( createQueryInvocation -> {
            String hql = createQueryInvocation.getArgument( 0 );
            hqlQueries.add( hql );
            @SuppressWarnings( "rawtypes" )
            Query query = mock( Query.class );
            when( query.setCacheable( anyBoolean() ) ).thenReturn( query );
            when( query.setHint( anyString(), any() ) ).thenReturn( query );
            when( query.setParameter( anyString(), any() ) ).then( setParameterInvocation -> {
                String parameter = setParameterInvocation.getArgument( 0 );
                Object value = setParameterInvocation.getArgument( 1 );
                parametersByQueryAndName.computeIfAbsent( hql, key -> new HashMap<>() ).put( parameter, value );
                return query;
            } );
            when( query.getResultList() ).thenReturn( emptyList() );
            when( query.getSingleResult() ).thenReturn( 0 );
            return query;
        } );
    }

    private void setUpUser( String orgUnitUid, Category category, CategoryOptionGroupSet groupSet )
    {
        User user = new User();
        when( currentUserService.getCurrentUser() ).thenReturn( user );
        user.setGroups( emptySet() );
        OrganisationUnit unit = new OrganisationUnit();
        unit.setUid( orgUnitUid );
        user.setDataViewOrganisationUnits( singleton( unit ) );
<<<<<<< HEAD

        // categories
        Set<Category> categories = category == null ? emptySet() : singleton( category );
        user.setCatDimensionConstraints( categories );

=======
        UserCredentials credentials = new UserCredentials();
        user.setUserCredentials( credentials );
        // categories
        Set<Category> categories = category == null ? emptySet() : singleton( category );
        credentials.setCatDimensionConstraints( categories );
>>>>>>> 18b02f71
        // option groups
        Set<CategoryOptionGroupSet> options = groupSet == null ? emptySet() : singleton( groupSet );
        user.setCogsDimensionConstraints( options );
    }

    @Test
    void getById()
    {
        store.getById( 13L );
        assertHQLMatches( "from ValidationResult vr where vr.id = :id" );
    }

    @Test
    void getAllUnreportedValidationResults()
    {
        store.getAllUnreportedValidationResults();
        assertHQLMatches( "from ValidationResult vr where vr.notificationSent = false" );
    }

    @Test
    void queryDefaultQuery()
    {
        store.query( new ValidationResultQuery() );
        assertHQLMatches( "from ValidationResult vr" );
    }

    @Test
    void queryWithUser()
    {
        setUpUser( "uid", null, null );
        store.query( new ValidationResultQuery() );
        assertHQLMatches( "from ValidationResult vr where (locate('uid',vr.organisationUnit.path) <> 0)" );
    }

    @Test
    void queryWithUserWithCategory()
    {
        Category category = new Category();
        category.setId( 42L );
        setUpUser( "orgUid", category, null );
        store.query( new ValidationResultQuery() );
        assertHQLMatches( "from ValidationResult vr where (locate('orgUid',vr.organisationUnit.path) <> 0) and 1 = ...",
            523 );
    }

    @Test
    void queryWithUserWithCategoryOptionGroupSet()
    {
        CategoryOptionGroupSet groupSet = new CategoryOptionGroupSet();
        groupSet.setId( 42L );
        setUpUser( "orgUid", null, groupSet );
        store.query( new ValidationResultQuery() );
        assertHQLMatches( "from ValidationResult vr where (locate('orgUid',vr.organisationUnit.path) <> 0) and 1 = ...",
            544 );
    }

    @Test
    void queryWithUserWithCategoryAndCategoryOptionGroupSet()
    {
        Category category = new Category();
        category.setId( 42L );
        CategoryOptionGroupSet groupSet = new CategoryOptionGroupSet();
        groupSet.setId( 42L );
        setUpUser( "orgUid", category, groupSet );
        store.query( new ValidationResultQuery() );
        assertHQLMatches( "from ValidationResult vr where (locate('orgUid',vr.organisationUnit.path) <> 0) and 1 = ...",
            988 );
    }

    @Test
    void queryWithOrgUnitFilter()
    {
        ValidationResultQuery query = new ValidationResultQuery();
        query.setOu( asList( "uid1", "uid2" ) );
        store.query( query );
        assertHQLMatches( "from ValidationResult vr where vr.organisationUnit.uid in :orgUnitsUids " );
        assertHQLParameter( "orgUnitsUids", asList( "uid1", "uid2" ) );
        assertHQLParameterCount( 1 );
    }

    @Test
    void queryWithValidationRuleFilter()
    {
        ValidationResultQuery query = new ValidationResultQuery();
        query.setVr( asList( "uid1", "uid2" ) );
        store.query( query );
        assertHQLMatches( "from ValidationResult vr where vr.validationRule.uid in :validationRulesUids " );
        assertHQLParameter( "validationRulesUids", asList( "uid1", "uid2" ) );
        assertHQLParameterCount( 1 );
    }

    @Test
    void queryWithOrgUnitAndValidationRuleFilter()
    {
        ValidationResultQuery query = new ValidationResultQuery();
        query.setOu( asList( "uid1", "uid2" ) );
        query.setVr( asList( "uid3", "uid4" ) );
        store.query( query );
        assertHQLMatches(
            "from ValidationResult vr where vr.organisationUnit.uid in :orgUnitsUids  and vr.validationRule.uid in :validationRulesUids " );
        assertHQLParameter( "orgUnitsUids", asList( "uid1", "uid2" ) );
        assertHQLParameter( "validationRulesUids", asList( "uid3", "uid4" ) );
        assertHQLParameterCount( 2 );
    }

    @Test
    void queryWithIsoPeriodFilter()
    {
        ValidationResultQuery query = new ValidationResultQuery();
        query.setPe( singletonList( "2017Q1" ) );
        store.query( query );
        assertHQLMatches(
            "from ValidationResult vr where( ((vr.period.startDate <= :periodId1End ) and (vr.period.endDate >= :periodId1Start )))" );
        PeriodType quarterly = PeriodType.getByNameIgnoreCase( DateUnitType.QUARTERLY.getName() );
        Period q1_2017 = quarterly.createPeriod( "2017Q1" );
        assertNotNull( q1_2017 );
        assertHQLParameter( "periodId1Start", q1_2017.getStartDate() );
        assertHQLParameter( "periodId1End", q1_2017.getEndDate() );
        assertHQLParameterCount( 2 );
    }

    private void assertHQLMatches( String expected )
    {
        assertHQLMatches( expected, -1 );
    }

    private void assertHQLMatches( String expected, int expectedLength )
    {
        assertEquals( 1, hqlQueries.size() );
        String actual = hqlQueries.get( 0 );
        if ( expected.endsWith( "..." ) )
        {
            int len = expected.length() - 3;
            assertEquals( expected.substring( 0, len ), actual.substring( 0, len ) );
            if ( expectedLength >= 0 )
            {
                assertEquals( expectedLength, actual.length() );
            }
        }
        else
        {
            assertEquals( expected, actual );
        }
    }

    private void assertHQLParameterCount( int expected )
    {
        String hql = hqlQueries.get( hqlQueries.size() - 1 );
        assertEquals( expected, parametersByQueryAndName.get( hql ).size() );
    }

    private void assertHQLParameter( String parameterName, Object expectedValue )
    {
        String hql = hqlQueries.get( hqlQueries.size() - 1 );
        Map<String, Object> parameters = parametersByQueryAndName.get( hql );
        assertNotNull( parameters, "No parameters were set" );
        assertTrue( parameters.containsKey( parameterName ), "No parameter of name " + parameterName + " was set" );
        assertEquals( expectedValue, parameters.get( parameterName ), "Unexpected parameter value: " );
    }
}<|MERGE_RESOLUTION|>--- conflicted
+++ resolved
@@ -124,19 +124,9 @@
         OrganisationUnit unit = new OrganisationUnit();
         unit.setUid( orgUnitUid );
         user.setDataViewOrganisationUnits( singleton( unit ) );
-<<<<<<< HEAD
-
         // categories
         Set<Category> categories = category == null ? emptySet() : singleton( category );
         user.setCatDimensionConstraints( categories );
-
-=======
-        UserCredentials credentials = new UserCredentials();
-        user.setUserCredentials( credentials );
-        // categories
-        Set<Category> categories = category == null ? emptySet() : singleton( category );
-        credentials.setCatDimensionConstraints( categories );
->>>>>>> 18b02f71
         // option groups
         Set<CategoryOptionGroupSet> options = groupSet == null ? emptySet() : singleton( groupSet );
         user.setCogsDimensionConstraints( options );
