/*
 * Copyright (c) 2004-2022, University of Oslo
 * All rights reserved.
 *
 * Redistribution and use in source and binary forms, with or without
 * modification, are permitted provided that the following conditions are met:
 * Redistributions of source code must retain the above copyright notice, this
 * list of conditions and the following disclaimer.
 *
 * Redistributions in binary form must reproduce the above copyright notice,
 * this list of conditions and the following disclaimer in the documentation
 * and/or other materials provided with the distribution.
 * Neither the name of the HISP project nor the names of its contributors may
 * be used to endorse or promote products derived from this software without
 * specific prior written permission.
 *
 * THIS SOFTWARE IS PROVIDED BY THE COPYRIGHT HOLDERS AND CONTRIBUTORS "AS IS" AND
 * ANY EXPRESS OR IMPLIED WARRANTIES, INCLUDING, BUT NOT LIMITED TO, THE IMPLIED
 * WARRANTIES OF MERCHANTABILITY AND FITNESS FOR A PARTICULAR PURPOSE ARE
 * DISCLAIMED. IN NO EVENT SHALL THE COPYRIGHT OWNER OR CONTRIBUTORS BE LIABLE FOR
 * ANY DIRECT, INDIRECT, INCIDENTAL, SPECIAL, EXEMPLARY, OR CONSEQUENTIAL DAMAGES
 * (INCLUDING, BUT NOT LIMITED TO, PROCUREMENT OF SUBSTITUTE GOODS OR SERVICES;
 * LOSS OF USE, DATA, OR PROFITS; OR BUSINESS INTERRUPTION) HOWEVER CAUSED AND ON
 * ANY THEORY OF LIABILITY, WHETHER IN CONTRACT, STRICT LIABILITY, OR TORT
 * (INCLUDING NEGLIGENCE OR OTHERWISE) ARISING IN ANY WAY OUT OF THE USE OF THIS
 * SOFTWARE, EVEN IF ADVISED OF THE POSSIBILITY OF SUCH DAMAGE.
 */
package org.hisp.dhis.validation;

import static java.util.Arrays.asList;
import static java.util.Collections.emptyList;
import static java.util.Collections.singletonList;
import static org.hisp.dhis.expression.Operator.equal_to;
import static org.junit.jupiter.api.Assertions.assertEquals;
import static org.junit.jupiter.api.Assertions.assertNotNull;
import static org.junit.jupiter.api.Assertions.assertNull;
import static org.junit.jupiter.api.Assertions.assertTrue;

import java.time.LocalDate;
import java.util.Collection;
import java.util.Date;
import java.util.HashSet;
import java.util.List;

import org.hisp.dhis.TransactionalIntegrationTest;
import org.hisp.dhis.category.Category;
import org.hisp.dhis.category.CategoryCombo;
import org.hisp.dhis.category.CategoryOption;
import org.hisp.dhis.category.CategoryOptionCombo;
import org.hisp.dhis.category.CategoryOptionGroup;
import org.hisp.dhis.category.CategoryOptionGroupSet;
import org.hisp.dhis.category.CategoryService;
import org.hisp.dhis.common.BaseIdentifiableObject;
import org.hisp.dhis.common.CodeGenerator;
import org.hisp.dhis.common.IdentifiableObjectManager;
import org.hisp.dhis.expression.Expression;
import org.hisp.dhis.mock.MockCurrentUserService;
import org.hisp.dhis.organisationunit.OrganisationUnit;
import org.hisp.dhis.organisationunit.OrganisationUnitService;
import org.hisp.dhis.period.MonthlyPeriodType;
import org.hisp.dhis.period.Period;
import org.hisp.dhis.period.PeriodService;
import org.hisp.dhis.period.PeriodType;
import org.hisp.dhis.user.CurrentUserService;
import org.hisp.dhis.user.CurrentUserServiceTarget;
import org.hisp.dhis.user.User;
import org.hisp.dhis.user.UserAuthorityGroup;
import org.hisp.dhis.user.UserGroup;
import org.hisp.dhis.user.UserGroupAccessService;
import org.hisp.dhis.user.UserGroupService;
import org.hisp.dhis.user.UserService;
import org.hisp.dhis.user.sharing.UserGroupAccess;
import org.hisp.dhis.validation.comparator.ValidationResultQuery;
import org.junit.jupiter.api.Test;
import org.springframework.beans.factory.annotation.Autowired;

import com.google.common.collect.Lists;
import com.google.common.collect.Sets;

/**
 * @author Jim Grace
 */
class ValidationResultStoreTest extends TransactionalIntegrationTest
{

    private static final String ACCESS_NONE = "--------";

    private static final String ACCESS_READ = "r-------";

    @Autowired
    private ValidationRuleStore validationRuleStore;

    @Autowired
    private ValidationResultStore validationResultStore;

    @Autowired
    private PeriodService periodService;

    @Autowired
    private CategoryService categoryService;

    @Autowired
    private OrganisationUnitService organisationUnitService;

    @Autowired
    protected UserGroupAccessService userGroupAccessService;

    @Autowired
    protected UserGroupService userGroupService;

    @Autowired
    protected IdentifiableObjectManager identifiableObjectManager;

    @Autowired
    private UserService userService;

    @Autowired
    private CurrentUserService currentUserService;

    // -------------------------------------------------------------------------
    // Supporting data
    // -------------------------------------------------------------------------
    private Expression expressionA;

    private Expression expressionB;

    private ValidationRule validationRuleA;

    private ValidationRule validationRuleB;

    private ValidationResult validationResultAA;

    private ValidationResult validationResultAB;

    private ValidationResult validationResultAC;

    private ValidationResult validationResultBA;

    private ValidationResult validationResultBB;

    private ValidationResult validationResultBC;

    private ValidationResult validationResultCA;

    private Period periodA;

    private Period periodB;

    private OrganisationUnit sourceA;

    private OrganisationUnit sourceB;

    private OrganisationUnit sourceC;

    private CurrentUserService superUserService;

    private CurrentUserService userAService;

    private CurrentUserService userBService;

    private CurrentUserService userCService;

    private CurrentUserService userDService;

    private User userZ;

    private CategoryOption optionA;

    private CategoryOption optionB;

    private Category categoryA;

    private CategoryCombo categoryComboA;

    private CategoryOptionCombo optionComboA;

    private CategoryOptionCombo optionComboB;

    private CategoryOptionCombo optionComboC;

    private CategoryOptionGroup optionGroupA;

    private CategoryOptionGroup optionGroupB;

    private CategoryOptionGroupSet optionGroupSetB;

    // -------------------------------------------------------------------------
    // Set up/tear down helper methods
    // -------------------------------------------------------------------------
    private CurrentUserService getMockCurrentUserService( String userName, boolean superUserFlag,
        OrganisationUnit orgUnit, String... auths )
    {
        CurrentUserService mockCurrentUserService = new MockCurrentUserService( superUserFlag,
            Sets.newHashSet( orgUnit ), Sets.newHashSet( orgUnit ), auths );
        User user = mockCurrentUserService.getCurrentUser();
        user.setFirstName( "Test" );
        user.setSurname( userName );
<<<<<<< HEAD
        user.setUsername( userName );

        for ( UserAuthorityGroup role : user.getUserAuthorityGroups() )
=======
        UserCredentials credentials = user.getUserCredentials();
        credentials.setUsername( userName );
        for ( UserAuthorityGroup role : credentials.getUserAuthorityGroups() )
>>>>>>> 18b02f71
        {
            role.setName( CodeGenerator.generateUid() );
            userService.addUserAuthorityGroup( role );
        }
<<<<<<< HEAD

=======
        userService.addUserCredentials( credentials );
>>>>>>> 18b02f71
        userService.addUser( user );
        return mockCurrentUserService;
    }

    private void setPrivateAccess( BaseIdentifiableObject object, UserGroup... userGroups )
    {
        object.getSharing().setOwner( userZ );
        object.getSharing().setPublicAccess( ACCESS_NONE );
        for ( UserGroup group : userGroups )
        {
            UserGroupAccess userGroupAccess = new UserGroupAccess();
            userGroupAccess.setAccess( ACCESS_READ );
            userGroupAccess.setUserGroup( group );
            object.getSharing().addUserGroupAccess( userGroupAccess );
        }
        identifiableObjectManager.updateNoAcl( object );
    }

    // -------------------------------------------------------------------------
    // Set up/tear down
    // -------------------------------------------------------------------------
    @Override
    public boolean emptyDatabaseAfterTest()
    {
        return true;
    }

    @Override
    public void setUpTest()
        throws Exception
    {
        // ---------------------------------------------------------------------
        // Add supporting data
        // ---------------------------------------------------------------------
        PeriodType periodType = PeriodType.getPeriodTypeByName( "Monthly" );
        periodA = createPeriod( new MonthlyPeriodType(), getDate( 2017, 1, 1 ), getDate( 2017, 1, 31 ) );
        periodB = createPeriod( new MonthlyPeriodType(), getDate( 2017, 2, 1 ), getDate( 2017, 2, 28 ) );
        periodService.addPeriod( periodA );
        periodService.addPeriod( periodB );
        sourceA = createOrganisationUnit( 'A' );
        sourceB = createOrganisationUnit( 'B', sourceA );
        sourceC = createOrganisationUnit( 'C' );
        organisationUnitService.addOrganisationUnit( sourceA );
        organisationUnitService.addOrganisationUnit( sourceB );
        organisationUnitService.addOrganisationUnit( sourceC );
        superUserService = getMockCurrentUserService( "SuperUser", true, sourceA, UserAuthorityGroup.AUTHORITY_ALL );
        userAService = getMockCurrentUserService( "UserA", false, sourceA );
        userBService = getMockCurrentUserService( "UserB", false, sourceB );
        userCService = getMockCurrentUserService( "UserC", false, sourceB );
        userDService = getMockCurrentUserService( "UserD", false, sourceB );
        userZ = createUser( 'Z' );
        userService.addUser( userZ );
        UserGroup userGroupC = createUserGroup( 'A', Sets.newHashSet( userCService.getCurrentUser() ) );
        UserGroup userGroupD = createUserGroup( 'B', Sets.newHashSet( userDService.getCurrentUser() ) );
        userGroupService.addUserGroup( userGroupC );
        userGroupService.addUserGroup( userGroupD );
        userCService.getCurrentUser().getGroups().add( userGroupC );
        userService.updateUser( userCService.getCurrentUser() );
        userDService.getCurrentUser().getGroups().add( userGroupD );
        userService.updateUser( userDService.getCurrentUser() );
        optionA = new CategoryOption( "CategoryOptionA" );
        optionB = new CategoryOption( "CategoryOptionB" );
        categoryService.addCategoryOption( optionA );
        categoryService.addCategoryOption( optionB );
        categoryA = createCategory( 'A', optionA, optionB );
        categoryService.addCategory( categoryA );
        categoryComboA = createCategoryCombo( 'A', categoryA );
        categoryService.addCategoryCombo( categoryComboA );
        optionComboA = createCategoryOptionCombo( categoryComboA, optionA );
        optionComboB = createCategoryOptionCombo( categoryComboA, optionB );
        optionComboC = createCategoryOptionCombo( categoryComboA, optionA, optionB );
        categoryService.addCategoryOptionCombo( optionComboA );
        categoryService.addCategoryOptionCombo( optionComboB );
        categoryService.addCategoryOptionCombo( optionComboC );
        optionGroupA = createCategoryOptionGroup( 'A', optionA );
        optionGroupB = createCategoryOptionGroup( 'B', optionB );
        categoryService.saveCategoryOptionGroup( optionGroupA );
        categoryService.saveCategoryOptionGroup( optionGroupB );
        optionGroupSetB = new CategoryOptionGroupSet( "OptionGroupSetB" );
        categoryService.saveCategoryOptionGroupSet( optionGroupSetB );
        optionGroupSetB.addCategoryOptionGroup( optionGroupA );
        optionGroupSetB.addCategoryOptionGroup( optionGroupB );
        optionGroupA.getGroupSets().add( optionGroupSetB );
        optionGroupB.getGroupSets().add( optionGroupSetB );
        setPrivateAccess( optionA, userGroupC );
        setPrivateAccess( optionB );
        setPrivateAccess( optionGroupA );
        setPrivateAccess( optionGroupB, userGroupD );
        categoryService.updateCategoryOptionGroupSet( optionGroupSetB );
        categoryService.updateCategoryOptionGroup( optionGroupA );
        categoryService.updateCategoryOptionGroup( optionGroupB );
<<<<<<< HEAD

        userCService.getCurrentUser().getCatDimensionConstraints().add( categoryA );
        userDService.getCurrentUser().getCogsDimensionConstraints().add( optionGroupSetB );

=======
        userCService.getCurrentUser().getUserCredentials().getCatDimensionConstraints().add( categoryA );
        userDService.getCurrentUser().getUserCredentials().getCogsDimensionConstraints().add( optionGroupSetB );
>>>>>>> 18b02f71
        expressionA = new Expression( "expressionA", "descriptionA" );
        expressionB = new Expression( "expressionB", "descriptionB" );
        validationRuleA = createValidationRule( 'A', equal_to, expressionA, expressionB, periodType );
        validationRuleB = createValidationRule( 'B', equal_to, expressionB, expressionA, periodType );
        validationRuleStore.save( validationRuleA );
        validationRuleStore.save( validationRuleB );
        validationResultAA = new ValidationResult( validationRuleA, periodA, sourceA, optionComboA, 1.0, 2.0, 3 );
        validationResultAB = new ValidationResult( validationRuleA, periodA, sourceA, optionComboB, 1.0, 2.0, 3 );
        validationResultAC = new ValidationResult( validationRuleA, periodA, sourceA, optionComboC, 1.0, 2.0, 3 );
        validationResultBA = new ValidationResult( validationRuleB, periodB, sourceB, optionComboA, 1.0, 2.0, 3 );
        validationResultBB = new ValidationResult( validationRuleB, periodB, sourceB, optionComboB, 1.0, 2.0, 3 );
        validationResultBC = new ValidationResult( validationRuleB, periodB, sourceB, optionComboC, 1.0, 2.0, 3 );
        validationResultCA = new ValidationResult( validationRuleB, periodB, sourceC, optionComboA, 1.0, 2.0, 3 );
        validationResultAB.setNotificationSent( true );
    }

    @Override
    public void tearDownTest()
    {
        setDependency( CurrentUserServiceTarget.class, CurrentUserServiceTarget::setCurrentUserService,
            currentUserService, validationResultStore );
    }

    // -------------------------------------------------------------------------
    // Test helper methods
    // -------------------------------------------------------------------------
    private void setMockUserService( CurrentUserService mockUserService )
    {
        setDependency( CurrentUserServiceTarget.class, CurrentUserServiceTarget::setCurrentUserService, mockUserService,
            validationResultStore );
    }

    // -------------------------------------------------------------------------
    // Test ValidationResultStore
    // -------------------------------------------------------------------------
    @Test
    void testSaveValidationResult()
        throws Exception
    {
        Date beforeSave = new Date();
        validationResultStore.save( validationResultAA );
        Date afterSave = new Date();
        long id = validationResultAA.getId();
        ValidationResult validationResult = validationResultStore.get( id );
        assertNotNull( validationResult );
        assertEquals( validationResult.getValidationRule(), validationRuleA );
        assertEquals( validationResult.getPeriod(), periodA );
        assertEquals( validationResult.getOrganisationUnit(), sourceA );
        assertEquals( validationResult.getAttributeOptionCombo(), optionComboA );
        assertEquals( validationResult.getLeftsideValue(), (Double) 1.0 );
        assertEquals( validationResult.getRightsideValue(), (Double) 2.0 );
        assertEquals( validationResult.getDayInPeriod(), 3L );
        assertTrue( validationResult.getCreated().getTime() >= beforeSave.getTime() );
        assertTrue( validationResult.getCreated().getTime() <= afterSave.getTime() );
    }

    @Test
    void testDeleteValidationResult()
        throws Exception
    {
        validationResultStore.save( validationResultAA );
        long id = validationResultAA.getId();
        validationResultStore.delete( validationResultAA );
        assertNull( validationResultStore.get( id ) );
    }

    @Test
    void testGetAllUnreportedValidationResults()
        throws Exception
    {
        save( asList( validationResultAA, validationResultAB, validationResultAC, validationResultBA,
            validationResultBB, validationResultBC ) );
        // Superuser can see all unreported results.
        setMockUserService( superUserService );
        assertEqualSets( asList( validationResultAA, validationResultAC, validationResultBA, validationResultBB,
            validationResultBC ), validationResultStore.getAllUnreportedValidationResults() );
        // User A can see all unreported results from sourceA or its children.
        setMockUserService( userAService );
        assertEqualSets( asList( validationResultAA, validationResultAC, validationResultBA, validationResultBB,
            validationResultBC ), validationResultStore.getAllUnreportedValidationResults() );
        // User B can see all unreported results from sourceB.
        setMockUserService( userBService );
        assertEqualSets( asList( validationResultBA, validationResultBB, validationResultBC ),
            validationResultStore.getAllUnreportedValidationResults() );
        // User C can see only optionA from sourceB.
        setMockUserService( userCService );
        assertEqualSets( singletonList( validationResultBA ),
            validationResultStore.getAllUnreportedValidationResults() );
        // User D can see only optionB from sourceB.
        setMockUserService( userDService );
        assertEqualSets( singletonList( validationResultBB ),
            validationResultStore.getAllUnreportedValidationResults() );
    }

    @Test
    void testGetById()
        throws Exception
    {
        save( asList( validationResultAA, validationResultAB, validationResultAC, validationResultBA,
            validationResultBB, validationResultBC ) );
        setMockUserService( superUserService );
        assertEquals( validationResultAA, validationResultStore.getById( validationResultAA.getId() ) );
        assertEquals( validationResultAB, validationResultStore.getById( validationResultAB.getId() ) );
        assertEquals( validationResultAC, validationResultStore.getById( validationResultAC.getId() ) );
        assertEquals( validationResultBA, validationResultStore.getById( validationResultBA.getId() ) );
        assertEquals( validationResultBB, validationResultStore.getById( validationResultBB.getId() ) );
        assertEquals( validationResultBC, validationResultStore.getById( validationResultBC.getId() ) );
        setMockUserService( userAService );
        assertEquals( validationResultAA, validationResultStore.getById( validationResultAA.getId() ) );
        assertEquals( validationResultAB, validationResultStore.getById( validationResultAB.getId() ) );
        assertEquals( validationResultAC, validationResultStore.getById( validationResultAC.getId() ) );
        assertEquals( validationResultBA, validationResultStore.getById( validationResultBA.getId() ) );
        assertEquals( validationResultBB, validationResultStore.getById( validationResultBB.getId() ) );
        assertEquals( validationResultBC, validationResultStore.getById( validationResultBC.getId() ) );
        setMockUserService( userBService );
        assertNull( validationResultStore.getById( validationResultAA.getId() ) );
        assertNull( validationResultStore.getById( validationResultAB.getId() ) );
        assertNull( validationResultStore.getById( validationResultAC.getId() ) );
        assertEquals( validationResultBA, validationResultStore.getById( validationResultBA.getId() ) );
        assertEquals( validationResultBB, validationResultStore.getById( validationResultBB.getId() ) );
        assertEquals( validationResultBC, validationResultStore.getById( validationResultBC.getId() ) );
        setMockUserService( userCService );
        assertNull( validationResultStore.getById( validationResultAA.getId() ) );
        assertNull( validationResultStore.getById( validationResultAB.getId() ) );
        assertNull( validationResultStore.getById( validationResultAC.getId() ) );
        assertEquals( validationResultBA, validationResultStore.getById( validationResultBA.getId() ) );
        assertNull( validationResultStore.getById( validationResultBB.getId() ) );
        assertNull( validationResultStore.getById( validationResultBC.getId() ) );
        setMockUserService( userDService );
        assertNull( validationResultStore.getById( validationResultAA.getId() ) );
        assertNull( validationResultStore.getById( validationResultAB.getId() ) );
        assertNull( validationResultStore.getById( validationResultAC.getId() ) );
        assertNull( validationResultStore.getById( validationResultBA.getId() ) );
        assertEquals( validationResultBB, validationResultStore.getById( validationResultBB.getId() ) );
        assertNull( validationResultStore.getById( validationResultBC.getId() ) );
    }

    @Test
    void testQuery()
        throws Exception
    {
        List<ValidationResult> expected = asList( validationResultAA, validationResultAB, validationResultAC,
            validationResultBA, validationResultBB, validationResultBC );
        save( expected );
        ValidationResultQuery query = new ValidationResultQuery();
        setMockUserService( superUserService );
        assertEqualSets( expected, validationResultStore.query( query ) );
        setMockUserService( userAService );
        assertEqualSets( expected, validationResultStore.query( query ) );
        setMockUserService( userBService );
        assertEqualSets( asList( validationResultBA, validationResultBB, validationResultBC ),
            validationResultStore.query( query ) );
        setMockUserService( userCService );
        assertEqualSets( singletonList( validationResultBA ), validationResultStore.query( query ) );
        setMockUserService( userDService );
        assertEqualSets( singletonList( validationResultBB ), validationResultStore.query( query ) );
    }

    @Test
    void testQueryWithOrgUnitFilter()
    {
        save( asList( validationResultAA, validationResultAB, validationResultAC, validationResultBA,
            validationResultBB, validationResultBC ) );
        // test with superuser so user adds no extra restrictions
        setMockUserService( superUserService );
        ValidationResultQuery query = new ValidationResultQuery();
        // filter on A gives results for A
        query.setOu( singletonList( sourceA.getUid() ) );
        assertEqualSets( asList( validationResultAA, validationResultAB, validationResultAC ),
            validationResultStore.query( query ) );
        // filter on B gives results for B
        query.setOu( singletonList( sourceB.getUid() ) );
        assertEqualSets( asList( validationResultBA, validationResultBB, validationResultBC ),
            validationResultStore.query( query ) );
        // no match case
        query.setOu( singletonList( sourceC.getUid() ) );
        assertEqualSets( emptyList(), validationResultStore.query( query ) );
        // case with multiple units
        query.setOu( asList( sourceB.getUid(), sourceA.getUid() ) );
        assertEqualSets( asList( validationResultAA, validationResultAB, validationResultAC, validationResultBA,
            validationResultBB, validationResultBC ), validationResultStore.query( query ) );
        // now we restrict user to only be able to see Bs
        setMockUserService( userBService );
        // so filtering on As should not give any result
        query.setOu( singletonList( sourceA.getUid() ) );
        assertEqualSets( emptyList(), validationResultStore.query( query ) );
    }

    @Test
    void testQueryWithValidationRuleFilter()
    {
        save( asList( validationResultAA, validationResultAB, validationResultAC, validationResultBA,
            validationResultBB, validationResultBC ) );
        // test with superuser so user adds no extra restrictions
        setMockUserService( superUserService );
        ValidationResultQuery query = new ValidationResultQuery();
        // filter on A gives results for A
        query.setVr( singletonList( validationRuleA.getUid() ) );
        assertEqualSets( asList( validationResultAA, validationResultAB, validationResultAC ),
            validationResultStore.query( query ) );
        // filter on B gives results for B
        query.setVr( singletonList( validationRuleB.getUid() ) );
        assertEqualSets( asList( validationResultBA, validationResultBB, validationResultBC ),
            validationResultStore.query( query ) );
        // case with multiple units
        query.setVr( asList( validationRuleA.getUid(), validationRuleB.getUid() ) );
        assertEqualSets( asList( validationResultAA, validationResultAB, validationResultAC, validationResultBA,
            validationResultBB, validationResultBC ), validationResultStore.query( query ) );
        // now we restrict user to only be able to see Bs
        setMockUserService( userBService );
        // so filtering on As should not give any result
        query.setVr( singletonList( validationRuleA.getUid() ) );
        assertEqualSets( emptyList(), validationResultStore.query( query ) );
    }

    @Test
    void testQueryWithIsoPeriodFilter()
    {
        save( asList( validationResultAA, validationResultAB, validationResultAC, validationResultBA,
            validationResultBB, validationResultBC ) );
        // test with superuser so user adds no extra restrictions
        setMockUserService( superUserService );
        ValidationResultQuery query = new ValidationResultQuery();
        // periodA is Jan 2017, periodB is Feb 2017
        // monthly ISO pattern: YYYY-MM
        query.setPe( singletonList( "2017-01" ) );
        assertEqualSets( asList( validationResultAA, validationResultAB, validationResultAC ),
            validationResultStore.query( query ) );
        query.setPe( asList( "2017-01", "2017-02" ) );
        assertEqualSets( asList( validationResultAA, validationResultAB, validationResultAC, validationResultBA,
            validationResultBB, validationResultBC ), validationResultStore.query( query ) );
        // QUARTERLY
        query.setPe( singletonList( "2017Q1" ) );
        assertEqualSets( asList( validationResultAA, validationResultAB, validationResultAC, validationResultBA,
            validationResultBB, validationResultBC ), validationResultStore.query( query ) );
        // YEARLY
        query.setPe( singletonList( "2017" ) );
        assertEqualSets( asList( validationResultAA, validationResultAB, validationResultAC, validationResultBA,
            validationResultBB, validationResultBC ), validationResultStore.query( query ) );
        // WEEKLY
        query.setPe( singletonList( "2017W3" ) );
        assertEqualSets( asList( validationResultAA, validationResultAB, validationResultAC ),
            validationResultStore.query( query ) );
    }

    @Test
    void testQueryWithCreatedDateFilter()
    {
        Date beforeA = new Date();
        wait1ms();
        save( asList( validationResultAA, validationResultAB, validationResultAC ) );
        wait1ms();
        Date beforeB = new Date();
        wait1ms();
        save( asList( validationResultBA, validationResultBB, validationResultBC ) );
        // B and onwards gives Bs
        ValidationResultQuery query = new ValidationResultQuery();
        query.setCreatedDate( beforeB );
        assertEqualSets( asList( validationResultBA, validationResultBB, validationResultBC ),
            validationResultStore.query( query ) );
        // A and onwards gives As and Bs
        query.setCreatedDate( beforeA );
        assertEqualSets( asList( validationResultAA, validationResultAB, validationResultAC, validationResultBA,
            validationResultBB, validationResultBC ), validationResultStore.query( query ) );
        // after A and B onwards => none
        wait1ms();
        query.setCreatedDate( new Date() );
        assertEqualSets( emptyList(), validationResultStore.query( query ) );
    }

    @Test
    void testQueryWithMultipleFilters()
    {
        save( asList( validationResultAA, validationResultAB, validationResultAC, validationResultBA,
            validationResultBB, validationResultBC ) );
        // test with superuser so user adds no extra restrictions
        setMockUserService( superUserService );
        // filter on A gives results for A
        ValidationResultQuery query = new ValidationResultQuery();
        query.setPe( singletonList( "2017" ) );
        query.setVr( singletonList( validationRuleA.getUid() ) );
        query.setOu( singletonList( sourceA.getUid() ) );
        assertEqualSets( asList( validationResultAA, validationResultAB, validationResultAC ),
            validationResultStore.query( query ) );
        // filter mutual exclusive gives empty result
        query.setVr( singletonList( validationRuleA.getUid() ) );
        query.setOu( singletonList( sourceB.getUid() ) );
        assertEqualSets( emptyList(), validationResultStore.query( query ) );
    }

    @Test
    void testCount()
        throws Exception
    {
        save( asList( validationResultAA, validationResultAB, validationResultAC, validationResultBA,
            validationResultBB, validationResultBC ) );
        ValidationResultQuery query = new ValidationResultQuery();
        setMockUserService( superUserService );
        assertEquals( 6, validationResultStore.count( query ) );
        setMockUserService( userAService );
        assertEquals( 6, validationResultStore.count( query ) );
        setMockUserService( userBService );
        assertEquals( 3, validationResultStore.count( query ) );
        setMockUserService( userCService );
        assertEquals( 1, validationResultStore.count( query ) );
        setMockUserService( userDService );
        assertEquals( 1, validationResultStore.count( query ) );
    }

    /**
     * The exact logic of the filters is tested in depth for the query method
     * which shares the filter logic with count. This test should just make sure
     * that the count method used with filters has no general issues.
     */
    @Test
    void testCountWithFilters()
    {
        save( asList( validationResultAA, validationResultAB, validationResultAC, validationResultBA,
            validationResultBB, validationResultBC ) );
        ValidationResultQuery query = new ValidationResultQuery();
        // org unit filter
        query.setOu( singletonList( sourceA.getUid() ) );
        assertEquals( 3, validationResultStore.count( query ) );
        // period filter
        query.setVr( singletonList( validationRuleA.getUid() ) );
        assertEquals( 3, validationResultStore.count( query ) );
        // period filter
        query.setPe( singletonList( "2017-01" ) );
        assertEquals( 3, validationResultStore.count( query ) );
    }

    @Test
    void testGetValidationResults()
        throws Exception
    {
        save( asList( validationResultAA, validationResultBA, validationResultCA ) );
        List<ValidationRule> rulesA = Lists.newArrayList( validationRuleA );
        List<ValidationRule> rulesAB = Lists.newArrayList( validationRuleA, validationRuleB );
        List<Period> periodsB = Lists.newArrayList( periodB );
        List<Period> periodsAB = Lists.newArrayList( periodA, periodB );
        assertEqualSets( singletonList( validationResultAA ),
            validationResultStore.getValidationResults( null, false, rulesA, periodsAB ) );
        assertEqualSets( asList( validationResultBA, validationResultCA ),
            validationResultStore.getValidationResults( null, true, rulesAB, periodsB ) );
        assertEqualSets( asList( validationResultAA, validationResultBA, validationResultCA ),
            validationResultStore.getValidationResults( null, true, rulesAB, periodsAB ) );
        assertEqualSets( asList( validationResultAA, validationResultBA ),
            validationResultStore.getValidationResults( sourceA, true, rulesAB, periodsAB ) );
        assertEqualSets( singletonList( validationResultAA ),
            validationResultStore.getValidationResults( sourceA, false, rulesAB, periodsAB ) );
        assertEqualSets( singletonList( validationResultBA ),
            validationResultStore.getValidationResults( sourceB, false, rulesAB, periodsAB ) );
    }

    @Test
    void testDeleteObject()
    {
        save( asList( validationResultAA, validationResultAB, validationResultAC, validationResultBA,
            validationResultBB, validationResultBC ) );
        validationResultStore.delete( validationResultAA );
        assertEqualSets( asList( validationResultAB, validationResultAC, validationResultBA, validationResultBB,
            validationResultBC ), validationResultStore.query( new ValidationResultQuery() ) );
    }

    @Test
    void testDeleteByRequestWithOrganisationUnit()
    {
        save( asList( validationResultAA, validationResultAB, validationResultAC, validationResultBA,
            validationResultBB, validationResultBC ) );
        ValidationResultsDeletionRequest request = new ValidationResultsDeletionRequest();
        request.setOu( singletonList( sourceA.getUid() ) );
        validationResultStore.delete( request );
        assertEqualSets( asList( validationResultBA, validationResultBB, validationResultBC ),
            validationResultStore.query( new ValidationResultQuery() ) );
    }

    @Test
    void testDeleteByRequestWithValidationRule()
    {
        save( asList( validationResultAA, validationResultAB, validationResultAC, validationResultBA,
            validationResultBB, validationResultBC ) );
        ValidationResultsDeletionRequest request = new ValidationResultsDeletionRequest();
        request.setVr( singletonList( validationRuleA.getUid() ) );
        validationResultStore.delete( request );
        assertEqualSets( asList( validationResultBA, validationResultBB, validationResultBC ),
            validationResultStore.query( new ValidationResultQuery() ) );
    }

    @Test
    void testDeleteByRequestWithPeriod()
    {
        save( asList( validationResultAA, validationResultAB, validationResultAC, validationResultBA,
            validationResultBB, validationResultBC ) );
        ValidationResultsDeletionRequest request = new ValidationResultsDeletionRequest();
        request.setPe( periodA.getUid() );
        validationResultStore.delete( request );
        assertEqualSets( asList( validationResultBA, validationResultBB, validationResultBC ),
            validationResultStore.query( new ValidationResultQuery() ) );
    }

    @Test
    void testDeleteByRequestWithCreatedPeriod()
    {
        save( asList( validationResultAA, validationResultAB, validationResultAC, validationResultBA,
            validationResultBB, validationResultBC ) );
        ValidationResultsDeletionRequest request = new ValidationResultsDeletionRequest();
        request.setCreated( "" + LocalDate.now().getYear() );
        validationResultStore.delete( request );
        assertEqualSets( emptyList(), validationResultStore.query( new ValidationResultQuery() ) );
    }

    @Test
    void testDeleteByRequestWithNotificationSent()
    {
        save( asList( validationResultAA, validationResultAB, validationResultAC, validationResultBA,
            validationResultBB, validationResultBC ) );
        ValidationResultsDeletionRequest request = new ValidationResultsDeletionRequest();
        // AB is saved with true, others
        request.setNotificationSent( true );
        // with false
        validationResultStore.delete( request );
        assertEqualSets( asList( validationResultAA, validationResultAC, validationResultBA, validationResultBB,
            validationResultBC ), validationResultStore.query( new ValidationResultQuery() ) );
    }

    @Test
    void testDeleteByRequestWithMultipleCriteria()
    {
        save( asList( validationResultAA, validationResultAB, validationResultAC, validationResultBA,
            validationResultBB, validationResultBC ) );
        ValidationResultsDeletionRequest request = new ValidationResultsDeletionRequest();
        request.setOu( singletonList( sourceA.getUid() ) );
        request.setVr( singletonList( validationRuleA.getUid() ) );
        request.setPe( periodA.getUid() );
        request.setNotificationSent( true );
        validationResultStore.delete( request );
        // Ou, Vr and Pe match all As but notificationSent matches only AB
        assertEqualSets( asList( validationResultAA, validationResultAC, validationResultBA, validationResultBB,
            validationResultBC ), validationResultStore.query( new ValidationResultQuery() ) );
    }

    private void save( Iterable<ValidationResult> results )
    {
        for ( ValidationResult r : results )
            validationResultStore.save( r );
    }

    private static <T> void assertEqualSets( Collection<T> expected, Collection<T> actual )
    {
        assertEquals( expected.size(), actual.size() );
        if ( expected.size() == 1 )
        {
            assertEquals( expected, actual );
        }
        else
        {
            assertEquals( new HashSet<>( expected ), new HashSet<>( actual ) );
        }
    }

    private void wait1ms()
    {
        long now = System.currentTimeMillis();
        while ( now >= System.currentTimeMillis() ) // busy wait 1 ms
            ;
    }
}<|MERGE_RESOLUTION|>--- conflicted
+++ resolved
@@ -195,24 +195,12 @@
         User user = mockCurrentUserService.getCurrentUser();
         user.setFirstName( "Test" );
         user.setSurname( userName );
-<<<<<<< HEAD
         user.setUsername( userName );
-
         for ( UserAuthorityGroup role : user.getUserAuthorityGroups() )
-=======
-        UserCredentials credentials = user.getUserCredentials();
-        credentials.setUsername( userName );
-        for ( UserAuthorityGroup role : credentials.getUserAuthorityGroups() )
->>>>>>> 18b02f71
         {
             role.setName( CodeGenerator.generateUid() );
             userService.addUserAuthorityGroup( role );
         }
-<<<<<<< HEAD
-
-=======
-        userService.addUserCredentials( credentials );
->>>>>>> 18b02f71
         userService.addUser( user );
         return mockCurrentUserService;
     }
@@ -304,15 +292,8 @@
         categoryService.updateCategoryOptionGroupSet( optionGroupSetB );
         categoryService.updateCategoryOptionGroup( optionGroupA );
         categoryService.updateCategoryOptionGroup( optionGroupB );
-<<<<<<< HEAD
-
         userCService.getCurrentUser().getCatDimensionConstraints().add( categoryA );
         userDService.getCurrentUser().getCogsDimensionConstraints().add( optionGroupSetB );
-
-=======
-        userCService.getCurrentUser().getUserCredentials().getCatDimensionConstraints().add( categoryA );
-        userDService.getCurrentUser().getUserCredentials().getCogsDimensionConstraints().add( optionGroupSetB );
->>>>>>> 18b02f71
         expressionA = new Expression( "expressionA", "descriptionA" );
         expressionB = new Expression( "expressionB", "descriptionB" );
         validationRuleA = createValidationRule( 'A', equal_to, expressionA, expressionB, periodType );
