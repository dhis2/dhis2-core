--- conflicted
+++ resolved
@@ -23,14 +23,11 @@
     commit-message:
       prefix: "chore"
       include: "scope"
-<<<<<<< HEAD
-    ignore:
-      - dependency-name: "com.zaxxer:HikariCP" # remove once we update minimum JDK to JDK11; https://github.com/brettwooldridge/HikariCP#artifacts
-          versions:
-            - ">= 5.0"
-=======
     labels:
       - "dependencies"
       - "java"
       - "run-api-tests"
->>>>>>> 5f0613c5
+    ignore:
+      - dependency-name: "com.zaxxer:HikariCP" # remove once we update minimum JDK to JDK11; https://github.com/brettwooldridge/HikariCP#artifacts
+          versions:
+            - ">= 5.0"