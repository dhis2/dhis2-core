version: 2
updates:
  # master
  - package-ecosystem: "github-actions"
    directory: "/"
    schedule:
      interval: "daily"
      time: "02:17" # GitHub says 'High load times include the start of every hour'
      timezone: "Europe/Oslo"
    pull-request-branch-name:
      separator: "-"
    commit-message:
      prefix: "chore"
      include: "scope"
  - package-ecosystem: "maven"
    directory: "/dhis-2"
    schedule:
      interval: "daily"
      time: "02:17" # GitHub says 'High load times include the start of every hour'
      timezone: "Europe/Oslo"
    pull-request-branch-name:
      separator: "-"
    commit-message:
      prefix: "chore"
      include: "scope"
    ignore:
      - dependency-name: "org.eclipse.jetty:*" # Jetty 11 moved some code to a different package, updated the Servlet version which requires more work
        versions:
          - ">= 11.0"
  # 2.39
  - package-ecosystem: "github-actions"
    directory: "/"
    schedule:
      interval: "daily"
      time: "02:17" # GitHub says 'High load times include the start of every hour'
      timezone: "Europe/Oslo"
    pull-request-branch-name:
      separator: "-"
    commit-message:
      prefix: "chore"
      include: "scope"
    target-branch: "2.39"
    open-pull-requests-limit: 1 # only initially so we do not take away too many CI resources
  - package-ecosystem: "maven"
    directory: "/dhis-2"
    schedule:
      interval: "daily"
      time: "02:17" # GitHub says 'High load times include the start of every hour'
      timezone: "Europe/Oslo"
    pull-request-branch-name:
      separator: "-"
    commit-message:
      prefix: "chore"
      include: "scope"
    ignore:
      - dependency-name: "org.eclipse.jetty:*" # Jetty 11 moved some code to a different package, updated the Servlet version which requires more work
        versions:
          - ">= 11.0"
      - dependency-name: "org.antlr:antlr4-runtime" # Automatically upgrade ANTLR version can cause issues in rule-engine and antlr-parser libraries
    target-branch: "2.39"
    open-pull-requests-limit: 1 # only initially so we do not take away too many CI resources
  # 2.38
  - package-ecosystem: "github-actions"
    directory: "/"
    schedule:
      interval: "daily"
      time: "02:17" # GitHub says 'High load times include the start of every hour'
      timezone: "Europe/Oslo"
    pull-request-branch-name:
      separator: "-"
    commit-message:
      prefix: "chore"
      include: "scope"
    target-branch: "2.38"
    open-pull-requests-limit: 1 # only initially so we do not take away too many CI resources
  - package-ecosystem: "maven"
    directory: "/dhis-2"
    schedule:
      interval: "daily"
      time: "02:17" # GitHub says 'High load times include the start of every hour'
      timezone: "Europe/Oslo"
    pull-request-branch-name:
      separator: "-"
    commit-message:
      prefix: "chore"
      include: "scope"
    ignore:
      - dependency-name: "org.eclipse.jetty:*" # Jetty 11 moved some code to a different package, updated the Servlet version which requires more work
        versions:
          - ">= 11.0"
      - dependency-name: "org.antlr:antlr4-runtime" # Automatically upgrade ANTLR version can cause issues in rule-engine and antlr-parser libraries
    target-branch: "2.38"
    open-pull-requests-limit: 1 # only initially so we do not take away too many CI resources
  # 2.37
  - package-ecosystem: "github-actions"
    directory: "/"
    schedule:
      interval: "daily"
      time: "02:17" # GitHub says 'High load times include the start of every hour'
      timezone: "Europe/Oslo"
    pull-request-branch-name:
      separator: "-"
    commit-message:
      prefix: "chore"
      include: "scope"
    target-branch: "2.37"
    open-pull-requests-limit: 1 # only initially so we do not take away too many CI resources
  - package-ecosystem: "maven"
    directory: "/dhis-2"
    schedule:
      interval: "daily"
      time: "02:17" # GitHub says 'High load times include the start of every hour'
      timezone: "Europe/Oslo"
    pull-request-branch-name:
      separator: "-"
    commit-message:
      prefix: "chore"
      include: "scope"
    ignore:
      - dependency-name: "org.eclipse.jetty:*" # Jetty 11 moved some code to a different package, updated the Servlet version which requires more work
        versions:
          - ">= 11.0"
<<<<<<< HEAD
      - dependency-name: "org.antlr:antlr4-runtime" # Automatically upgrade ANTLR version can cause issues in rule-engine and antlr-parser libraries
=======
      - dependency-name: "org.jboss.logging:jboss-logging"
        versions:
          - ">= 3.5" # Requires Java 11 as a minimum for the runtime while 2.37 still supports Java 8
>>>>>>> 2e9af5c2
    target-branch: "2.37"
    open-pull-requests-limit: 1 # only initially so we do not take away too many CI resources<|MERGE_RESOLUTION|>--- conflicted
+++ resolved
@@ -120,12 +120,9 @@
       - dependency-name: "org.eclipse.jetty:*" # Jetty 11 moved some code to a different package, updated the Servlet version which requires more work
         versions:
           - ">= 11.0"
-<<<<<<< HEAD
       - dependency-name: "org.antlr:antlr4-runtime" # Automatically upgrade ANTLR version can cause issues in rule-engine and antlr-parser libraries
-=======
       - dependency-name: "org.jboss.logging:jboss-logging"
         versions:
           - ">= 3.5" # Requires Java 11 as a minimum for the runtime while 2.37 still supports Java 8
->>>>>>> 2e9af5c2
     target-branch: "2.37"
     open-pull-requests-limit: 1 # only initially so we do not take away too many CI resources