--- conflicted
+++ resolved
@@ -1,11 +1,7 @@
 name: Run api tests
 env:
   # This is to make sure Maven don't timeout fetching dependencies. See: https://github.com/actions/virtual-environments/issues/1499
-<<<<<<< HEAD
-  MAVEN_OPTS: -Xmx1024m -Dhttp.keepAlive=false -Dmaven.wagon.http.pool=false -Dmaven.wagon.http.retryHandler.class=standard -Dmaven.wagon.http.retryHandler.count=3 -Dmaven.wagon.httpconnectionManager.ttlSeconds=125
-=======
   MAVEN_OPTS: -Xmx1024m -Xms1024m -Dhttp.keepAlive=false -Dmaven.wagon.http.pool=false -Dmaven.wagon.http.retryHandler.class=standard -Dmaven.wagon.http.retryHandler.count=3 -Dmaven.wagon.httpconnectionManager.ttlSeconds=125
->>>>>>> c00d5872
 
 on:
   push:
@@ -41,18 +37,18 @@
 
       - name: Build war
         run: |
-          mvn clean install --threads 2C --batch-mode --no-transfer-progress -DskipTests -Dmaven.test.skip=true --update-snapshots -f dhis-2/pom.xml -pl -dhis-web-embedded-jetty,-dhis-test-integration,-dhis-test-coverage,-dhis-test-web-api,-dhis-web-tomcat
+          mvn clean install --threads 2C --batch-mode --no-transfer-progress -DskipTests -Dmaven.test.skip=true --update-snapshots -f dhis-2/pom.xml -pl -dhis-web-embedded-jetty,-dhis-test-integration,-dhis-test-coverage
 
       - name: Build container image
         run: |
           if [ "$DOCKERHUB_PUSH" = "true" ]; then
             # build and publish multi-arch images using Jib. Image is used for api tests in
             # this workflow and can be pulled from Dockerhub by devs to run locally, ...
-            mvn install --batch-mode --no-transfer-progress -DskipTests -Dmaven.test.skip=true -P no-boot -f dhis-2/dhis-web-tomcat/pom.xml jib:build -PjibBuild \
+            mvn --batch-mode --no-transfer-progress -DskipTests -Dmaven.test.skip=true -f dhis-2/dhis-web-portal/pom.xml jib:build -PjibBuild \
                 -Djib.to.image=$CORE_IMAGE_NAME -Djib.container.labels=DHIS2_BUILD_REVISION=${{github.event.pull_request.head.sha}},DHIS2_BUILD_BRANCH=${{github.head_ref}}
           else
             # only build image for running api tests in this workflow i.e. master, 2.39, ...
-            mvn install --batch-mode --no-transfer-progress -DskipTests -Dmaven.test.skip=true -P no-boot -f ./dhis-2/dhis-web-tomcat/pom.xml jib:dockerBuild \
+            mvn --batch-mode --no-transfer-progress -DskipTests -Dmaven.test.skip=true -f ./dhis-2/dhis-web-portal/pom.xml jib:dockerBuild \
                 -Djib.to.image=$CORE_IMAGE_NAME
           fi
 
