name: Test

on: [ pull_request ]

jobs:
  cleanup-runs:
    runs-on: ubuntu-latest
    steps:
      - uses: rokroskar/workflow-run-cleanup-action@master
        env:
          GITHUB_TOKEN: ${{ secrets.GITHUB_TOKEN }}
        if: "!startsWith(github.ref, 'refs/tags/') && github.ref != 'refs/heads/master'"

  unit-test:
    runs-on: ubuntu-latest
    steps:
      - uses: actions/checkout@v2
      - name: Set up JDK 11
        uses: actions/setup-java@v1
        with:
          java-version: 11

      - name: Cache maven artifacts
        uses: actions/cache@v2
        with:
          path: ~/.m2/repository
          key: ${{ runner.os }}-maven-${{ hashFiles('pom.xml') }}
          restore-keys: ${{ runner.os }}-maven-

      - name: Test core
        env:
<<<<<<< HEAD
          MAVEN_BUILD_OPTS: -Dhttp.keepAlive=false -Dmaven.wagon.http.pool=false -Dmaven.wagon.http.retryHandler.class=standard -Dmaven.wagon.http.retryHandler.count=3 -Dmaven.wagon.httpconnectionManager.ttlSeconds=25
=======
          MAVEN_BUILD_OPTS: -Dhttp.keepAlive=false -Dmaven.wagon.http.pool=false -Dmaven.wagon.http.retryHandler.class=standard -Dmaven.wagon.http.retryHandler.count=3 -Dmaven.wagon.httpconnectionManager.ttlSeconds=125
>>>>>>> e8e1de66
        run: mvn clean install -Pdefault -Pjdk11 --update-snapshots -q -f ./dhis-2/pom.xml -pl -dhis-web-embedded-jetty $MAVEN_BUILD_OPTS

      - name: Test dhis-web
        env:
<<<<<<< HEAD
          MAVEN_BUILD_OPTS: -Dhttp.keepAlive=false -Dmaven.wagon.http.pool=false -Dmaven.wagon.http.retryHandler.class=standard -Dmaven.wagon.http.retryHandler.count=3 -Dmaven.wagon.httpconnectionManager.ttlSeconds=25
=======
          MAVEN_BUILD_OPTS: -Dhttp.keepAlive=false -Dmaven.wagon.http.pool=false -Dmaven.wagon.http.retryHandler.class=standard -Dmaven.wagon.http.retryHandler.count=3 -Dmaven.wagon.httpconnectionManager.ttlSeconds=125
>>>>>>> e8e1de66
        run: mvn clean install -Pdefault -Pjdk11 --update-snapshots -q -f ./dhis-2/dhis-web/pom.xml $MAVEN_BUILD_OPTS

  integration-test:
    runs-on: ubuntu-latest
    steps:
      - uses: actions/checkout@v2
      - name: Set up JDK 11
        uses: actions/setup-java@v1
        with:
          java-version: 11

      - name: Cache maven artifacts
        uses: actions/cache@v2
        with:
          path: ~/.m2/repository
          key: ${{ runner.os }}-maven-${{ hashFiles('pom.xml') }}
          restore-keys: ${{ runner.os }}-maven-

      - name: Run integration tests
        env:
<<<<<<< HEAD
          MAVEN_BUILD_OPTS: -Dhttp.keepAlive=false -Dmaven.wagon.http.pool=false -Dmaven.wagon.http.retryHandler.class=standard -Dmaven.wagon.http.retryHandler.count=3 -Dmaven.wagon.httpconnectionManager.ttlSeconds=25
=======
          MAVEN_BUILD_OPTS: -Dhttp.keepAlive=false -Dmaven.wagon.http.pool=false -Dmaven.wagon.http.retryHandler.class=standard -Dmaven.wagon.http.retryHandler.count=3 -Dmaven.wagon.httpconnectionManager.ttlSeconds=125
>>>>>>> e8e1de66
        run: mvn clean install -Pintegration -Pjdk11 -f ./dhis-2/pom.xml -pl -dhis-web-embedded-jetty $MAVEN_BUILD_OPTS<|MERGE_RESOLUTION|>--- conflicted
+++ resolved
@@ -29,20 +29,12 @@
 
       - name: Test core
         env:
-<<<<<<< HEAD
-          MAVEN_BUILD_OPTS: -Dhttp.keepAlive=false -Dmaven.wagon.http.pool=false -Dmaven.wagon.http.retryHandler.class=standard -Dmaven.wagon.http.retryHandler.count=3 -Dmaven.wagon.httpconnectionManager.ttlSeconds=25
-=======
           MAVEN_BUILD_OPTS: -Dhttp.keepAlive=false -Dmaven.wagon.http.pool=false -Dmaven.wagon.http.retryHandler.class=standard -Dmaven.wagon.http.retryHandler.count=3 -Dmaven.wagon.httpconnectionManager.ttlSeconds=125
->>>>>>> e8e1de66
         run: mvn clean install -Pdefault -Pjdk11 --update-snapshots -q -f ./dhis-2/pom.xml -pl -dhis-web-embedded-jetty $MAVEN_BUILD_OPTS
 
       - name: Test dhis-web
         env:
-<<<<<<< HEAD
-          MAVEN_BUILD_OPTS: -Dhttp.keepAlive=false -Dmaven.wagon.http.pool=false -Dmaven.wagon.http.retryHandler.class=standard -Dmaven.wagon.http.retryHandler.count=3 -Dmaven.wagon.httpconnectionManager.ttlSeconds=25
-=======
           MAVEN_BUILD_OPTS: -Dhttp.keepAlive=false -Dmaven.wagon.http.pool=false -Dmaven.wagon.http.retryHandler.class=standard -Dmaven.wagon.http.retryHandler.count=3 -Dmaven.wagon.httpconnectionManager.ttlSeconds=125
->>>>>>> e8e1de66
         run: mvn clean install -Pdefault -Pjdk11 --update-snapshots -q -f ./dhis-2/dhis-web/pom.xml $MAVEN_BUILD_OPTS
 
   integration-test:
@@ -63,9 +55,5 @@
 
       - name: Run integration tests
         env:
-<<<<<<< HEAD
-          MAVEN_BUILD_OPTS: -Dhttp.keepAlive=false -Dmaven.wagon.http.pool=false -Dmaven.wagon.http.retryHandler.class=standard -Dmaven.wagon.http.retryHandler.count=3 -Dmaven.wagon.httpconnectionManager.ttlSeconds=25
-=======
           MAVEN_BUILD_OPTS: -Dhttp.keepAlive=false -Dmaven.wagon.http.pool=false -Dmaven.wagon.http.retryHandler.class=standard -Dmaven.wagon.http.retryHandler.count=3 -Dmaven.wagon.httpconnectionManager.ttlSeconds=125
->>>>>>> e8e1de66
         run: mvn clean install -Pintegration -Pjdk11 -f ./dhis-2/pom.xml -pl -dhis-web-embedded-jetty $MAVEN_BUILD_OPTS