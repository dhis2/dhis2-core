--- conflicted
+++ resolved
@@ -22,21 +22,10 @@
           cache: maven
 
       - name: Test core
-<<<<<<< HEAD
-        env:
-          MAVEN_BUILD_OPTS: -Dhttp.keepAlive=false -Dmaven.wagon.http.pool=false -Dmaven.wagon.http.retryHandler.class=standard -Dmaven.wagon.http.retryHandler.count=3 -Dmaven.wagon.httpconnectionManager.ttlSeconds=125
-        run: mvn -T 1C clean install -Pdefault -Pjdk11 --no-transfer-progress --update-snapshots -f ./dhis-2/pom.xml -pl -dhis-web-embedded-jetty $MAVEN_BUILD_OPTS
-
-      - name: Test dhis-web
-        env:
-          MAVEN_BUILD_OPTS: -Dhttp.keepAlive=false -Dmaven.wagon.http.pool=false -Dmaven.wagon.http.retryHandler.class=standard -Dmaven.wagon.http.retryHandler.count=3 -Dmaven.wagon.httpconnectionManager.ttlSeconds=125
-        run: mvn -T 1C clean install -Pdefault -Pjdk11 --no-transfer-progress --update-snapshots -f ./dhis-2/dhis-web/pom.xml $MAVEN_BUILD_OPTS
-=======
         run: mvn clean install -Pdefault -Pjdk11 --update-snapshots -f ./dhis-2/pom.xml -pl -dhis-web-embedded-jetty
 
       - name: Test dhis-web
         run: mvn clean install -Pdefault -Pjdk11 --update-snapshots -f ./dhis-2/dhis-web/pom.xml
->>>>>>> a2e4f783
 
   integration-test:
     runs-on: ubuntu-latest
@@ -50,15 +39,8 @@
           cache: maven
 
       - name: Run integration tests
-<<<<<<< HEAD
-        env:
-          MAVEN_BUILD_OPTS: -Dhttp.keepAlive=false -Dmaven.wagon.http.pool=false -Dmaven.wagon.http.retryHandler.class=standard -Dmaven.wagon.http.retryHandler.count=3 -Dmaven.wagon.httpconnectionManager.ttlSeconds=125
-        run: mvn -T 1C clean install -Pintegration -Pjdk11 --no-transfer-progress -f ./dhis-2/pom.xml -pl -dhis-web-embedded-jetty,-"dhis-services/dhis-service-analytics" $MAVEN_BUILD_OPTS
+        run: mvn --threads 1C clean install -Pintegration -Pjdk11 -f ./dhis-2/pom.xml -pl -dhis-web-embedded-jetty,-"dhis-services/dhis-service-analytics"
 
-=======
-        run: mvn --threads 1C clean install -Pintegration -Pjdk11 -f ./dhis-2/pom.xml -pl -dhis-web-embedded-jetty,-"dhis-services/dhis-service-analytics"
-        
->>>>>>> a2e4f783
       - name: Archive surefire reports
         uses: actions/upload-artifact@v2
         with:
