#!/usr/bin/env groovy

@Library('pipeline-library') _

pipeline {
    agent {
        label 'ec2-jdk17'
    }

    triggers {
        cron('H H(9-16)/2 * * 1-5')
        pollSCM('H/30 * * * *')
    }

    options {
        buildDiscarder(logRotator(daysToKeepStr: '5'))
        timeout(time: 60)
        disableConcurrentBuilds()
    }

    environment {
        MAVEN_OPTS = '-Xms1024m -Xmx4096m -Dmaven.wagon.http.retryHandler.class=standard -Dmaven.wagon.http.retryHandler.count=3 -Dmaven.wagon.httpconnectionManager.ttlSeconds=125'
        AWX_TEMPLATE = 37
        HOST = 'play.dhis2.org'
        INSTANCE_NAME = "${env.GIT_BRANCH == 'master' ? 'dev' : env.GIT_BRANCH + 'dev'}"
        DHIS2_VERSION = readMavenPom(file: 'dhis-2/pom.xml').getVersion()
        DOCKER_IMAGE_NAME = "${DOCKER_HUB_OWNER}/core-dev"
        DOCKER_IMAGE_TAG = "${env.GIT_BRANCH}"
        DOCKER_IMAGE_NAME_PUBLISH_SOURCE = "tomcat:9.0-jre17"
    }

    stages {
        stage('Build') {
            steps {
                implementIoBuildStarted(buildJob: true, buildName: "${STAGE_NAME}")
                echo 'Building DHIS2 ...'
                script {
                    env.DHIS2_COMMIT_SHA = sh(returnStdout: true, script: 'git rev-parse HEAD').trim()
                    env.DHIS2_REPO_URL = sh(returnStdout: true, script: 'git config remote.origin.url').trim()
                    gitHelper.setCommitStatus("${env.DHIS2_COMMIT_SHA}", "${env.DHIS2_REPO_URL}")

                    withMaven(options: [artifactsPublisher(disabled: true)]) {
                        sh 'mvn -X -T 4 --batch-mode --no-transfer-progress clean install -f dhis-2/pom.xml -P -default --update-snapshots -pl -dhis-web-embedded-jetty,-dhis-test-coverage'
                        sh 'mvn -X -T 4 --batch-mode --no-transfer-progress install -f dhis-2/dhis-web/pom.xml -P -default --update-snapshots'
                    }
                }
            }

            post {
                always {
                    implementIoBuildEnded(buildName: "${STAGE_NAME}")
                }

                failure {
                    script {
                        if (buildLog.getLines().contains('There are test failures')) {
                            slack.sendMessage(
                                '#ff0000',
                                slack.buildUrl() + "\nLatest test run on ${GIT_BRANCH} failed and needs investigation. :detective-duck:\nCommit: <${GIT_URL}/commit/${GIT_COMMIT}|${GIT_COMMIT}>",
                                'team-backend'
                            )
                        }
                    }
                }
            }
        }

        stage('Run api tests') {
            environment {
                RP_UUID = credentials('report-portal-access-uuid')
                RP_ENABLE = 'true'
                RP_ATTRIBUTES = "version:${env.GIT_BRANCH};"
                DOCKER_IMAGE_NAME_BASE = 'tomcat'
            }

            matrix {
                axes {
                    axis {
                        name 'DOCKER_IMAGE_TAG_BASE'
                        values '9.0-jre17', '8.5-jre17'
                    }
                }

                environment {
                    DOCKER_IMAGE_NAME_BASE_FULL = "${DOCKER_IMAGE_NAME_BASE}:${DOCKER_IMAGE_TAG_BASE}"
                    DOCKER_IMAGE_NAME_FULL = "${DOCKER_IMAGE_NAME}:${DOCKER_IMAGE_TAG}-${DOCKER_IMAGE_TAG_BASE}" // used to test against different Tomcat variants
                }

                stages {
                    stage('Build Docker image') {
                        steps {
                            withDockerRegistry([credentialsId: "docker-hub-credentials", url: ""]) {
                                withMaven(options: [artifactsPublisher(disabled: true)]) {
                                    sh "mvn --batch-mode --no-transfer-progress -DskipTests -Dmaven.test.skip=true \
                                            -f dhis-2/dhis-web/dhis-web-portal/pom.xml jib:build -PjibBuild \
                                            -Djib.from.image=${DOCKER_IMAGE_NAME_BASE_FULL} -Djib.to.image=${DOCKER_IMAGE_NAME_FULL} \
                                            -Djib.container.labels=DHIS2_VERSION=${DHIS2_VERSION},DHIS2_BUILD_REVISION=${GIT_COMMIT},DHIS2_BUILD_BRANCH=${env.GIT_BRANCH}"
                                }
                            }
                        }
                    }

                    stage('Run tests') {
                        steps {
                            script {
                                dir("dhis-2/dhis-test-e2e") {
                                    sh "docker pull ${DOCKER_IMAGE_NAME_FULL}"
                                    sh "DHIS2_IMAGE=${DOCKER_IMAGE_NAME_FULL} docker-compose --project-name ${DOCKER_IMAGE_TAG_BASE} --file docker-compose.yml --file docker-compose.e2e.yml up --remove-orphans --exit-code-from test"
                                }
                            }
                        }

                        post {
                            always {
                                script {
                                    dir("dhis-2/dhis-test-e2e") {
                                        archiveArtifacts artifacts: "coverage.csv", allowEmptyArchive: true
                                    }
                                }
                            }

                            failure {
                                script {
                                    dir("dhis-2/dhis-test-e2e") {
                                        sh "docker-compose --project-name ${DOCKER_IMAGE_TAG_BASE} logs web > ${DOCKER_IMAGE_TAG_BASE}_logs.txt"
                                        archiveArtifacts artifacts: "${DOCKER_IMAGE_TAG_BASE}_logs.txt"
                                    }
                                }
                            }
                        }
                    }
                }
            }
        }

        stage('Sync WAR') {
            steps {
                implementIoBuildStarted(buildName: "${STAGE_NAME}")
                echo 'Syncing WAR ...'
                sh 'curl "https://raw.githubusercontent.com/dhis2/dhis2-server-setup/master/ci/scripts/copy-war-s3.sh" -O'
                sh 'chmod +x copy-war-s3.sh'
                sh './copy-war-s3.sh dev ${GIT_BRANCH}'
            }

            post {
                always {
                    implementIoBuildEnded(buildName: "${STAGE_NAME}")
                }
            }
        }

        stage('Publish images') {
            steps {
                script {
                    withDockerRegistry([credentialsId: "docker-hub-credentials", url: ""])  {
                        if (env.GIT_BRANCH == 'master') {
                            tag = 'latest'
                        } else {
                            tag = env.GIT_BRANCH
                        }

                        withMaven(options: [artifactsPublisher(disabled: true)]) {
                            sh "mvn --batch-mode --no-transfer-progress -DskipTests -Dmaven.test.skip=true \
                                -f dhis-2/dhis-web/dhis-web-portal/pom.xml jib:build -PjibBuild \
                                -Djib.from.image=${DOCKER_IMAGE_NAME_PUBLISH_SOURCE} -Djib.to.image=${DOCKER_IMAGE_NAME}:${tag} \
                                -Djib.container.labels=DHIS2_VERSION=${DHIS2_VERSION},DHIS2_BUILD_REVISION=${GIT_COMMIT},DHIS2_BUILD_BRANCH=${env.GIT_BRANCH}"
                        }
                    }
                }
            }
        }

        stage ('Update Play Instance') {
            steps {
                implementIoBuildStarted(buildEnvironment: "TEST", buildName: "${STAGE_NAME}")
                echo 'Updating Play Instance ...'
                script {
                    withCredentials([usernameColonPassword(credentialsId: 'awx-bot-user-credentials', variable: 'AWX_CREDENTIALS')]) {
                        awx.resetWarIfInstanceExists("$AWX_CREDENTIALS", "$HOST", "$INSTANCE_NAME", "$AWX_TEMPLATE", ['flyway_repair': 'YES'])
                    }
                }
            }

            post {
                always {
                    implementIoBuildEnded(buildName: "${STAGE_NAME}")
                }
            }
        }

        stage('Update IM Play dev instance') {
            environment {
                HTTP = "http --check-status"
                IM_REPO_URL = "https://github.com/dhis2-sre/im-manager"
                IM_HOST = "https://api.im.dhis2.org"
                INSTANCE_URL = "https://play.im.dhis2.org/dev"
                IMAGE_REPOSITORY = "core-dev"
                IMAGE_PULL_POLICY = "Always"
                FLYWAY_MIGRATE_OUT_OF_ORDER = "true"
                FLYWAY_REPAIR_BEFORE_MIGRATION = "true"
                INSTANCE_TTL = "315360000"
                STARTUP_PROBE_FAILURE_THRESHOLD = "50"
                LIVENESS_PROBE_TIMEOUT_SECONDS = "3"
                READINESS_PROBE_TIMEOUT_SECONDS = "3"
            }

            steps {
                script {
                    withCredentials([usernamePassword(credentialsId: 'dhis2-im-bot', passwordVariable: 'PASSWORD', usernameVariable: 'USER_EMAIL')]) {
                        dir('im-manager') {
                            gitHelper.sparseCheckout(IM_REPO_URL, "${gitHelper.getLatestTag(IM_REPO_URL)}", '/scripts')

                            echo 'Creating DHIS2 instance on IM...'
                            def branch = ""
                            if (env.GIT_BRANCH == 'master') {
                                env.IMAGE_TAG = "latest"
                                env.DATABASE_ID = "test-dbs-sierra-leone-dev-sql-gz"
                            } else {
                                env.IMAGE_TAG = env.GIT_BRANCH
<<<<<<< HEAD
                                branch = "-${env.GIT_BRANCH.replace(".", "-")}"
=======
                                branch = "-${env.GIT_BRANCH.replaceAll(".", "-")}"
>>>>>>> 3a36b68c

                                dir('scripts/databases') {
                                    env.DATABASE_ID = sh(
                                            returnStdout: true,
<<<<<<< HEAD
                                            script: "./list.sh | jq -r '.[] | select(.name == \"test-dbs\") | .databases[] | select(.name == \"sierra-leone/Sierra Leone - ${env.GIT_BRANCH}.sql.gz\") | .slug'"
=======
                                            script: "./list.sh | jq -r '.[] | select(.name == \"test-dbs\") | .databases[] | select(.name == \"sierra-leone/${env.GIT_BRANCH}.sql.gz\") | .slug'"
>>>>>>> 3a36b68c
                                    ).trim()
                                }
                            }

                            sh '[ -n "$DATABASE_ID" ]'
                            echo "Database: ${env.DATABASE_ID}"

                            dir('scripts/instances') {
<<<<<<< HEAD
                                sh "(./findByName.sh play dev-${branch} && ./restart.sh play dev-${branch}) || ./deploy-dhis2.sh play dev-${branch}"
=======
                                sh "(./findByName.sh play dev${branch} && ./restart.sh play dev${branch}) || ./deploy-dhis2.sh play dev${branch}"
>>>>>>> 3a36b68c
                                timeout(5) {
                                    waitFor.statusOk("${env.INSTANCE_URL}")
                                }
                            }
                        }
                    }
                }
            }
        }
    }

    post {
        always {
            archiveArtifacts artifacts: '**/target/surefire-reports/TEST-*.xml'

            script {
                gitHelper.setCommitStatus("${env.DHIS2_COMMIT_SHA}", "${env.DHIS2_REPO_URL}")
            }
        }

        failure {
            script {
                slack.sendFailureMessage()
            }
        }

        aborted {
            script {
                slack.sendTimedoutMessage()
            }
        }
    }
}<|MERGE_RESOLUTION|>--- conflicted
+++ resolved
@@ -217,20 +217,12 @@
                                 env.DATABASE_ID = "test-dbs-sierra-leone-dev-sql-gz"
                             } else {
                                 env.IMAGE_TAG = env.GIT_BRANCH
-<<<<<<< HEAD
                                 branch = "-${env.GIT_BRANCH.replace(".", "-")}"
-=======
-                                branch = "-${env.GIT_BRANCH.replaceAll(".", "-")}"
->>>>>>> 3a36b68c
 
                                 dir('scripts/databases') {
                                     env.DATABASE_ID = sh(
                                             returnStdout: true,
-<<<<<<< HEAD
-                                            script: "./list.sh | jq -r '.[] | select(.name == \"test-dbs\") | .databases[] | select(.name == \"sierra-leone/Sierra Leone - ${env.GIT_BRANCH}.sql.gz\") | .slug'"
-=======
                                             script: "./list.sh | jq -r '.[] | select(.name == \"test-dbs\") | .databases[] | select(.name == \"sierra-leone/${env.GIT_BRANCH}.sql.gz\") | .slug'"
->>>>>>> 3a36b68c
                                     ).trim()
                                 }
                             }
@@ -239,11 +231,7 @@
                             echo "Database: ${env.DATABASE_ID}"
 
                             dir('scripts/instances') {
-<<<<<<< HEAD
-                                sh "(./findByName.sh play dev-${branch} && ./restart.sh play dev-${branch}) || ./deploy-dhis2.sh play dev-${branch}"
-=======
                                 sh "(./findByName.sh play dev${branch} && ./restart.sh play dev${branch}) || ./deploy-dhis2.sh play dev${branch}"
->>>>>>> 3a36b68c
                                 timeout(5) {
                                     waitFor.statusOk("${env.INSTANCE_URL}")
                                 }
